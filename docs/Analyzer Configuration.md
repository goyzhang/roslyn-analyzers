# Analyzer Configuration

Starting with version `2.6.3`, all the analyzer NuGet packages produced in this repo, including the FxCop Analyzers NuGet package, support _.editorconfig based analyzer configuration_. End users can configure the behavior of specific CA rule(s) OR all configurable CA rules by specifying supported key-value pair options in an `.editorconfig` file. You can read more about `.editorconfig` format [here](https://editorconfig.org/).

## .editorconfig format
Analyzer configuration options from an .editorconfig file are parsed into _general_ and _specific_ configuration options. General configuration enables configuring the behavior of all CA rules for which the provided option is valid. Specific configuration enables configuring each CA rule ID or CA rules belonging to each rule category, such as 'Naming', 'Design', 'Performance', etc. or CA rules with a specific custom tag, such as 'Dataflow'. Our options are _case-insensitive_. Below are the supported formats:
   1. General configuration option:
      1. `dotnet_code_quality.OptionName = OptionValue`
   2. Specific configuration option:
      1. `dotnet_code_quality.RuleId.OptionName = OptionValue`
      2. `dotnet_code_quality.RuleCategory.OptionName = OptionValue`
      2. `dotnet_code_quality.RuleCustomTag.OptionName = OptionValue`

For example, end users can configure the analyzed API surface for analyzers using the below `api_surface` option specification:
   1. General configuration option:
      1. `dotnet_code_quality.api_surface = public`
   2. Specific configuration option:
      1. `dotnet_code_quality.CA1040.api_surface = public`
      2. `dotnet_code_quality.Naming.api_surface = public`
      3. `dotnet_code_quality.Dataflow.api_surface = public`

## Enabling .editorconfig based configuration for a project
1. Per-project .editorconfig file: End users can enable .editorconfig based configuration for individual projects by just copying the .editorconfig file with the options to the project root directory. In future, we plan to support hierarchical directory based configuration with an .editorconfig file at the solution directory, repo root directory or even individual document directories.
2. Shared .editorconfig file: If you would like to share a common .editorconfig file between projects, say `<%PathToSharedEditorConfig%>\.editorconfig`, then you should add the following MSBuild property group and item group to a shared props file that is imported _before_ the FxCop analyzer props files (that come from the FxCop analyzer NuGet package reference):
```
  <PropertyGroup>
    <SkipDefaultEditorConfigAsAdditionalFile>true</SkipDefaultEditorConfigAsAdditionalFile>
  </PropertyGroup>
  <ItemGroup Condition="Exists('<%PathToSharedEditorConfig%>\.editorconfig')" >
    <AdditionalFiles Include="<%PathToSharedEditorConfig%>\.editorconfig" />
  </ItemGroup>
```
Note that this is a temporary workaround that is needed until the dotnet compilers and project system start understanding and respecting .editorconfig files.

## Supported .editorconfig options
This section documents the list of supported .editorconfig key-value options for CA rules.

### Analyzed API surface
Option Name: `api_surface`

Configurable Rules: [CA1000](https://docs.microsoft.com/visualstudio/code-quality/ca1000-do-not-declare-static-members-on-generic-types), [CA1003](https://docs.microsoft.com/visualstudio/code-quality/ca1003-use-generic-event-handler-instances), [CA1008](https://docs.microsoft.com/visualstudio/code-quality/ca1008-enums-should-have-zero-value), [CA1010](https://docs.microsoft.com/visualstudio/code-quality/ca1010-collections-should-implement-generic-interface), [CA1012](https://docs.microsoft.com/visualstudio/code-quality/ca1012-abstract-types-should-not-have-constructors), [CA1021](https://docs.microsoft.com/en-us/visualstudio/code-quality/ca1021),[CA1024](https://docs.microsoft.com/visualstudio/code-quality/ca1024-use-properties-where-appropriate), [CA1027](https://docs.microsoft.com/visualstudio/code-quality/ca1027-mark-enums-with-flagsattribute), [CA1028](https://docs.microsoft.com/visualstudio/code-quality/ca1028-enum-storage-should-be-int32), [CA1030](https://docs.microsoft.com/visualstudio/code-quality/ca1030-use-events-where-appropriate), [CA1036](https://docs.microsoft.com/visualstudio/code-quality/ca1036-override-methods-on-comparable-types), [CA1040](https://docs.microsoft.com/visualstudio/code-quality/ca1040-avoid-empty-interfaces), [CA1041](https://docs.microsoft.com/visualstudio/code-quality/ca1041-provide-obsoleteattribute-message), [CA1043](https://docs.microsoft.com/visualstudio/code-quality/ca1043-use-integral-or-string-argument-for-indexers), [CA1044](https://docs.microsoft.com/visualstudio/code-quality/ca1044-properties-should-not-be-write-only), [CA1051](https://docs.microsoft.com/visualstudio/code-quality/ca1051-do-not-declare-visible-instance-fields), [CA1052](https://docs.microsoft.com/visualstudio/code-quality/ca1052-static-holder-types-should-be-sealed), [CA1054](https://docs.microsoft.com/visualstudio/code-quality/ca1054-uri-parameters-should-not-be-strings), [CA1055](https://docs.microsoft.com/visualstudio/code-quality/ca1055-uri-return-values-should-not-be-strings), [CA1056](https://docs.microsoft.com/visualstudio/code-quality/ca1056-uri-properties-should-not-be-strings), [CA1058](https://docs.microsoft.com/visualstudio/code-quality/ca1058-types-should-not-extend-certain-base-types), [CA1063](https://docs.microsoft.com/visualstudio/code-quality/ca1063-implement-idisposable-correctly), [CA1708](https://docs.microsoft.com/visualstudio/code-quality/ca1708-identifiers-should-differ-by-more-than-case), [CA1710](https://docs.microsoft.com/visualstudio/code-quality/ca1710-identifiers-should-have-correct-suffix), [CA1711](https://docs.microsoft.com/visualstudio/code-quality/ca1711-identifiers-should-not-have-incorrect-suffix), [CA1714](https://docs.microsoft.com/visualstudio/code-quality/ca1714-flags-enums-should-have-plural-names), [CA1715](https://docs.microsoft.com/visualstudio/code-quality/ca1715-identifiers-should-have-correct-prefix), [CA1716](https://docs.microsoft.com/visualstudio/code-quality/ca1716-identifiers-should-not-match-keywords), [CA1717](https://docs.microsoft.com/visualstudio/code-quality/ca1717-only-flagsattribute-enums-should-have-plural-names), [CA1720](https://docs.microsoft.com/visualstudio/code-quality/ca1720-identifiers-should-not-contain-type-names), [CA1721](https://docs.microsoft.com/visualstudio/code-quality/ca1721-property-names-should-not-match-get-methods), [CA1725](https://docs.microsoft.com/visualstudio/code-quality/ca1725-parameter-names-should-match-base-declaration), [CA1801](https://docs.microsoft.com/visualstudio/code-quality/ca1801-review-unused-parameters), [CA1802](https://docs.microsoft.com/visualstudio/code-quality/ca1802-use-literals-where-appropriate), [CA1815](https://docs.microsoft.com/visualstudio/code-quality/ca1815-override-equals-and-operator-equals-on-value-types), [CA1819](https://docs.microsoft.com/visualstudio/code-quality/ca1819-properties-should-not-return-arrays), [CA2217](https://docs.microsoft.com/visualstudio/code-quality/ca2217-do-not-mark-enums-with-flagsattribute), [CA2225](https://docs.microsoft.com/visualstudio/code-quality/ca2225-operator-overloads-have-named-alternates), [CA2226](https://docs.microsoft.com/visualstudio/code-quality/ca2226-operators-should-have-symmetrical-overloads), [CA2231](https://docs.microsoft.com/visualstudio/code-quality/ca2231-overload-operator-equals-on-overriding-valuetype-equals), [CA2234](https://docs.microsoft.com/visualstudio/code-quality/ca2234-pass-system-uri-objects-instead-of-strings)

Option Values:

| Option Value | Summary |
| --- | --- |
| `public` | Analyzes public APIs that are externally visible outside the assembly. |
| `internal` or `friend` | Analyzes internal APIs that are visible within the assembly and to assemblies with [InternalsVisibleToAttribute](https://docs.microsoft.com/dotnet/api/system.runtime.compilerservices.internalsvisibletoattribute) access. |
| `private` | Analyzes private APIs that are only visible within the containing type. |
| `all` | Analyzes all APIs, regardless of the symbol visibility. |

Default Value: `public`

Example: `dotnet_code_quality.api_surface = all`

Users can also provide a comma separated list of above option values. For example, `dotnet_code_quality.api_surface = private, internal` configures analysis of the entire non-public API surface.

### Analyzed output kinds
Option Name: `output_kind`

Configurable Rules: [CA2007](../src/Microsoft.CodeQuality.Analyzers/Microsoft.CodeQuality.Analyzers.md#ca2007-do-not-directly-await-a-task)

Option Values: One or more fields of enum [Microsoft.CodeAnalysis.CompilationOptions.OutputKind](http://source.roslyn.io/#q=Microsoft.CodeAnalysis.OutputKind) as a comma separated list.

Default Value: All output kinds

Example: `dotnet_code_quality.CA2007.output_kind = ConsoleApplication, DynamicallyLinkedLibrary`

### Required modifiers for analyzed APIs
Option Name: `required_modifiers`

Configurable Rules: [CA1802](https://docs.microsoft.com/visualstudio/code-quality/ca1802-use-literals-where-appropriate)

Option Values: Comma separated listed of one or more modifier values from the below table. Note that not all values are applicable for every configurable rule.

| Option Value | Summary |
| --- | --- |
| `none` | No modifier requirement. |
| `static` or `Shared` | Must be declared as 'static' ('Shared' in Visual Basic). |
| `const` | Must be declared as 'const'. |
| `readonly` | Must be declared as 'readonly'. |
| `abstract` | Must be declared as 'abstract'. |
| `virtual` | Must be declared as 'virtual'. |
| `override` | Must be declared as 'override'. |
| `sealed` | Must be declared as 'sealed'. |
| `extern` | Must be declared as 'extern'. |
| `async` | Must be declared as 'async'. |

Default Value: Depends on each configurable rule:
   1. CA1802: default value is 'static'. Set the value to 'none' to allow flagging instance fields.

Example: `dotnet_code_quality.CA1802.required_modifiers = none`.

### Async void methods
Option Name: `exclude_async_void_methods`

Configurable Rules: [CA2007](../src/Microsoft.CodeQuality.Analyzers/Microsoft.CodeQuality.Analyzers.md#ca2007-do-not-directly-await-a-task)

Option Values: `true` or `false`

Default Value: `false`

Example: `dotnet_code_quality.CA2007.exclude_async_void_methods = true`

### Single letter type parameters
Option Name: `exclude_single_letter_type_parameters`

Configurable Rules: [CA1715](https://docs.microsoft.com/visualstudio/code-quality/ca1715-identifiers-should-have-correct-prefix)

Option Values: `true` or `false`

Default Value: `false`

Example: `dotnet_code_quality.CA1715.exclude_single_letter_type_parameters = true`

### Exclude extension method 'this' parameter
Option Name: `exclude_extension_method_this_parameter`

Configurable Rules: [CA1062](https://docs.microsoft.com/visualstudio/code-quality/ca1062-validate-arguments-of-public-methods)

Option Values: `true` or `false`

Default Value: `false`

Example: `dotnet_code_quality.CA1062.exclude_extension_method_this_parameter = true`

### Null check validation methods
Option Name: `null_check_validation_methods`

Configurable Rules: [CA1062](https://docs.microsoft.com/visualstudio/code-quality/ca1062-validate-arguments-of-public-methods)

Option Values: Names of null check validation methods (separated by '|') that validate arguments passed to the method are non-null for CA1062 (https://docs.microsoft.com/visualstudio/code-quality/ca1062-validate-arguments-of-public-methods).
Allowed method name formats:
  1. Method name only (includes all methods with the name, regardless of the containing type or namespace)
  2. Fully qualified names in the symbol's documentation ID format: https://github.com/dotnet/csharplang/blob/master/spec/documentation-comments.md#id-string-format
     with an optional "M:" prefix.

Default Value: None

Examples:

| Option Value | Summary |
| --- | --- |
|`dotnet_code_quality.null_check_validation_methods = Validate` | Matches all methods named 'Validate' in the compilation
|`dotnet_code_quality.null_check_validation_methods = Validate1\|Validate2` | Matches all methods named either 'Validate1' or 'Validate2' in the compilation
|`dotnet_code_quality.null_check_validation_methods = NS.MyType.Validate(ParamType)` | Matches specific method 'Validate' with given fully qualified signature
|`dotnet_code_quality.null_check_validation_methods = NS1.MyType1.Validate1(ParamType)\|NS2.MyType2.Validate2(ParamType)` | Matches specific methods 'Validate1' and 'Validate2' with respective fully qualified signature
 
### Additional string formatting methods
Option Name: `additional_string_formatting_methods`

Configurable Rules: [CA2241](https://docs.microsoft.com/visualstudio/code-quality/ca2241-provide-correct-arguments-to-formatting-methods)

Option Values: Names of additional string formatting methods (separated by '|') for CA2241.
Allowed method name formats:
  1. Method name only (includes all methods with the name, regardless of the containing type or namespace)
  2. Fully qualified names in the symbol's documentation ID format: https://github.com/dotnet/csharplang/blob/master/spec/documentation-comments.md#id-string-format
     with an optional "M:" prefix.

Default Value: None

Examples:

| Option Value | Summary |
| --- | --- |
|`dotnet_code_quality.additional_string_formatting_methods = MyFormat` | Matches all methods named 'MyFormat' in the compilation
|`dotnet_code_quality.additional_string_formatting_methods = MyFormat1\|MyFormat2` | Matches all methods named either 'MyFormat1' or 'MyFormat2' in the compilation
|`dotnet_code_quality.additional_string_formatting_methods = NS.MyType.MyFormat(ParamType)` | Matches specific method 'MyFormat' with given fully qualified signature
|`dotnet_code_quality.additional_string_formatting_methods = NS1.MyType1.MyFormat1(ParamType)\|NS2.MyType2.MyFormat2(ParamType)` | Matches specific methods 'MyFormat1' and 'MyFormat2' with respective fully qualified signature
 
### Excluded symbol names
Option Name: `excluded_symbol_names`

Configurable Rules: [CA1303](https://docs.microsoft.com/visualstudio/code-quality/ca1303-do-not-pass-literals-as-localized-parameters), [CA1062](https://docs.microsoft.com/visualstudio/code-quality/ca1062-validate-arguments-of-public-methods), CA1508, [CA2000](https://docs.microsoft.com/visualstudio/code-quality/ca2000-dispose-objects-before-losing-scope), [CA2100](https://docs.microsoft.com/visualstudio/code-quality/ca2100-review-sql-queries-for-security-vulnerabilities), [CA2301](https://docs.microsoft.com/visualstudio/code-quality/ca2301-do-not-call-binaryformatter-deserialize-without-first-setting-binaryformatter-binder), [CA2302](https://docs.microsoft.com/visualstudio/code-quality/ca2302-ensure-binaryformatter-binder-is-set-before-calling-binaryformatter-deserialize), [CA2311](https://docs.microsoft.com/visualstudio/code-quality/ca2311-do-not-deserialize-without-first-setting-netdatacontractserializer-binder), [CA2312](https://docs.microsoft.com/visualstudio/code-quality/ca2312-ensure-netdatacontractserializer-binder-is-set-before-deserializing), [CA2321](https://docs.microsoft.com/visualstudio/code-quality/ca2321), [CA2322](https://docs.microsoft.com/visualstudio/code-quality/ca2322), CA2327, CA2328, CA2329, CA2330, [CA3001](https://docs.microsoft.com/visualstudio/code-quality/ca3001-review-code-for-sql-injection-vulnerabilities), [CA3002](https://docs.microsoft.com/visualstudio/code-quality/ca3002-review-code-for-xss-vulnerabilities), [CA3003](https://docs.microsoft.com/visualstudio/code-quality/ca3003-review-code-for-file-path-injection-vulnerabilities), [CA3004](https://docs.microsoft.com/visualstudio/code-quality/ca3004-review-code-for-information-disclosure-vulnerabilities), [CA3005](https://docs.microsoft.com/visualstudio/code-quality/ca3005-review-code-for-ldap-injection-vulnerabilities), [CA3006](https://docs.microsoft.com/visualstudio/code-quality/ca3006-review-code-for-process-command-injection-vulnerabilities), [CA3007](https://docs.microsoft.com/visualstudio/code-quality/ca3007-review-code-for-open-redirect-vulnerabilities), [CA3008](https://docs.microsoft.com/visualstudio/code-quality/ca3008-review-code-for-xpath-injection-vulnerabilities), [CA3009](https://docs.microsoft.com/visualstudio/code-quality/ca3009-review-code-for-xml-injection-vulnerabilities), [CA3010](https://docs.microsoft.com/visualstudio/code-quality/ca3010-review-code-for-xaml-injection-vulnerabilities), [CA3011](https://docs.microsoft.com/visualstudio/code-quality/ca3011-review-code-for-dll-injection-vulnerabilities), [CA3012](https://docs.microsoft.com/visualstudio/code-quality/ca3012-review-code-for-regex-injection-vulnerabilities), CA5361, CA5376, CA5377, CA5378, CA5380, CA5381, CA5382, CA5383, CA5384, CA5387, CA5388, CA5389, CA5390

Option Values: Names of symbols (separated by '|') that are excluded for analysis.
Allowed symbol name formats:
  1. Symbol name only (includes all symbols with the name, regardless of the containing type or namespace)
  2. Fully qualified names in the symbol's documentation ID format: https://github.com/dotnet/csharplang/blob/master/spec/documentation-comments.md#id-string-format.
     Note that each symbol name requires a symbol kind prefix, such as "M:" prefix for methods, "T:" prefix for types, "N:" prefix for namespaces, etc.
  3. `.ctor` for constructors and `.cctor` for static constructors

Default Value: None

Examples:

| Option Value | Summary |
| --- | --- |
|`dotnet_code_quality.excluded_symbol_names = Validate` | Matches all symbols named 'Validate' in the compilation
|`dotnet_code_quality.excluded_symbol_names = Validate1\|Validate2` | Matches all symbols named either 'Validate1' or 'Validate2' in the compilation
|`dotnet_code_quality.excluded_symbol_names = M:NS.MyType.Validate(ParamType)` | Matches specific method 'Validate' with given fully qualified signature
|`dotnet_code_quality.excluded_symbol_names = M:NS1.MyType1.Validate1(ParamType)\|M:NS2.MyType2.Validate2(ParamType)` | Matches specific methods 'Validate1' and 'Validate2' with respective fully qualified signature

Additionally, all the dataflow analysis based rules can be configured with a single entry `dotnet_code_quality.dataflow.excluded_symbol_names = ...`

### Excluded type names with derived types
Option Name: `excluded_type_names_with_derived_types`

Configurable Rules: [CA1303](https://docs.microsoft.com/visualstudio/code-quality/ca1303-do-not-pass-literals-as-localized-parameters)

Option Values: Names of types (separated by '|'), such that the type and all its derived types are excluded for analysis.
Allowed symbol name formats:
  1. Type name only (includes all types with the name, regardless of the containing type or namespace)
  2. Fully qualified names in the symbol's documentation ID format: https://github.com/dotnet/csharplang/blob/master/spec/documentation-comments.md#id-string-format with an optional "T:" prefix.

Default Value: None

Examples:

| Option Value | Summary |
| --- | --- |
|`dotnet_code_quality.excluded_type_names_with_derived_types = MyType` | Matches all types named 'MyType' and all of its derived types in the compilation
|`dotnet_code_quality.excluded_type_names_with_derived_types = MyType1\|MyType2` | Matches all types named either 'MyType1' or 'MyType2' and all of their derived types in the compilation
|`dotnet_code_quality.excluded_type_names_with_derived_types = T:NS.MyType` | Matches specific type 'MyType' with given fully qualified name and all of its derived types
|`dotnet_code_quality.excluded_type_names_with_derived_types = T:NS1.MyType1\|M:NS2.MyType2` | Matches specific types 'MyType1' and 'MyType2' with respective fully qualified names and all of their derived types

### Unsafe DllImportSearchPath bits when using DefaultDllImportSearchPaths attribute
Option Name: `unsafe_DllImportSearchPath_bits`

Configurable Rules: CA5393

Option Values: Integer values of System.Runtime.InteropServices.DllImportSearchPath

Default Value: '770', which is AssemblyDirectory | UseDllDirectoryForDependencies | ApplicationDirectory

Example: `dotnet_code_quality.CA5393.unsafe_DllImportSearchPath_bits = 770`

### Exclude ASP.NET Core MVC ControllerBase when considering CSRF
Option Name: `exclude_aspnet_core_mvc_controllerbase`

Configurable Rules: CA5391

Option Values: Boolean values

Default Value: `true`

Example: `dotnet_code_quality.CA5391.exclude_aspnet_core_mvc_controllerbase = false`
 
### Disallowed symbol names
Option Name: `disallowed_symbol_names`

Configurable Rules: [CA1031](https://docs.microsoft.com/visualstudio/code-quality/ca1031-do-not-catch-general-exception-types)

Option Values: Names of symbols (separated by '|') that are disallowed in the context of the analysis.
Allowed symbol name formats:
  1. Symbol name only (includes all symbols with the name, regardless of the containing type or namespace)
  2. Fully qualified names in the symbol's documentation ID format: https://github.com/dotnet/csharplang/blob/master/spec/documentation-comments.md#id-string-format.
     Note that each symbol name requires a symbol kind prefix, such as "M:" prefix for methods, "T:" prefix for types, "N:" prefix for namespaces, etc.
  3. `.ctor` for constructors and `.cctor` for static constructors

Default Value: None

Examples:

| Option Value | Summary |
| --- | --- |
|`dotnet_code_quality.disallowed_symbol_names = Validate` | Matches all symbols named 'Validate' in the compilation
|`dotnet_code_quality.disallowed_symbol_names = Validate1\|Validate2` | Matches all symbols named either 'Validate1' or 'Validate2' in the compilation
|`dotnet_code_quality.disallowed_symbol_names = M:NS.MyType.Validate(ParamType)` | Matches specific method 'Validate' with given fully qualified signature
|`dotnet_code_quality.disallowed_symbol_names = M:NS1.MyType1.Validate1(ParamType)\|M:NS2.MyType2.Validate2(ParamType)` | Matches specific methods 'Validate1' and 'Validate2' with respective fully qualified signature

### Dataflow analysis

Configurable Rules: [CA1062](https://docs.microsoft.com/visualstudio/code-quality/ca1062-validate-arguments-of-public-methods), [CA1303](https://docs.microsoft.com/visualstudio/code-quality/ca1303-do-not-pass-literals-as-localized-parameters), [CA1508](../src/Microsoft.CodeQuality.Analyzers/Microsoft.CodeQuality.Analyzers.md#ca1508-avoid-dead-conditional-code), [CA2000](https://docs.microsoft.com/visualstudio/code-quality/ca2000-dispose-objects-before-losing-scope), [CA2100](https://docs.microsoft.com/visualstudio/code-quality/ca2100-review-sql-queries-for-security-vulnerabilities), [CA2213](https://docs.microsoft.com/visualstudio/code-quality/ca2213-disposable-fields-should-be-disposed), Taint analysis rules

#### Interprocedural analysis Kind
Option Name: `interprocedural_analysis_kind`

Option Values:

| Option Value | Summary |
| --- | --- |
| `None` | Skip interprocedural analysis for source method invocations. |
| `NonContextSensitive` | Performs non-context sensitive interprocedural analysis for all source method invocations. |
| `ContextSensitive` | Performs context sensitive interprocedural analysis for all source method invocations. |

Default Value: Specific to each configurable rule.

Example: `dotnet_code_quality.interprocedural_analysis_kind = ContextSensitive`

#### Maximum method call chain length to analyze for interprocedural dataflow analysis
Option Name: `max_interprocedural_method_call_chain`

Option Values: Unsigned integer

Default Value: 3

Example: `dotnet_code_quality.max_interprocedural_method_call_chain = 5`

#### Maximum lambda or local function call chain length to analyze for interprocedural dataflow analysis
Option Name: `max_interprocedural_lambda_or_local_function_call_chain`

Option Values: Unsigned integer

Default Value: 10

Example: `dotnet_code_quality.max_interprocedural_lambda_or_local_function_call_chain = 5`

#### Dispose analysis kind for IDisposable rules
Option Name: `dispose_analysis_kind`

Configurable Rules: [CA2000](https://docs.microsoft.com/visualstudio/code-quality/ca2000-dispose-objects-before-losing-scope)

Option Values:

| Option Value | Summary |
| --- | --- |
| `AllPaths` | Track and report missing dispose violations on all paths (non-exception and exception paths). Additionally, also flag use of non-recommended dispose patterns that may cause potential dispose leaks. |
| `AllPathsOnlyNotDisposed` | Track and report missing dispose violations on all paths (non-exception and exception paths). Do not flag use of non-recommended dispose patterns that may cause potential dispose leaks. |
| `NonExceptionPaths` | Track and report missing dispose violations only on non-exception program paths. Additionally, also flag use of non-recommended dispose patterns that may cause potential dispose leaks. |
| `NonExceptionPathsOnlyNotDisposed` | Track and report missing dispose violations only on non-exception program paths. Do not flag use of non-recommended dispose patterns that may cause potential dispose leaks. |

Default Value: `NonExceptionPaths`.

Example: `dotnet_code_quality.dispose_analysis_kind = AllPaths`

#### Configure dispose ownership transfer for arguments passed to constructor invocation
Option Name: `dispose_ownership_transfer_at_constructor`

Configurable Rules: [CA2000](https://docs.microsoft.com/visualstudio/code-quality/ca2000-dispose-objects-before-losing-scope)

Option Values: `true` or `false`

Default Value: `false`

Example: `dotnet_code_quality.dispose_ownership_transfer_at_constructor = true`

For example, consider the below code:
```csharp
using System;

class A : IDisposable
{
    public void Dispose()
    {
    }
}

class Test
{
    DisposableOwnerType M1()
    {
        // Dispose ownership for allocation 'new A()' is assumed to be transferred to the returned 'DisposableOwnerType' instance
        // only if 'dotnet_code_quality.dispose_ownership_transfer_at_constructor = true'.
        // Otherwise, current method 'M1' has the dispose ownership for 'new A()', and it fires a CA2000 as a dispose leak for the below code.
        return new DisposableOwnerType(new A());
    }
}
```

#### Configure dispose ownership transfer for disposable objects passed as arguments to method calls
Option Name: `dispose_ownership_transfer_at_method_call`

Configurable Rules: [CA2000](https://docs.microsoft.com/visualstudio/code-quality/ca2000-dispose-objects-before-losing-scope)

Option Values: `true` or `false`

Default Value: `false`

Example: `dotnet_code_quality.dispose_ownership_transfer_at_method_call = false`

For example, consider the below code:
```csharp
using System;

class Test
{
    void M1()
    {
        // Dispose ownership for allocation 'new A()' is assumed to be transferred to 'TransferDisposeOwnership' method
        // if 'dotnet_code_quality.dispose_ownership_transfer_at_method_call = true'.
        // Otherwise, current method 'M1' has the dispose ownership for 'new A()', and it fires a CA2000 as a dispose leak for the below code.
        TransferDisposeOwnership(new A());
    }
}
```

#### Configure execution of Copy analysis (tracks value and reference copies)
Option Name: `copy_analysis`

Option Values: `true` or `false`

Default Value: Specific to each configurable rule ('true' by default for most rules)

Example: `dotnet_code_quality.copy_analysis = true`

#### Configure sufficient IterationCount when using weak KDF algorithm
Option Name: `sufficient_IterationCount_for_weak_KDF_algorithm`

Option Values: integral values

Default Value: Specific to each configurable rule ('100000' by default for most rules)

Example: `dotnet_code_quality.CA5387.sufficient_IterationCount_for_weak_KDF_algorithm = 100000`

### Do not prefix enum values with type name
Option Name: `enum_values_prefix_trigger`

Configurable Rules: [CA1712](https://docs.microsoft.com/en-us/visualstudio/code-quality/ca1712)

Option Values:

| Option Value | Summary |
| --- | --- |
| `AnyEnumValue` | The rule will be triggered if _any_ of the enum values starts with the enum type name. |
| `AllEnumValues` | The rule will be triggered if _all_ of the enum values start with the enum type name. |
| `Heuristic` | The rule will be triggered using the default FxCop heuristic (i.e. when at least 75% of the enum values start with the enum type name). |

Default Value: `Heuristic`.

Example: `dotnet_code_quality.CA1712.enum_values_prefix_trigger = AnyEnumValue`

### Exclude indirect base types
Option Name: `exclude_indirect_base_types`

Configurable Rules: [CA1710](https://docs.microsoft.com/visualstudio/code-quality/ca1710-identifiers-should-have-correct-suffix)

Option Values: `true` or `false`

Default Value: `true`

Example: `dotnet_code_quality.CA1710.exclude_indirect_base_types = true`

For example, consider the code below:
```csharp
// An issue is always raised on this type because the suffix should be 'Exception'.
public class MyBaseClass : Exception, IEnumerable
{
   // code omitted for simplicity
}

// If the option is enabled no issue is raised on 'MyClass'; otherwise an issue will
// suggest to add the 'Exception' suffix.
public class MyClass : MyBaseClass
{
   // code omitted for simplicity
}
```

### Additional required suffixes
Option Name: `additional_required_suffixes`

Configurable Rules: [CA1710](https://docs.microsoft.com/visualstudio/code-quality/ca1710-identifiers-should-have-correct-suffix)

Option Values: List (separated by '|') of type names with their required suffix (separated by '->').<br/>Allowed type name formats:
  1. Type name only (includes all types with the name, regardless of the containing type or namespace)
  2. Fully qualified names in the symbol's documentation ID format: https://github.com/dotnet/csharplang/blob/master/spec/documentation-comments.md#id-string-format with an optional "T:" prefix.

Default Value: None

Examples:

| Option Value | Summary |
| --- | --- |
|`dotnet_code_quality.CA1710.additional_required_suffixes = MyClass->Class` | All types inheriting from 'MyClass' are expected to have the 'Class' suffix |
|`dotnet_code_quality.CA1710.additional_required_suffixes = MyClass->Class|MyNamespace.IPath->Path` | All types inheriting from 'MyClass' are expected to have the 'Class' suffix AND all types implementing 'MyNamespace.IPath' are expected to have the 'Path' suffix. |
|`dotnet_code_quality.CA1710.additional_required_suffixes = T:System.Data.IDataReader->{}` | Allows to override built-in suffixes, in this case, all types implementing 'IDataReader' are no longer expected to end in 'Collection' |

<<<<<<< HEAD
### Inheritance excluded type or namespace names
Option Name: `additional_inheritance_excluded_symbol_names`

Configurable Rules: [CA1501](https://docs.microsoft.com/en-us/visualstudio/code-quality/ca1501)

Option Values: Names of types or namespaces (separated by '|'), such that the type or type's namespace doesn't count in the inheritance hierarchy tree.
Allowed symbol name formats:
  1. Type or namespace name (includes all types with the name, regardless of the containing type or namespace and all types whose namespace contains the name)
  2. Type or namespace name ending with a wildcard symbol (includes all types whose name starts with the given name, regardless of the containing type or namespace and all types whose namespace contains the name)
  3. Fully qualified names in the symbol's documentation ID format: https://github.com/dotnet/csharplang/blob/master/spec/documentation-comments.md#id-string-format with an optional "T:" prefix for types or "N:" prefix for namespaces.
  4. Fully qualified wildcard names in the symbol's documentation ID format: https://github.com/dotnet/csharplang/blob/master/spec/documentation-comments.md#id-string-format with an optional "T:" prefix for types or "N:" prefix for namespaces and ending with the wildcard symbol.

Default Value: `N:System.*` (note that this value is always automatically added to the value provided)
=======
### Additional required generic interfaces
Option Name: `additional_required_generic_interfaces`

Configurable Rules: [CA1010](https://docs.microsoft.com/visualstudio/code-quality/ca1010)

Option Values: List (separated by '|') of interface names with their required generic fully qualified interface (separated by '->').
Allowed interface formats:
  1. Interface name only (includes all interfaces with the name, regardless of the containing type or namespace)
  2. Fully qualified names in the symbol's documentation ID format: https://github.com/dotnet/csharplang/blob/master/spec/documentation-comments.md#id-string-format with an optional "T:" prefix.

Default Value: None
>>>>>>> 3cc03450

Examples:

| Option Value | Summary |
| --- | --- |
<<<<<<< HEAD
|`dotnet_code_quality.CA1501.additional_inheritance_excluded_symbol_names = MyType` | Matches all types named 'MyType' or whose containing namespace contains 'MyType' and all types from the 'System' namespace |
|`dotnet_code_quality.CA1501.additional_inheritance_excluded_symbol_names = MyType1\|MyType2` | Matches all types named either 'MyType1' or 'MyType2' or whose containing namespace contains either 'MyType1' or 'MyType2' and all types from the 'System' namespace |
|`dotnet_code_quality.CA1501.additional_inheritance_excluded_symbol_names = T:NS.MyType` | Matches specific type 'MyType' in the namespace 'NS' and all types from the 'System' namespace |
|`dotnet_code_quality.CA1501.additional_inheritance_excluded_symbol_names = T:NS1.MyType1\|T:NS2.MyType2` | Matches specific types 'MyType1' and 'MyType2' with respective fully qualified names and all types from the 'System' namespace |
|`dotnet_code_quality.CA1501.additional_inheritance_excluded_symbol_names = N:NS` | Matches all types from the 'NS' namespace and all types from the 'System' namespace |
|`dotnet_code_quality.CA1501.additional_inheritance_excluded_symbol_names = My*` | Matches all types whose name starts with 'My' or whose containing namespace parts starts with 'My' and all types from the 'System' namespace |
|`dotnet_code_quality.CA1501.additional_inheritance_excluded_symbol_names = T:NS.My*` | Matches all types whose name starts with 'My' in the namespace 'NS' and all types from the 'System' namespace |
|`dotnet_code_quality.CA1501.additional_inheritance_excluded_symbol_names = N:My*` | Matches all types whose containing namespace starts with 'My' and all types from the 'System' namespace |
=======
|`dotnet_code_quality.CA1010.additional_required_generic_interfaces = ISomething->System.Collections.Generic.IEnumerable`\``1` | All types implementing 'ISomething' regardless of its namespace are expected to also implement 'System.Collections.Generic.IEnumerable`1'. |
|`dotnet_code_quality.CA1010.additional_required_generic_interfaces = T:System.Collections.IDictionary->T:System.Collections.Generic.IDictionary`\``2` | All types implementing 'System.Collections.Generic.IDictionary' are expected to also implement 'System.Collections.Generic.IDictionary`2'. |
>>>>>>> 3cc03450
<|MERGE_RESOLUTION|>--- conflicted
+++ resolved
@@ -456,7 +456,25 @@
 |`dotnet_code_quality.CA1710.additional_required_suffixes = MyClass->Class|MyNamespace.IPath->Path` | All types inheriting from 'MyClass' are expected to have the 'Class' suffix AND all types implementing 'MyNamespace.IPath' are expected to have the 'Path' suffix. |
 |`dotnet_code_quality.CA1710.additional_required_suffixes = T:System.Data.IDataReader->{}` | Allows to override built-in suffixes, in this case, all types implementing 'IDataReader' are no longer expected to end in 'Collection' |
 
-<<<<<<< HEAD
+### Additional required generic interfaces
+Option Name: `additional_required_generic_interfaces`
+
+Configurable Rules: [CA1010](https://docs.microsoft.com/visualstudio/code-quality/ca1010)
+
+Option Values: List (separated by '|') of interface names with their required generic fully qualified interface (separated by '->').
+Allowed interface formats:
+  1. Interface name only (includes all interfaces with the name, regardless of the containing type or namespace)
+  2. Fully qualified names in the symbol's documentation ID format: https://github.com/dotnet/csharplang/blob/master/spec/documentation-comments.md#id-string-format with an optional "T:" prefix.
+
+Default Value: None
+
+Examples:
+
+| Option Value | Summary |
+| --- | --- |
+|`dotnet_code_quality.CA1010.additional_required_generic_interfaces = ISomething->System.Collections.Generic.IEnumerable`\``1` | All types implementing 'ISomething' regardless of its namespace are expected to also implement 'System.Collections.Generic.IEnumerable`1'. |
+|`dotnet_code_quality.CA1010.additional_required_generic_interfaces = T:System.Collections.IDictionary->T:System.Collections.Generic.IDictionary`\``2` | All types implementing 'System.Collections.Generic.IDictionary' are expected to also implement 'System.Collections.Generic.IDictionary`2'. |
+
 ### Inheritance excluded type or namespace names
 Option Name: `additional_inheritance_excluded_symbol_names`
 
@@ -470,25 +488,11 @@
   4. Fully qualified wildcard names in the symbol's documentation ID format: https://github.com/dotnet/csharplang/blob/master/spec/documentation-comments.md#id-string-format with an optional "T:" prefix for types or "N:" prefix for namespaces and ending with the wildcard symbol.
 
 Default Value: `N:System.*` (note that this value is always automatically added to the value provided)
-=======
-### Additional required generic interfaces
-Option Name: `additional_required_generic_interfaces`
-
-Configurable Rules: [CA1010](https://docs.microsoft.com/visualstudio/code-quality/ca1010)
-
-Option Values: List (separated by '|') of interface names with their required generic fully qualified interface (separated by '->').
-Allowed interface formats:
-  1. Interface name only (includes all interfaces with the name, regardless of the containing type or namespace)
-  2. Fully qualified names in the symbol's documentation ID format: https://github.com/dotnet/csharplang/blob/master/spec/documentation-comments.md#id-string-format with an optional "T:" prefix.
-
-Default Value: None
->>>>>>> 3cc03450
-
-Examples:
-
-| Option Value | Summary |
-| --- | --- |
-<<<<<<< HEAD
+
+Examples:
+
+| Option Value | Summary |
+| --- | --- |
 |`dotnet_code_quality.CA1501.additional_inheritance_excluded_symbol_names = MyType` | Matches all types named 'MyType' or whose containing namespace contains 'MyType' and all types from the 'System' namespace |
 |`dotnet_code_quality.CA1501.additional_inheritance_excluded_symbol_names = MyType1\|MyType2` | Matches all types named either 'MyType1' or 'MyType2' or whose containing namespace contains either 'MyType1' or 'MyType2' and all types from the 'System' namespace |
 |`dotnet_code_quality.CA1501.additional_inheritance_excluded_symbol_names = T:NS.MyType` | Matches specific type 'MyType' in the namespace 'NS' and all types from the 'System' namespace |
@@ -496,8 +500,4 @@
 |`dotnet_code_quality.CA1501.additional_inheritance_excluded_symbol_names = N:NS` | Matches all types from the 'NS' namespace and all types from the 'System' namespace |
 |`dotnet_code_quality.CA1501.additional_inheritance_excluded_symbol_names = My*` | Matches all types whose name starts with 'My' or whose containing namespace parts starts with 'My' and all types from the 'System' namespace |
 |`dotnet_code_quality.CA1501.additional_inheritance_excluded_symbol_names = T:NS.My*` | Matches all types whose name starts with 'My' in the namespace 'NS' and all types from the 'System' namespace |
-|`dotnet_code_quality.CA1501.additional_inheritance_excluded_symbol_names = N:My*` | Matches all types whose containing namespace starts with 'My' and all types from the 'System' namespace |
-=======
-|`dotnet_code_quality.CA1010.additional_required_generic_interfaces = ISomething->System.Collections.Generic.IEnumerable`\``1` | All types implementing 'ISomething' regardless of its namespace are expected to also implement 'System.Collections.Generic.IEnumerable`1'. |
-|`dotnet_code_quality.CA1010.additional_required_generic_interfaces = T:System.Collections.IDictionary->T:System.Collections.Generic.IDictionary`\``2` | All types implementing 'System.Collections.Generic.IDictionary' are expected to also implement 'System.Collections.Generic.IDictionary`2'. |
->>>>>>> 3cc03450
+|`dotnet_code_quality.CA1501.additional_inheritance_excluded_symbol_names = N:My*` | Matches all types whose containing namespace starts with 'My' and all types from the 'System' namespace |