--- conflicted
+++ resolved
@@ -132,257 +132,253 @@
   <data name="DefinitelyInstallRootCertMessage" xml:space="preserve">
     <value>Adding certificates to the operating system's trusted root certificates increases the risk of incorrectly authenticating an illegitimate certificate</value>
   </data>
-<<<<<<< HEAD
+  <data name="DefinitelyUseSecureCookiesASPNetCore" xml:space="preserve">
+    <value>Use Secure Cookies In ASP.Net Core</value>
+  </data>
+  <data name="DefinitelyUseSecureCookiesASPNetCoreMessage" xml:space="preserve">
+    <value>Set CookieOptions.Secure = true when setting a cookie</value>
+  </data>
+  <data name="DoNotAddSchemaByURL" xml:space="preserve">
+    <value>Do Not Add Schema By URL</value>
+  </data>
+  <data name="DoNotAddSchemaByURLDescription" xml:space="preserve">
+    <value>This overload of XmlSchemaCollection.Add method internally enables DTD processing on the XML reader instance used, and uses UrlResolver for resolving external XML entities. The outcome is information disclosure. Content from file system or network shares for the machine processing the XML can be exposed to attacker. In addition, an attacker can use this as a DoS vector.</value>
+  </data>
+  <data name="DoNotAddSchemaByURLMessage" xml:space="preserve">
+    <value>This overload of the Add method is potentially unsafe because it may resolve dangerous external references</value>
+  </data>
+  <data name="DoNotCallDangerousMethodsInDeserialization" xml:space="preserve">
+    <value>Do Not Call Dangerous Methods In Deserialization</value>
+  </data>
+  <data name="DoNotCallDangerousMethodsInDeserializationDescription" xml:space="preserve">
+    <value>Insecure Deserialization is a vulnerability which occurs when untrusted data is used to abuse the logic of an application, inflict a Denial-of-Service (DoS) attack, or even execute arbitrary code upon it being deserialized. It’s frequently possible for malicious users to abuse these deserialization features when the application is deserializing untrusted data which is under their control. Specifically, invoke dangerous methods in the process of deserialization. Successful insecure deserialization attacks could allow an attacker to carry out attacks such as DoS attacks, authentication bypasses, and remote code execution.</value>
+  </data>
+  <data name="DoNotCallDangerousMethodsInDeserializationMessage" xml:space="preserve">
+    <value>When deserializing an instance of class {0}, method {1} can call dangerous method {2}.</value>
+  </data>
+  <data name="DoNotDisableCertificateValidation" xml:space="preserve">
+    <value>Do Not Disable Certificate Validation</value>
+  </data>
+  <data name="DoNotDisableCertificateValidationDescription" xml:space="preserve">
+    <value>A certificate can help authenticate the identity of the server. Clients should validate the server certificate to ensure requests are sent to the intended server. If the ServerCertificateValidationCallback always returns 'true', any certificate will pass validation.</value>
+  </data>
+  <data name="DoNotDisableCertificateValidationMessage" xml:space="preserve">
+    <value>The ServerCertificateValidationCallback is set to a function that accepts any server certificate, by always returning true. Ensure that server certificates are validated to verify the identity of the server receiving requests.</value>
+  </data>
+  <data name="DoNotDisableHTTPHeaderChecking" xml:space="preserve">
+    <value>Do Not Disable HTTP Header Checking</value>
+  </data>
+  <data name="DoNotDisableHTTPHeaderCheckingDescription" xml:space="preserve">
+    <value>HTTP header checking enables encoding of the carriage return and newline characters, \r and \n, that are found in response headers. This encoding can help to avoid injection attacks that exploit an application that echoes untrusted data contained by the header.</value>
+  </data>
+  <data name="DoNotDisableHTTPHeaderCheckingMessage" xml:space="preserve">
+    <value>Do not disable HTTP header checking</value>
+  </data>
+  <data name="DoNotDisableRequestValidation" xml:space="preserve">
+    <value>Do Not Disable Request Validation</value>
+  </data>
+  <data name="DoNotDisableRequestValidationDescription" xml:space="preserve">
+    <value>Request validation is a feature in ASP.NET that examines HTTP requests and determines whether they contain potentially dangerous content. This check adds protection from markup or code in the URL query string, cookies, or posted form values that might have been added for malicious purposes. So, it is generally desirable and should be left enabled for defense in depth.</value>
+  </data>
+  <data name="DoNotDisableRequestValidationMessage" xml:space="preserve">
+    <value>{0} has request validation disabled</value>
+  </data>
+  <data name="DoNotDisableSchUseStrongCrypto" xml:space="preserve">
+    <value>Do Not Disable SChannel Use of Strong Crypto</value>
+  </data>
+  <data name="DoNotDisableSchUseStrongCryptoDescription" xml:space="preserve">
+    <value>Starting with the .NET Framework 4.6, the System.Net.ServicePointManager and System.Net.Security.SslStream classes are recommeded to use new protocols. The old ones have protocol weaknesses and are not supported. Setting Switch.System.Net.DontEnableSchUseStrongCrypto with true will use the old weak crypto check and opt out of the protocol migration.</value>
+  </data>
+  <data name="DoNotDisableSchUseStrongCryptoMessage" xml:space="preserve">
+    <value>{0} disables TLS 1.2 and enables SSLv3</value>
+  </data>
+  <data name="DoNotInstallRootCertDescription" xml:space="preserve">
+    <value>By default, the Trusted Root Certification Authorities certificate store is configured with a set of public CAs that has met the requirements of the Microsoft Root Certificate Program. Since all trusted root CAs can issue certificates for any domain, an attacker can pick a weak or coercible CA that you install by yourself to target for an attack – and a single vulnerable, malicious or coercible CA undermines the security of the entire system. To make matters worse, these attacks can go unnoticed quite easily.</value>
+  </data>
+  <data name="DoNotReferSelfInSerializableClass" xml:space="preserve">
+    <value>Do Not Refer Self In Serializable Class</value>
+  </data>
+  <data name="DoNotReferSelfInSerializableClassDescription" xml:space="preserve">
+    <value>This can allow an attacker to DOS or exhaust the memory of the process.</value>
+  </data>
+  <data name="DoNotReferSelfInSerializableClassMessage" xml:space="preserve">
+    <value>{0} participates in a potential reference cycle</value>
+  </data>
+  <data name="DoNotSerializeTypesWithPointerFields" xml:space="preserve">
+    <value>Do Not Serialize Types With Pointer Fields</value>
+  </data>
+  <data name="DoNotSerializeTypesWithPointerFieldsDescription" xml:space="preserve">
+    <value>Pointers are not "type safe" in the sense that you cannot guarantee the correctness of the memory they point at. So, serializing types with pointer fields is dangerous, as it may allow an attacker to control the pointer.</value>
+  </data>
+  <data name="DoNotSerializeTypesWithPointerFieldsMessage" xml:space="preserve">
+    <value>Pointer field {0} on serializable type.</value>
+  </data>
+  <data name="DoNotUseAccountSAS" xml:space="preserve">
+    <value>Do Not Use Account Shared Access Signature</value>
+  </data>
+  <data name="DoNotUseAccountSASDescription" xml:space="preserve">
+    <value>Shared Access Signatures(SAS) are a vital part of the security model for any application using Azure Storage, they should provide limited and safe permissions to your storage account to clients that don't have the account key. All of the operations available via a service SAS are also available via an account SAS, that is, account SAS is too powerful. So it is recommended to use Service SAS to delegate access more carefully.</value>
+  </data>
+  <data name="DoNotUseAccountSASMessage" xml:space="preserve">
+    <value>Use Service SAS instead of Account SAS for fine grained access control and container-level access policy</value>
+  </data>
+  <data name="DoNotUseBrokenCryptographicAlgorithms" xml:space="preserve">
+    <value>Do Not Use Broken Cryptographic Algorithms</value>
+  </data>
+  <data name="DoNotUseBrokenCryptographicAlgorithmsDescription" xml:space="preserve">
+    <value>An attack making it computationally feasible to break this algorithm exists. This allows attackers to break the cryptographic guarantees it is designed to provide. Depending on the type and application of this cryptographic algorithm, this may allow attackers to read enciphered messages, tamper with enciphered  messages, forge digital signatures, tamper with hashed content, or otherwise compromise any cryptosystem based on this algorithm. Replace encryption uses with the AES algorithm (AES-256, AES-192 and AES-128 are acceptable) with a key length greater than or equal to 128 bits. Replace hashing uses with a hashing function in the SHA-2 family, such as SHA512, SHA384, or SHA256. Replace digital signature uses with RSA with a key length greater than or equal to 2048-bits, or ECDSA with a key length greater than or equal to 256 bits.</value>
+  </data>
+  <data name="DoNotUseBrokenCryptographicAlgorithmsMessage" xml:space="preserve">
+    <value>{0} uses a broken cryptographic algorithm {1}</value>
+  </data>
+  <data name="DoNotUseDeprecatedSecurityProtocols" xml:space="preserve">
+    <value>Do Not Use Deprecated Security Protocols</value>
+  </data>
+  <data name="DoNotUseDeprecatedSecurityProtocolsDescription" xml:space="preserve">
+    <value>Using a deprecated security protocol rather than the system default is risky.</value>
+  </data>
+  <data name="DoNotUseDeprecatedSecurityProtocolsMessage" xml:space="preserve">
+    <value>Hard-coded use of deprecated security protocol {0}</value>
+  </data>
+  <data name="DoNotUseDSA" xml:space="preserve">
+    <value>Do Not Use Digital Signature Algorithm (DSA)</value>
+  </data>
+  <data name="DoNotUseDSADescription" xml:space="preserve">
+    <value>DSA is too weak to use.</value>
+  </data>
+  <data name="DoNotUseDSAMessage" xml:space="preserve">
+    <value>Asymmetric encryption algorithm {0} is weak. Switch to an RSA with at least 2048 key size, ECDH or ECDSA algorithm instead</value>
+  </data>
+  <data name="DoNotUseMD5" xml:space="preserve">
+    <value>Do not use insecure cryptographic algorithm MD5.</value>
+  </data>
+  <data name="DoNotUseMD5Description" xml:space="preserve">
+    <value>This type implements MD5, a cryptographically insecure hashing function. Hash collisions are computationally feasible for the MD5 and HMACMD5 algorithms. Replace this usage with a SHA-2 family hash algorithm (SHA512, SHA384, SHA256).</value>
+  </data>
+  <data name="DoNotUseObsoleteKDFAlgorithm" xml:space="preserve">
+    <value>Do not use obsolete key derivation function</value>
+  </data>
+  <data name="DoNotUseObsoleteKDFAlgorithmDescription" xml:space="preserve">
+    <value>Password-based key derivation should use PBKDF2 with SHA-2. Avoid using PasswordDeriveBytes since it generates a PBKDF1 key. Avoid using Rfc2898DeriveBytes.CryptDeriveKey since it doesn't use the iteration count or salt.</value>
+  </data>
+  <data name="DoNotUseObsoleteKDFAlgorithmMessage" xml:space="preserve">
+    <value>Call to obsolete key derivation function {0}.{1}</value>
+  </data>
+  <data name="DoNotUseSHA1" xml:space="preserve">
+    <value>Do not use insecure cryptographic algorithm SHA1.</value>
+  </data>
+  <data name="DoNotUseSHA1Description" xml:space="preserve">
+    <value>This type implements SHA1, a cryptographically insecure hashing function. Hash collisions are computationally feasible for the SHA-1 and SHA-0 algorithms. Replace this usage with a SHA-2 family hash algorithm (SHA512, SHA384, SHA256).</value>
+  </data>
+  <data name="DoNotUseWeakCryptographicAlgorithms" xml:space="preserve">
+    <value>Do Not Use Weak Cryptographic Algorithms</value>
+  </data>
+  <data name="DoNotUseWeakCryptographicAlgorithmsDescription" xml:space="preserve">
+    <value>Cryptographic algorithms degrade over time as attacks become for advances to attacker get access to more computation. Depending on the type and application of this cryptographic algorithm, further degradation of the cryptographic strength of it may allow attackers to read enciphered messages, tamper with enciphered  messages, forge digital signatures, tamper with hashed content, or otherwise compromise any cryptosystem based on this algorithm. Replace encryption uses with the AES algorithm (AES-256, AES-192 and AES-128 are acceptable) with a key length greater than or equal to 128 bits. Replace hashing uses with a hashing function in the SHA-2 family, such as SHA-2 512, SHA-2 384, or SHA-2 256.</value>
+  </data>
+  <data name="DoNotUseWeakCryptographicAlgorithmsMessage" xml:space="preserve">
+    <value>{0} uses a weak cryptographic algorithm {1}</value>
+  </data>
+  <data name="DoNotUseWeakKDFAlgorithm" xml:space="preserve">
+    <value>Do Not Use Weak Key Derivation Function Algorithm</value>
+  </data>
+  <data name="DoNotUseWeakKDFAlgorithmDescription" xml:space="preserve">
+    <value>Some implementations of the Rfc2898DeriveBytes class allow for a hash algorithm to be specified in a constructor parameter or overwritten in the HashAlgorithm property. If a hash algorithm is specified, then it should be SHA-256 or higher.</value>
+  </data>
+  <data name="DoNotUseWeakKDFAlgorithmMessage" xml:space="preserve">
+    <value>{0} created with a weak hash algorithm. Use SHA256, SHA384, or SHA512 to create a strong key from a password</value>
+  </data>
+  <data name="DoNotUseXslTransform" xml:space="preserve">
+    <value>Do Not Use XslTransform</value>
+  </data>
+  <data name="DoNotUseXslTransformMessage" xml:space="preserve">
+    <value>Do not use XslTransform. It does not restrict potentially dangerous external references.</value>
+  </data>
+  <data name="MaybeInstallRootCert" xml:space="preserve">
+    <value>Ensure Certificates Are Not Added To Root Store</value>
+  </data>
+  <data name="MaybeInstallRootCertMessage" xml:space="preserve">
+    <value>Adding certificates to the operating system's trusted root certificates is insecure. Ensure that the target store is not root store.</value>
+  </data>
+  <data name="MaybeUseSecureCookiesASPNetCore" xml:space="preserve">
+    <value>Ensure Use Secure Cookies In ASP.Net Core</value>
+  </data>
+  <data name="MaybeUseSecureCookiesASPNetCoreMessage" xml:space="preserve">
+    <value>Ensure that CookieOptions.Secure = true when setting a cookie</value>
+  </data>
+  <data name="SetViewStateUserKey" xml:space="preserve">
+    <value>Set ViewStateUserKey For Classes Derived From Page</value>
+  </data>
+  <data name="SetViewStateUserKeyDescription" xml:space="preserve">
+    <value>Setting the ViewStateUserKey property can help you prevent attacks on your application by allowing you to assign an identifier to the view-state variable for individual users so that they cannot use the variable to generate an attack. Otherwise, there will be cross-site request forgery vulnerabilities.</value>
+  </data>
+  <data name="SetViewStateUserKeyMessage" xml:space="preserve">
+    <value>The subclass {0} of Page does not set the ViewStateUserKey property in method OnInit</value>
+  </data>
+  <data name="UseContainerLevelAccessPolicy" xml:space="preserve">
+    <value>Use Container Level Access Policy</value>
+  </data>
+  <data name="UseContainerLevelAccessPolicyDescription" xml:space="preserve">
+    <value>No access policy identifier is specified, making tokens non-revocable.</value>
+  </data>
+  <data name="UseContainerLevelAccessPolicyMessage" xml:space="preserve">
+    <value>Consider using Azure's role-based access control instead of a Shared Access Signature (SAS) if possible. If you still need to use a SAS, use a container-level access policy when creating a SAS</value>
+  </data>
+  <data name="UseSecureCookiesASPNetCoreDescription" xml:space="preserve">
+    <value>Applications available over HTTPS must use secure cookies.</value>
+  </data>
+  <data name="UseSharedAccessProtocolHttpsOnly" xml:space="preserve">
+    <value>Use SharedAccessProtocol HttpsOnly</value>
+  </data>
+  <data name="UseSharedAccessProtocolHttpsOnlyDescription" xml:space="preserve">
+    <value>HTTPS encrypts network traffic. Use HttpsOnly, rather than HttpOrHttps, to ensure network traffic is always encrypted to help prevent disclosure of sensitive data.</value>
+  </data>
+  <data name="UseSharedAccessProtocolHttpsOnlyMessage" xml:space="preserve">
+    <value>Consider using Azure's role-based access control instead of a Shared Access Signature (SAS) if possible. If you still need to use a SAS, specify SharedAccessProtocol.HttpsOnly</value>
+  </data>
+  <data name="UseXmlReaderDescription" xml:space="preserve">
+    <value>Processing XML from untrusted data may load dangerous external references, which should be restricted by using an XmlReader with a secure resolver or with DTD processing disabled.</value>
+  </data>
+  <data name="UseXmlReaderForDataSetReadXml" xml:space="preserve">
+    <value>Use XmlReader For DataSet Read Xml</value>
+  </data>
+  <data name="UseXmlReaderForDeserialize" xml:space="preserve">
+    <value>Use XmlReader For Deserialize</value>
+  </data>
+  <data name="UseXmlReaderForSchemaRead" xml:space="preserve">
+    <value>Use XmlReader For Schema Read</value>
+  </data>
+  <data name="UseXmlReaderForValidatingReader" xml:space="preserve">
+    <value>Use XmlReader For Validating Reader</value>
+  </data>
+  <data name="UseXmlReaderForXPathDocument" xml:space="preserve">
+    <value>Use XmlReader For XPathDocument</value>
+  </data>
+  <data name="UseXmlReaderMessage" xml:space="preserve">
+    <value>This overload of the {0}.{1} method is potentially unsafe, use an overload that takes a XmlReader instance instead</value>
+  </data>
+  <data name="UseRSAWithSufficientKeySize" xml:space="preserve">
+    <value>Use Rivest–Shamir–Adleman (RSA) Algorithm With Sufficient Key Size</value>
+  </data>
+  <data name="UseRSAWithSufficientKeySizeDescription" xml:space="preserve">
+    <value>Encryption algorithms are vulnerable to brute force attacks when too small a key size is used.</value>
+  </data>
+  <data name="UseRSAWithSufficientKeySizeMessage" xml:space="preserve">
+    <value>Asymmetric encryption algorithm {0}'s key size is less than 2048. Switch to an RSA with at least 2048 key size, ECDH or ECDSA algorithm instead.</value>
+  </data>
   <data name="DefinitelyUseWeakKDFInsufficientIterationCount" xml:space="preserve">
     <value>Do Not Use Weak Key Derivation Function With Insufficient Iteration Count</value>
   </data>
   <data name="DefinitelyUseWeakKDFInsufficientIterationCountMessage" xml:space="preserve">
     <value>Use at least {0} iterations when deriving a cryptographic key from a password. By default, Rfc2898DeriveByte's IterationCount is only 1000</value>
-=======
-  <data name="DefinitelyUseSecureCookiesASPNetCore" xml:space="preserve">
-    <value>Use Secure Cookies In ASP.Net Core</value>
-  </data>
-  <data name="DefinitelyUseSecureCookiesASPNetCoreMessage" xml:space="preserve">
-    <value>Set CookieOptions.Secure = true when setting a cookie</value>
->>>>>>> 510f6d92
-  </data>
-  <data name="DoNotAddSchemaByURL" xml:space="preserve">
-    <value>Do Not Add Schema By URL</value>
-  </data>
-  <data name="DoNotAddSchemaByURLDescription" xml:space="preserve">
-    <value>This overload of XmlSchemaCollection.Add method internally enables DTD processing on the XML reader instance used, and uses UrlResolver for resolving external XML entities. The outcome is information disclosure. Content from file system or network shares for the machine processing the XML can be exposed to attacker. In addition, an attacker can use this as a DoS vector.</value>
-  </data>
-  <data name="DoNotAddSchemaByURLMessage" xml:space="preserve">
-    <value>This overload of the Add method is potentially unsafe because it may resolve dangerous external references</value>
-  </data>
-  <data name="DoNotCallDangerousMethodsInDeserialization" xml:space="preserve">
-    <value>Do Not Call Dangerous Methods In Deserialization</value>
-  </data>
-  <data name="DoNotCallDangerousMethodsInDeserializationDescription" xml:space="preserve">
-    <value>Insecure Deserialization is a vulnerability which occurs when untrusted data is used to abuse the logic of an application, inflict a Denial-of-Service (DoS) attack, or even execute arbitrary code upon it being deserialized. It’s frequently possible for malicious users to abuse these deserialization features when the application is deserializing untrusted data which is under their control. Specifically, invoke dangerous methods in the process of deserialization. Successful insecure deserialization attacks could allow an attacker to carry out attacks such as DoS attacks, authentication bypasses, and remote code execution.</value>
-  </data>
-  <data name="DoNotCallDangerousMethodsInDeserializationMessage" xml:space="preserve">
-    <value>When deserializing an instance of class {0}, method {1} can call dangerous method {2}.</value>
-  </data>
-  <data name="DoNotDisableCertificateValidation" xml:space="preserve">
-    <value>Do Not Disable Certificate Validation</value>
-  </data>
-  <data name="DoNotDisableCertificateValidationDescription" xml:space="preserve">
-    <value>A certificate can help authenticate the identity of the server. Clients should validate the server certificate to ensure requests are sent to the intended server. If the ServerCertificateValidationCallback always returns 'true', any certificate will pass validation.</value>
-  </data>
-  <data name="DoNotDisableCertificateValidationMessage" xml:space="preserve">
-    <value>The ServerCertificateValidationCallback is set to a function that accepts any server certificate, by always returning true. Ensure that server certificates are validated to verify the identity of the server receiving requests.</value>
-  </data>
-  <data name="DoNotDisableHTTPHeaderChecking" xml:space="preserve">
-    <value>Do Not Disable HTTP Header Checking</value>
-  </data>
-  <data name="DoNotDisableHTTPHeaderCheckingDescription" xml:space="preserve">
-    <value>HTTP header checking enables encoding of the carriage return and newline characters, \r and \n, that are found in response headers. This encoding can help to avoid injection attacks that exploit an application that echoes untrusted data contained by the header.</value>
-  </data>
-  <data name="DoNotDisableHTTPHeaderCheckingMessage" xml:space="preserve">
-    <value>Do not disable HTTP header checking</value>
-  </data>
-  <data name="DoNotDisableRequestValidation" xml:space="preserve">
-    <value>Do Not Disable Request Validation</value>
-  </data>
-  <data name="DoNotDisableRequestValidationDescription" xml:space="preserve">
-    <value>Request validation is a feature in ASP.NET that examines HTTP requests and determines whether they contain potentially dangerous content. This check adds protection from markup or code in the URL query string, cookies, or posted form values that might have been added for malicious purposes. So, it is generally desirable and should be left enabled for defense in depth.</value>
-  </data>
-  <data name="DoNotDisableRequestValidationMessage" xml:space="preserve">
-    <value>{0} has request validation disabled</value>
-  </data>
-  <data name="DoNotDisableSchUseStrongCrypto" xml:space="preserve">
-    <value>Do Not Disable SChannel Use of Strong Crypto</value>
-  </data>
-  <data name="DoNotDisableSchUseStrongCryptoDescription" xml:space="preserve">
-    <value>Starting with the .NET Framework 4.6, the System.Net.ServicePointManager and System.Net.Security.SslStream classes are recommeded to use new protocols. The old ones have protocol weaknesses and are not supported. Setting Switch.System.Net.DontEnableSchUseStrongCrypto with true will use the old weak crypto check and opt out of the protocol migration.</value>
-  </data>
-  <data name="DoNotDisableSchUseStrongCryptoMessage" xml:space="preserve">
-    <value>{0} disables TLS 1.2 and enables SSLv3</value>
-  </data>
-  <data name="DoNotInstallRootCertDescription" xml:space="preserve">
-    <value>By default, the Trusted Root Certification Authorities certificate store is configured with a set of public CAs that has met the requirements of the Microsoft Root Certificate Program. Since all trusted root CAs can issue certificates for any domain, an attacker can pick a weak or coercible CA that you install by yourself to target for an attack – and a single vulnerable, malicious or coercible CA undermines the security of the entire system. To make matters worse, these attacks can go unnoticed quite easily.</value>
-  </data>
-  <data name="DoNotReferSelfInSerializableClass" xml:space="preserve">
-    <value>Do Not Refer Self In Serializable Class</value>
-  </data>
-  <data name="DoNotReferSelfInSerializableClassDescription" xml:space="preserve">
-    <value>This can allow an attacker to DOS or exhaust the memory of the process.</value>
-  </data>
-  <data name="DoNotReferSelfInSerializableClassMessage" xml:space="preserve">
-    <value>{0} participates in a potential reference cycle</value>
-  </data>
-  <data name="DoNotSerializeTypesWithPointerFields" xml:space="preserve">
-    <value>Do Not Serialize Types With Pointer Fields</value>
-  </data>
-  <data name="DoNotSerializeTypesWithPointerFieldsDescription" xml:space="preserve">
-    <value>Pointers are not "type safe" in the sense that you cannot guarantee the correctness of the memory they point at. So, serializing types with pointer fields is dangerous, as it may allow an attacker to control the pointer.</value>
-  </data>
-  <data name="DoNotSerializeTypesWithPointerFieldsMessage" xml:space="preserve">
-    <value>Pointer field {0} on serializable type.</value>
-  </data>
-  <data name="DoNotUseAccountSAS" xml:space="preserve">
-    <value>Do Not Use Account Shared Access Signature</value>
-  </data>
-  <data name="DoNotUseAccountSASDescription" xml:space="preserve">
-    <value>Shared Access Signatures(SAS) are a vital part of the security model for any application using Azure Storage, they should provide limited and safe permissions to your storage account to clients that don't have the account key. All of the operations available via a service SAS are also available via an account SAS, that is, account SAS is too powerful. So it is recommended to use Service SAS to delegate access more carefully.</value>
-  </data>
-  <data name="DoNotUseAccountSASMessage" xml:space="preserve">
-    <value>Use Service SAS instead of Account SAS for fine grained access control and container-level access policy</value>
-  </data>
-  <data name="DoNotUseBrokenCryptographicAlgorithms" xml:space="preserve">
-    <value>Do Not Use Broken Cryptographic Algorithms</value>
-  </data>
-  <data name="DoNotUseBrokenCryptographicAlgorithmsDescription" xml:space="preserve">
-    <value>An attack making it computationally feasible to break this algorithm exists. This allows attackers to break the cryptographic guarantees it is designed to provide. Depending on the type and application of this cryptographic algorithm, this may allow attackers to read enciphered messages, tamper with enciphered  messages, forge digital signatures, tamper with hashed content, or otherwise compromise any cryptosystem based on this algorithm. Replace encryption uses with the AES algorithm (AES-256, AES-192 and AES-128 are acceptable) with a key length greater than or equal to 128 bits. Replace hashing uses with a hashing function in the SHA-2 family, such as SHA512, SHA384, or SHA256. Replace digital signature uses with RSA with a key length greater than or equal to 2048-bits, or ECDSA with a key length greater than or equal to 256 bits.</value>
-  </data>
-  <data name="DoNotUseBrokenCryptographicAlgorithmsMessage" xml:space="preserve">
-    <value>{0} uses a broken cryptographic algorithm {1}</value>
-  </data>
-  <data name="DoNotUseDeprecatedSecurityProtocols" xml:space="preserve">
-    <value>Do Not Use Deprecated Security Protocols</value>
-  </data>
-  <data name="DoNotUseDeprecatedSecurityProtocolsDescription" xml:space="preserve">
-    <value>Using a deprecated security protocol rather than the system default is risky.</value>
-  </data>
-  <data name="DoNotUseDeprecatedSecurityProtocolsMessage" xml:space="preserve">
-    <value>Hard-coded use of deprecated security protocol {0}</value>
-  </data>
-  <data name="DoNotUseDSA" xml:space="preserve">
-    <value>Do Not Use Digital Signature Algorithm (DSA)</value>
-  </data>
-  <data name="DoNotUseDSADescription" xml:space="preserve">
-    <value>DSA is too weak to use.</value>
-  </data>
-  <data name="DoNotUseDSAMessage" xml:space="preserve">
-    <value>Asymmetric encryption algorithm {0} is weak. Switch to an RSA with at least 2048 key size, ECDH or ECDSA algorithm instead</value>
-  </data>
-  <data name="DoNotUseMD5" xml:space="preserve">
-    <value>Do not use insecure cryptographic algorithm MD5.</value>
-  </data>
-  <data name="DoNotUseMD5Description" xml:space="preserve">
-    <value>This type implements MD5, a cryptographically insecure hashing function. Hash collisions are computationally feasible for the MD5 and HMACMD5 algorithms. Replace this usage with a SHA-2 family hash algorithm (SHA512, SHA384, SHA256).</value>
-  </data>
-  <data name="DoNotUseObsoleteKDFAlgorithm" xml:space="preserve">
-    <value>Do not use obsolete key derivation function</value>
-  </data>
-  <data name="DoNotUseObsoleteKDFAlgorithmDescription" xml:space="preserve">
-    <value>Password-based key derivation should use PBKDF2 with SHA-2. Avoid using PasswordDeriveBytes since it generates a PBKDF1 key. Avoid using Rfc2898DeriveBytes.CryptDeriveKey since it doesn't use the iteration count or salt.</value>
-  </data>
-  <data name="DoNotUseObsoleteKDFAlgorithmMessage" xml:space="preserve">
-    <value>Call to obsolete key derivation function {0}.{1}</value>
-  </data>
-  <data name="DoNotUseSHA1" xml:space="preserve">
-    <value>Do not use insecure cryptographic algorithm SHA1.</value>
-  </data>
-  <data name="DoNotUseSHA1Description" xml:space="preserve">
-    <value>This type implements SHA1, a cryptographically insecure hashing function. Hash collisions are computationally feasible for the SHA-1 and SHA-0 algorithms. Replace this usage with a SHA-2 family hash algorithm (SHA512, SHA384, SHA256).</value>
-  </data>
-  <data name="DoNotUseWeakCryptographicAlgorithms" xml:space="preserve">
-    <value>Do Not Use Weak Cryptographic Algorithms</value>
-  </data>
-  <data name="DoNotUseWeakCryptographicAlgorithmsDescription" xml:space="preserve">
-    <value>Cryptographic algorithms degrade over time as attacks become for advances to attacker get access to more computation. Depending on the type and application of this cryptographic algorithm, further degradation of the cryptographic strength of it may allow attackers to read enciphered messages, tamper with enciphered  messages, forge digital signatures, tamper with hashed content, or otherwise compromise any cryptosystem based on this algorithm. Replace encryption uses with the AES algorithm (AES-256, AES-192 and AES-128 are acceptable) with a key length greater than or equal to 128 bits. Replace hashing uses with a hashing function in the SHA-2 family, such as SHA-2 512, SHA-2 384, or SHA-2 256.</value>
-  </data>
-  <data name="DoNotUseWeakCryptographicAlgorithmsMessage" xml:space="preserve">
-    <value>{0} uses a weak cryptographic algorithm {1}</value>
-  </data>
-  <data name="DoNotUseWeakKDFAlgorithm" xml:space="preserve">
-    <value>Do Not Use Weak Key Derivation Function Algorithm</value>
-  </data>
-  <data name="DoNotUseWeakKDFAlgorithmDescription" xml:space="preserve">
-    <value>Some implementations of the Rfc2898DeriveBytes class allow for a hash algorithm to be specified in a constructor parameter or overwritten in the HashAlgorithm property. If a hash algorithm is specified, then it should be SHA-256 or higher.</value>
-  </data>
-  <data name="DoNotUseWeakKDFAlgorithmMessage" xml:space="preserve">
-    <value>{0} created with a weak hash algorithm. Use SHA256, SHA384, or SHA512 to create a strong key from a password</value>
   </data>
   <data name="DoNotUseWeakKDFInsufficientIterationCountDescription" xml:space="preserve">
     <value>When deriving cryptographic keys from user-provided inputs such as password, use sufficient iteration count (at least 100k).</value>
   </data>
-  <data name="DoNotUseXslTransform" xml:space="preserve">
-    <value>Do Not Use XslTransform</value>
-  </data>
-  <data name="DoNotUseXslTransformMessage" xml:space="preserve">
-    <value>Do not use XslTransform. It does not restrict potentially dangerous external references.</value>
-  </data>
-  <data name="MaybeInstallRootCert" xml:space="preserve">
-    <value>Ensure Certificates Are Not Added To Root Store</value>
-  </data>
-  <data name="MaybeInstallRootCertMessage" xml:space="preserve">
-    <value>Adding certificates to the operating system's trusted root certificates is insecure. Ensure that the target store is not root store.</value>
-  </data>
-<<<<<<< HEAD
   <data name="MaybeUseWeakKDFInsufficientIterationCount" xml:space="preserve">
     <value>Ensure Sufficient Iteration Count When Using Weak Key Derivation Function</value>
   </data>
   <data name="MaybeUseWeakKDFInsufficientIterationCountMessage" xml:space="preserve">
     <value>Ensure that the iteration count is at least {0} when deriving a cryptographic key from a password. By default, Rfc2898DeriveByte's IterationCount is only 1000</value>
-=======
-  <data name="MaybeUseSecureCookiesASPNetCore" xml:space="preserve">
-    <value>Ensure Use Secure Cookies In ASP.Net Core</value>
-  </data>
-  <data name="MaybeUseSecureCookiesASPNetCoreMessage" xml:space="preserve">
-    <value>Ensure that CookieOptions.Secure = true when setting a cookie</value>
->>>>>>> 510f6d92
-  </data>
-  <data name="SetViewStateUserKey" xml:space="preserve">
-    <value>Set ViewStateUserKey For Classes Derived From Page</value>
-  </data>
-  <data name="SetViewStateUserKeyDescription" xml:space="preserve">
-    <value>Setting the ViewStateUserKey property can help you prevent attacks on your application by allowing you to assign an identifier to the view-state variable for individual users so that they cannot use the variable to generate an attack. Otherwise, there will be cross-site request forgery vulnerabilities.</value>
-  </data>
-  <data name="SetViewStateUserKeyMessage" xml:space="preserve">
-    <value>The subclass {0} of Page does not set the ViewStateUserKey property in method OnInit</value>
-  </data>
-  <data name="UseContainerLevelAccessPolicy" xml:space="preserve">
-    <value>Use Container Level Access Policy</value>
-  </data>
-  <data name="UseContainerLevelAccessPolicyDescription" xml:space="preserve">
-    <value>No access policy identifier is specified, making tokens non-revocable.</value>
-  </data>
-  <data name="UseContainerLevelAccessPolicyMessage" xml:space="preserve">
-    <value>Consider using Azure's role-based access control instead of a Shared Access Signature (SAS) if possible. If you still need to use a SAS, use a container-level access policy when creating a SAS</value>
-  </data>
-  <data name="UseSecureCookiesASPNetCoreDescription" xml:space="preserve">
-    <value>Applications available over HTTPS must use secure cookies.</value>
-  </data>
-  <data name="UseSharedAccessProtocolHttpsOnly" xml:space="preserve">
-    <value>Use SharedAccessProtocol HttpsOnly</value>
-  </data>
-  <data name="UseSharedAccessProtocolHttpsOnlyDescription" xml:space="preserve">
-    <value>HTTPS encrypts network traffic. Use HttpsOnly, rather than HttpOrHttps, to ensure network traffic is always encrypted to help prevent disclosure of sensitive data.</value>
-  </data>
-  <data name="UseSharedAccessProtocolHttpsOnlyMessage" xml:space="preserve">
-    <value>Consider using Azure's role-based access control instead of a Shared Access Signature (SAS) if possible. If you still need to use a SAS, specify SharedAccessProtocol.HttpsOnly</value>
-  </data>
-  <data name="UseXmlReaderDescription" xml:space="preserve">
-    <value>Processing XML from untrusted data may load dangerous external references, which should be restricted by using an XmlReader with a secure resolver or with DTD processing disabled.</value>
-  </data>
-  <data name="UseXmlReaderForDataSetReadXml" xml:space="preserve">
-    <value>Use XmlReader For DataSet Read Xml</value>
-  </data>
-  <data name="UseXmlReaderForDeserialize" xml:space="preserve">
-    <value>Use XmlReader For Deserialize</value>
-  </data>
-  <data name="UseXmlReaderForSchemaRead" xml:space="preserve">
-    <value>Use XmlReader For Schema Read</value>
-  </data>
-  <data name="UseXmlReaderForValidatingReader" xml:space="preserve">
-    <value>Use XmlReader For Validating Reader</value>
-  </data>
-  <data name="UseXmlReaderForXPathDocument" xml:space="preserve">
-    <value>Use XmlReader For XPathDocument</value>
-  </data>
-  <data name="UseXmlReaderMessage" xml:space="preserve">
-    <value>This overload of the {0}.{1} method is potentially unsafe, use an overload that takes a XmlReader instance instead</value>
-  </data>
-  <data name="UseRSAWithSufficientKeySize" xml:space="preserve">
-    <value>Use Rivest–Shamir–Adleman (RSA) Algorithm With Sufficient Key Size</value>
-  </data>
-  <data name="UseRSAWithSufficientKeySizeDescription" xml:space="preserve">
-    <value>Encryption algorithms are vulnerable to brute force attacks when too small a key size is used.</value>
-  </data>
-  <data name="UseRSAWithSufficientKeySizeMessage" xml:space="preserve">
-    <value>Asymmetric encryption algorithm {0}'s key size is less than 2048. Switch to an RSA with at least 2048 key size, ECDH or ECDSA algorithm instead.</value>
   </data>
 </root>