--- conflicted
+++ resolved
@@ -62,8 +62,6 @@
         <target state="translated">Vlastnost ServerCertificateValidationCallback je nastavená na funkci, která přijímá libovolný certifikát serveru, protože vždy vrací hodnotu true. Dbejte na to, aby se certifikáty serverů ověřovaly a měli jste jistotu o identitě serveru přijímajícího požadavky.</target>
         <note />
       </trans-unit>
-<<<<<<< HEAD
-=======
       <trans-unit id="DoNotDisableHTTPHeaderChecking">
         <source>Do Not Disable HTTP Header Checking</source>
         <target state="new">Do Not Disable HTTP Header Checking</target>
@@ -139,7 +137,6 @@
         <target state="new">Pointer field {0} on serializable type.</target>
         <note />
       </trans-unit>
->>>>>>> daf067f2
       <trans-unit id="DoNotUseBrokenCryptographicAlgorithms">
         <source>Do Not Use Broken Cryptographic Algorithms</source>
         <target state="translated">Nepoužívejte prolomené kryptografické algoritmy</target>
