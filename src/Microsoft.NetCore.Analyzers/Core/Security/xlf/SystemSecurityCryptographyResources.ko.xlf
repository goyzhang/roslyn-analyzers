--- conflicted
+++ resolved
@@ -27,16 +27,6 @@
         <target state="new">Adding certificates to the operating system's trusted root certificates increases the risk of incorrectly authenticating an illegitimate certificate</target>
         <note />
       </trans-unit>
-      <trans-unit id="DefinitelyUseSecureCookiesASPNetCore">
-        <source>Use Secure Cookies In ASP.Net Core</source>
-        <target state="new">Use Secure Cookies In ASP.Net Core</target>
-        <note />
-      </trans-unit>
-      <trans-unit id="DefinitelyUseSecureCookiesASPNetCoreMessage">
-        <source>Set CookieOptions.Secure = true when setting a cookie</source>
-        <target state="new">Set CookieOptions.Secure = true when setting a cookie</target>
-        <note />
-      </trans-unit>
       <trans-unit id="DoNotAddSchemaByURL">
         <source>Do Not Add Schema By URL</source>
         <target state="translated">URL로 스키마를 추가하지 마세요.</target>
@@ -307,16 +297,6 @@
         <target state="new">Adding certificates to the operating system's trusted root certificates is insecure. Ensure that the target store is not root store.</target>
         <note />
       </trans-unit>
-      <trans-unit id="MaybeUseSecureCookiesASPNetCore">
-        <source>Ensure Use Secure Cookies In ASP.Net Core</source>
-        <target state="new">Ensure Use Secure Cookies In ASP.Net Core</target>
-        <note />
-      </trans-unit>
-      <trans-unit id="MaybeUseSecureCookiesASPNetCoreMessage">
-        <source>Ensure that CookieOptions.Secure = true when setting a cookie</source>
-        <target state="new">Ensure that CookieOptions.Secure = true when setting a cookie</target>
-        <note />
-      </trans-unit>
       <trans-unit id="SetViewStateUserKey">
         <source>Set ViewStateUserKey For Classes Derived From Page</source>
         <target state="translated">Page에서 파생된 클래스의 ViewStateUserKey 설정</target>
@@ -347,11 +327,6 @@
         <target state="new">Consider using Azure's role-based access control instead of a Shared Access Signature (SAS) if possible. If you still need to use a SAS, use a container-level access policy when creating a SAS</target>
         <note />
       </trans-unit>
-<<<<<<< HEAD
-      <trans-unit id="UseSecureCookiesASPNetCoreDescription">
-        <source>Applications available over HTTPS must use secure cookies.</source>
-        <target state="new">Applications available over HTTPS must use secure cookies.</target>
-=======
       <trans-unit id="UseRSAWithSufficientKeySize">
         <source>Use Rivest–Shamir–Adleman (RSA) Algorithm With Sufficient Key Size</source>
         <target state="new">Use Rivest–Shamir–Adleman (RSA) Algorithm With Sufficient Key Size</target>
@@ -365,7 +340,6 @@
       <trans-unit id="UseRSAWithSufficientKeySizeMessage">
         <source>Asymmetric encryption algorithm {0}'s key size is less than 2048. Switch to an RSA with at least 2048 key size, ECDH or ECDSA algorithm instead.</source>
         <target state="new">Asymmetric encryption algorithm {0}'s key size is less than 2048. Switch to an RSA with at least 2048 key size, ECDH or ECDSA algorithm instead.</target>
->>>>>>> 015485e7
         <note />
       </trans-unit>
       <trans-unit id="UseSharedAccessProtocolHttpsOnly">
