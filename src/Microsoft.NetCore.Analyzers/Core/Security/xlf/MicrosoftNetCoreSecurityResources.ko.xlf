﻿<?xml version="1.0" encoding="utf-8"?>
<xliff xmlns="urn:oasis:names:tc:xliff:document:1.2" xmlns:xsi="http://www.w3.org/2001/XMLSchema-instance" version="1.2" xsi:schemaLocation="urn:oasis:names:tc:xliff:document:1.2 xliff-core-1.2-transitional.xsd">
  <file datatype="xml" source-language="en" target-language="ko" original="../MicrosoftNetCoreSecurityResources.resx">
    <body>
      <trans-unit id="BinaryFormatterMethodUsedDescription">
        <source>The method '{0}' is insecure when deserializing untrusted data.  If you need to instead detect BinaryFormatter deserialization without a SerializationBinder set, then disable rule CA2300, and enable rules CA2301 and CA2302.</source>
        <target state="translated">신뢰할 수 없는 데이터를 deserialize할 경우 '{0}' 메서드는 안전하지 않습니다. SerializationBinder를 설정하지 않고 BinaryFormatter deserialization을 검색해야 하는 경우에는 규칙 CA2300을 사용하지 않도록 설정하고 규칙 CA2301 및 CA2302를 사용하도록 설정합니다.</target>
        <note />
      </trans-unit>
      <trans-unit id="BinaryFormatterMethodUsedMessage">
        <source>The method '{0}' is insecure when deserializing untrusted data.</source>
        <target state="translated">신뢰할 수 없는 데이터를 deserialize하는 경우 '{0}' 메서드는 안전하지 않습니다.</target>
        <note />
      </trans-unit>
      <trans-unit id="BinaryFormatterMethodUsedTitle">
        <source>Do not use insecure deserializer BinaryFormatter</source>
        <target state="translated">안전하지 않은 역직렬 변환기 BinaryFormatter를 사용하지 마세요.</target>
        <note />
      </trans-unit>
      <trans-unit id="DoNotDisableUsingServicePointManagerSecurityProtocolsMessage">
        <source>Do not set Switch.System.ServiceModel.DisableUsingServicePointManagerSecurityProtocols to true.  Setting this switch limits Windows Communication Framework (WCF) to using Transport Layer Security (TLS) 1.0, which is insecure and obsolete.</source>
        <target state="new">Do not set Switch.System.ServiceModel.DisableUsingServicePointManagerSecurityProtocols to true.  Setting this switch limits Windows Communication Framework (WCF) to using Transport Layer Security (TLS) 1.0, which is insecure and obsolete.</target>
        <note />
      </trans-unit>
      <trans-unit id="DoNotDisableUsingServicePointManagerSecurityProtocolsTitle">
        <source>Do not disable ServicePointManagerSecurityProtocols</source>
        <target state="new">Do not disable ServicePointManagerSecurityProtocols</target>
        <note />
      </trans-unit>
      <trans-unit id="JavaScriptSerializerMaybeWithSimpleTypeResolverMessage">
<<<<<<< HEAD
        <source>The method '{0}' is insecure when deserializing untrusted data with a JavaScriptSerializer initialized with a SimpleTypeResolver. Ensure that the JavaScriptSerializer is initialized without a JavaScriptTypeResolver specified, or initialized with a JavaScriptTypeResolver that limits the types of objects in the deserialized object graph.</source>
        <target state="new">The method '{0}' is insecure when deserializing untrusted data with a JavaScriptSerializer initialized with a SimpleTypeResolver. Ensure that the JavaScriptSerializer is initialized without a JavaScriptTypeResolver specified, or initialized with a JavaScriptTypeResolver that limits the types of objects in the deserialized object graph.</target>
=======
        <source>The method '{0}' is insecure when deserializing untrusted data with a JavaScriptSerializer initialized with a SimpleTypeResolver. Ensure that the JavaScriptSerializer is initialized without a JavaScriptTypeResolver specified, or initialized with a JavaScriptTypeResolver that limits that types of objects in the deserialized object graph.</source>
        <target state="translated">SimpleTypeResolver로 초기화된 JavaScriptSerializer로 신뢰할 수 없는 데이터를 deserialize하는 경우 '{0}' 메서드는 안전하지 않습니다. JavaScriptSerializer가 JavaScriptTypeResolver가 지정되지 않은 상태로 초기화되었거나 deserialize된 개체 그래프에서 해당 개체 형식을 제한하는 JavaScriptTypeResolver로 초기화되었는지 확인하세요.</target>
>>>>>>> 0e597a9e
        <note />
      </trans-unit>
      <trans-unit id="JavaScriptSerializerMaybeWithSimpleTypeResolverTitle">
        <source>Ensure JavaScriptSerializer is not initialized with SimpleTypeResolver before deserializing</source>
        <target state="translated">deserialize하기 전에 JavaScriptSerializer가 SimpleTypeResolver로 초기화되지 않았는지 확인</target>
        <note />
      </trans-unit>
      <trans-unit id="JavaScriptSerializerWithSimpleTypeResolverMessage">
<<<<<<< HEAD
        <source>The method '{0}' is insecure when deserializing untrusted data with a JavaScriptSerializer initialized with a SimpleTypeResolver. Initialize JavaScriptSerializer without a JavaScriptTypeResolver specified, or initialize with a JavaScriptTypeResolver that limits the types of objects in the deserialized object graph.</source>
        <target state="new">The method '{0}' is insecure when deserializing untrusted data with a JavaScriptSerializer initialized with a SimpleTypeResolver. Initialize JavaScriptSerializer without a JavaScriptTypeResolver specified, or initialize with a JavaScriptTypeResolver that limits the types of objects in the deserialized object graph.</target>
=======
        <source>The method '{0}' is insecure when deserializing untrusted data with a JavaScriptSerializer initialized with a SimpleTypeResolver. Initialize JavaScriptSerializer without a JavaScriptTypeResolver specified, or initialize with a JavaScriptTypeResolver that limits that types of objects in the deserialized object graph.</source>
        <target state="translated">SimpleTypeResolver로 초기화된 JavaScriptSerializer로 신뢰할 수 없는 데이터를 deserialize하는 경우 '{0}' 메서드는 안전하지 않습니다. JavaScriptTypeResolver가 지정되지 않은 상태로 JavaScriptSerializer를 초기화하거나 deserialize된 개체 그래프에서 해당 개체 형식을 제한하는 JavaScriptTypeResolver로 초기화하세요.</target>
>>>>>>> 0e597a9e
        <note />
      </trans-unit>
      <trans-unit id="JavaScriptSerializerWithSimpleTypeResolverTitle">
        <source>Do not deserialize with JavaScriptSerializer using a SimpleTypeResolver</source>
        <target state="translated">SimpleTypeResolver를 사용하여 JavaScriptSerializer로 deserialize 안 함</target>
        <note />
      </trans-unit>
      <trans-unit id="JsonNetInsecureSettingsMessage">
        <source>When deserializing untrusted input, allowing arbitrary types to be deserialized is insecure.  When using JsonSerializerSettings, use TypeNameHandling.None, or for values other than None, restrict deserialized types with a SerializationBinder.</source>
        <target state="new">When deserializing untrusted input, allowing arbitrary types to be deserialized is insecure.  When using JsonSerializerSettings, use TypeNameHandling.None, or for values other than None, restrict deserialized types with a SerializationBinder.</target>
        <note />
      </trans-unit>
      <trans-unit id="JsonNetInsecureSettingsTitle">
        <source>Do not use insecure JsonSerializerSettings</source>
        <target state="new">Do not use insecure JsonSerializerSettings</target>
        <note />
      </trans-unit>
      <trans-unit id="JsonNetMaybeInsecureSettingsMessage">
        <source>When deserializing untrusted input, allowing arbitrary types to be deserialized is insecure.  When using JsonSerializerSettings, ensure TypeNameHandling.None is specified, or for values other than None, ensure a SerializationBinder is specified to restrict deserialized types.</source>
        <target state="new">When deserializing untrusted input, allowing arbitrary types to be deserialized is insecure.  When using JsonSerializerSettings, ensure TypeNameHandling.None is specified, or for values other than None, ensure a SerializationBinder is specified to restrict deserialized types.</target>
        <note />
      </trans-unit>
      <trans-unit id="JsonNetMaybeInsecureSettingsTitle">
        <source>Ensure that JsonSerializerSettings are secure</source>
        <target state="new">Ensure that JsonSerializerSettings are secure</target>
        <note />
      </trans-unit>
      <trans-unit id="LosFormatterMethodUsedMessage">
        <source>The method '{0}' is insecure when deserializing untrusted data.</source>
        <target state="translated">신뢰할 수 없는 데이터를 deserialize하는 경우 '{0}' 메서드는 안전하지 않습니다.</target>
        <note />
      </trans-unit>
      <trans-unit id="LosFormatterMethodUsedTitle">
        <source>Do not use insecure deserializer LosFormatter</source>
        <target state="translated">안전하지 않은 역직렬 변환기 LosFormatter를 사용하지 마세요.</target>
        <note />
      </trans-unit>
      <trans-unit id="NetDataContractSerializerDeserializeMaybeWithoutBinderSetMessage">
        <source>The method '{0}' is insecure when deserializing untrusted data without a SerializationBinder to restrict the type of objects in the deserialized object graph.</source>
        <target state="translated">deserialize된 개체 그래프에서 개체 형식을 제한하기 위해 SerializationBinder 없이 신뢰할 수 없는 데이터를 deserialize하는 경우 '{0}' 메서드는 안전하지 않습니다.</target>
        <note />
      </trans-unit>
      <trans-unit id="NetDataContractSerializerDeserializeMaybeWithoutBinderSetTitle">
        <source>Ensure NetDataContractSerializer.Binder is set before deserializing</source>
        <target state="translated">deserialize하기 전에 NetDataContractSerializer.Binder를 설정해야 합니다.</target>
        <note />
      </trans-unit>
      <trans-unit id="NetDataContractSerializerDeserializeWithoutBinderSetMessage">
        <source>The method '{0}' is insecure when deserializing untrusted data without a SerializationBinder to restrict the type of objects in the deserialized object graph.</source>
        <target state="translated">deserialize된 개체 그래프에서 개체 형식을 제한하기 위해 SerializationBinder 없이 신뢰할 수 없는 데이터를 deserialize하는 경우 '{0}' 메서드는 안전하지 않습니다.</target>
        <note />
      </trans-unit>
      <trans-unit id="NetDataContractSerializerDeserializeWithoutBinderSetTitle">
        <source>Do not deserialize without first setting NetDataContractSerializer.Binder</source>
        <target state="translated">먼저 NetDataContractSerializer.Binder를 설정하지 않고 deserialize하지 마세요.</target>
        <note />
      </trans-unit>
      <trans-unit id="NetDataContractSerializerMethodUsedDescription">
        <source>The method '{0}' is insecure when deserializing untrusted data.  If you need to instead detect NetDataContractSerializer deserialization without a SerializationBinder set, then disable rule CA2310, and enable rules CA2311 and CA2312.</source>
        <target state="translated">신뢰할 수 없는 데이터를 deserialize할 경우 '{0}' 메서드는 안전하지 않습니다. SerializationBinder를 설정하지 않고 NetDataContractSerializer deserialization을 검색해야 하는 경우에는 규칙 CA2310을 사용하지 않도록 설정하고 규칙 CA2311 및 CA2312를 사용하도록 설정합니다.</target>
        <note />
      </trans-unit>
      <trans-unit id="NetDataContractSerializerMethodUsedMessage">
        <source>The method '{0}' is insecure when deserializing untrusted data.</source>
        <target state="translated">신뢰할 수 없는 데이터를 deserialize하는 경우 '{0}' 메서드는 안전하지 않습니다.</target>
        <note />
      </trans-unit>
      <trans-unit id="NetDataContractSerializerMethodUsedTitle">
        <source>Do not use insecure deserializer NetDataContractSerializer</source>
        <target state="translated">안전하지 않은 역직렬 변환기 NetDataContractSerializer를 사용하지 마세요.</target>
        <note />
      </trans-unit>
      <trans-unit id="ObjectStateFormatterMethodUsedMessage">
        <source>The method '{0}' is insecure when deserializing untrusted data.</source>
        <target state="translated">신뢰할 수 없는 데이터를 deserialize하는 경우 '{0}' 메서드는 안전하지 않습니다.</target>
        <note />
      </trans-unit>
      <trans-unit id="ObjectStateFormatterMethodUsedTitle">
        <source>Do not use insecure deserializer ObjectStateFormatter</source>
        <target state="translated">안전하지 않은 역직렬 변환기 ObjectStateFormatter를 사용하지 마세요.</target>
        <note />
      </trans-unit>
      <trans-unit id="ReviewCodeForDllInjectionVulnerabilitiesMessage">
        <source>Potential DLL injection vulnerability was found where '{0}' in method '{1}' may be tainted by user-controlled data from '{2}' in method '{3}'.</source>
        <target state="translated">'{1}' 메서드의 '{0}'이(가) '{3}' 메서드의 '{2}'에서 사용자 제어 데이터에 의해 감염될 수 있는 잠재적인 DLL 삽입 취약성이 발견되었습니다.</target>
        <note />
      </trans-unit>
      <trans-unit id="ReviewCodeForDllInjectionVulnerabilitiesTitle">
        <source>Review code for DLL injection vulnerabilities</source>
        <target state="translated">코드에서 DLL 삽입 취약성 검토</target>
        <note />
      </trans-unit>
      <trans-unit id="ReviewCodeForFilePathInjectionVulnerabilitiesMessage">
        <source>Potential file path injection vulnerability was found where '{0}' in method '{1}' may be tainted by user-controlled data from '{2}' in method '{3}'.</source>
        <target state="translated">'{1}' 메서드의 '{0}'이(가) '{3}' 메서드의 '{2}'에서 사용자 제어 데이터에 의해 감염될 수 있는 잠재적인 파일 경로 삽입 취약성이 발견되었습니다.</target>
        <note />
      </trans-unit>
      <trans-unit id="ReviewCodeForFilePathInjectionVulnerabilitiesTitle">
        <source>Review code for file path injection vulnerabilities</source>
        <target state="translated">코드에서 파일 경로 삽입 취약성 검토</target>
        <note />
      </trans-unit>
      <trans-unit id="ReviewCodeForInformationDisclosureVulnerabilitiesMessage">
        <source>Potential information disclosure vulnerability was found where '{0}' in method '{1}' may contain unintended information from '{2}' in method '{3}'.</source>
        <target state="translated">'{1}' 메서드의 '{0}'에 '{3}' 메서드에 있는 '{2}'의 의도하지 않은 데이터가 포함될 수 있는 잠재적인 정보 공개 취약성이 발견되었습니다.</target>
        <note />
      </trans-unit>
      <trans-unit id="ReviewCodeForInformationDisclosureVulnerabilitiesTitle">
        <source>Review code for information disclosure vulnerabilities</source>
        <target state="translated">코드에서 정보 공개 취약성 검토</target>
        <note />
      </trans-unit>
      <trans-unit id="ReviewCodeForLdapInjectionVulnerabilitiesMessage">
        <source>Potential LDAP injection vulnerability was found where '{0}' in method '{1}' may be tainted by user-controlled data from '{2}' in method '{3}'.</source>
        <target state="translated">'{1}' 메서드의 '{0}'이(가) '{3}' 메서드의 '{2}'에서 사용자 제어 데이터에 의해 감염될 수 있는 잠재적인 LDAP 삽입 취약성이 발견되었습니다.</target>
        <note />
      </trans-unit>
      <trans-unit id="ReviewCodeForLdapInjectionVulnerabilitiesTitle">
        <source>Review code for LDAP injection vulnerabilities</source>
        <target state="translated">코드에서 LDAP 삽입 취약성 검토</target>
        <note />
      </trans-unit>
      <trans-unit id="ReviewCodeForOpenRedirectVulnerabilitiesMessage">
        <source>Potential open redirect vulnerability was found where '{0}' in method '{1}' may be tainted by user-controlled data from '{2}' in method '{3}'.</source>
        <target state="translated">'{1}' 메서드의 '{0}'이(가) '{3}' 메서드의 '{2}'에서 사용자 제어 데이터에 의해 감염될 수 있는 잠재적인 오픈 리디렉션 취약성이 발견되었습니다.</target>
        <note />
      </trans-unit>
      <trans-unit id="ReviewCodeForOpenRedirectVulnerabilitiesTitle">
        <source>Review code for open redirect vulnerabilities</source>
        <target state="translated">코드에서 오픈 리디렉션 취약성 검토</target>
        <note />
      </trans-unit>
      <trans-unit id="ReviewCodeForProcessCommandInjectionVulnerabilitiesMessage">
        <source>Potential process command injection vulnerability was found where '{0}' in method '{1}' may be tainted by user-controlled data from '{2}' in method '{3}'.</source>
        <target state="translated">'{1}' 메서드의 '{0}'이(가) '{3}' 메서드의 '{2}'에서 사용자 제어 데이터에 의해 감염될 수 있는 잠재적인 프로세스 명령 삽입 취약성이 발견되었습니다.</target>
        <note />
      </trans-unit>
      <trans-unit id="ReviewCodeForProcessCommandInjectionVulnerabilitiesTitle">
        <source>Review code for process command injection vulnerabilities</source>
        <target state="translated">코드에서 프로세스 명령 삽입 취약성 검토</target>
        <note />
      </trans-unit>
      <trans-unit id="ReviewCodeForRegexInjectionVulnerabilitiesMessage">
        <source>Potential regex injection vulnerability was found where '{0}' in method '{1}' may be tainted by user-controlled data from '{2}' in method '{3}'.</source>
        <target state="translated">'{1}' 메서드의 '{0}'이(가) '{3}' 메서드의 '{2}'에서 사용자 제어 데이터에 의해 감염될 수 있는 잠재적인 regex 삽입 취약성이 발견되었습니다.</target>
        <note />
      </trans-unit>
      <trans-unit id="ReviewCodeForRegexInjectionVulnerabilitiesTitle">
        <source>Review code for regex injection vulnerabilities</source>
        <target state="translated">코드에서 regex 삽입 취약성 검토</target>
        <note />
      </trans-unit>
      <trans-unit id="ReviewCodeForSqlInjectionVulnerabilitiesMessage">
        <source>Potential SQL injection vulnerability was found where '{0}' in method '{1}' may be tainted by user-controlled data from '{2}' in method '{3}'.</source>
        <target state="translated">'{1}' 메서드의 '{0}'이(가) '{3}' 메서드의 '{2}'에서 사용자 제어 데이터에 의해 감염될 수 있는 잠재적인 SQL 삽입 취약성이 발견되었습니다.</target>
        <note />
      </trans-unit>
      <trans-unit id="ReviewCodeForSqlInjectionVulnerabilitiesTitle">
        <source>Review code for SQL injection vulnerabilities</source>
        <target state="translated">코드에서 SQL 삽입 취약성 검토</target>
        <note />
      </trans-unit>
      <trans-unit id="BinaryFormatterDeserializeMaybeWithoutBinderSetMessage">
        <source>The method '{0}' is insecure when deserializing untrusted data without a SerializationBinder to restrict the type of objects in the deserialized object graph.</source>
        <target state="translated">deserialize된 개체 그래프에서 개체 형식을 제한하기 위해 SerializationBinder 없이 신뢰할 수 없는 데이터를 deserialize하는 경우 '{0}' 메서드는 안전하지 않습니다.</target>
        <note />
      </trans-unit>
      <trans-unit id="BinaryFormatterDeserializeMaybeWithoutBinderSetTitle">
        <source>Ensure BinaryFormatter.Binder is set before calling BinaryFormatter.Deserialize</source>
        <target state="translated">BinaryFormatter.Deserialize를 호출하기 전에 BinaryFormatter.Binder를 설정해야 합니다.</target>
        <note />
      </trans-unit>
      <trans-unit id="BinaryFormatterDeserializeWithoutBinderSetMessage">
        <source>The method '{0}' is insecure when deserializing untrusted data without a SerializationBinder to restrict the type of objects in the deserialized object graph.</source>
        <target state="translated">deserialize된 개체 그래프에서 개체 형식을 제한하기 위해 SerializationBinder 없이 신뢰할 수 없는 데이터를 deserialize하는 경우 '{0}' 메서드는 안전하지 않습니다.</target>
        <note />
      </trans-unit>
      <trans-unit id="BinaryFormatterDeserializeWithoutBinderSetTitle">
        <source>Do not call BinaryFormatter.Deserialize without first setting BinaryFormatter.Binder</source>
        <target state="translated">먼저 BinaryFormatter.Binder를 설정하지 않고 BinaryFormatter.Deserialize를 호출하지 마세요.</target>
        <note />
      </trans-unit>
      <trans-unit id="ReviewCodeForXPathInjectionVulnerabilitiesMessage">
        <source>Potential XPath injection vulnerability was found where '{0}' in method '{1}' may be tainted by user-controlled data from '{2}' in method '{3}'.</source>
        <target state="translated">'{1}' 메서드의 '{0}'이(가) '{3}' 메서드의 '{2}'에서 사용자 제어 데이터에 의해 감염될 수 있는 잠재적인 XPath 삽입 취약성이 발견되었습니다.</target>
        <note />
      </trans-unit>
      <trans-unit id="ReviewCodeForXPathInjectionVulnerabilitiesTitle">
        <source>Review code for XPath injection vulnerabilities</source>
        <target state="translated">코드에서 XPath 삽입 취약성 검토</target>
        <note />
      </trans-unit>
      <trans-unit id="ReviewCodeForXamlInjectionVulnerabilitiesMessage">
        <source>Potential XAML injection vulnerability was found where '{0}' in method '{1}' may be tainted by user-controlled data from '{2}' in method '{3}'.</source>
        <target state="translated">'{1}' 메서드의 '{0}'이(가) '{3}' 메서드의 '{2}'에서 사용자 제어 데이터에 의해 감염될 수 있는 잠재적인 XAML 삽입 취약성이 발견되었습니다.</target>
        <note />
      </trans-unit>
      <trans-unit id="ReviewCodeForXamlInjectionVulnerabilitiesTitle">
        <source>Review code for XAML injection vulnerabilities</source>
        <target state="translated">코드에서 XAML 삽입 취약성 검토</target>
        <note />
      </trans-unit>
      <trans-unit id="ReviewCodeForXmlInjectionVulnerabilitiesMessage">
        <source>Potential XML injection vulnerability was found where '{0}' in method '{1}' may be tainted by user-controlled data from '{2}' in method '{3}'.</source>
        <target state="translated">'{1}' 메서드의 '{0}'이(가) '{3}' 메서드의 '{2}'에서 사용자 제어 데이터에 의해 감염될 수 있는 잠재적인 XML 삽입 취약성이 발견되었습니다.</target>
        <note />
      </trans-unit>
      <trans-unit id="ReviewCodeForXmlInjectionVulnerabilitiesTitle">
        <source>Review code for XML injection vulnerabilities</source>
        <target state="translated">코드에서 XML 삽입 취약성 검토</target>
        <note />
      </trans-unit>
      <trans-unit id="ReviewCodeForXssVulnerabilitiesMessage">
        <source>Potential cross-site scripting (XSS) vulnerability was found where '{0}' in method '{1}' may be tainted by user-controlled data from '{2}' in method '{3}'.</source>
        <target state="translated">'{1}' 메서드의 '{0}'이(가) '{3}' 메서드의 '{2}'에서 사용자 제어 데이터에 의해 감염될 수 있는 잠재적인 XSS(사이트 간 스크립팅) 취약성이 발견되었습니다.</target>
        <note />
      </trans-unit>
      <trans-unit id="ReviewCodeForXssVulnerabilitiesTitle">
        <source>Review code for XSS vulnerabilities</source>
        <target state="translated">코드에서 XSS 취약성 검토</target>
        <note />
      </trans-unit>
    </body>
  </file>
</xliff><|MERGE_RESOLUTION|>--- conflicted
+++ resolved
@@ -28,13 +28,8 @@
         <note />
       </trans-unit>
       <trans-unit id="JavaScriptSerializerMaybeWithSimpleTypeResolverMessage">
-<<<<<<< HEAD
         <source>The method '{0}' is insecure when deserializing untrusted data with a JavaScriptSerializer initialized with a SimpleTypeResolver. Ensure that the JavaScriptSerializer is initialized without a JavaScriptTypeResolver specified, or initialized with a JavaScriptTypeResolver that limits the types of objects in the deserialized object graph.</source>
-        <target state="new">The method '{0}' is insecure when deserializing untrusted data with a JavaScriptSerializer initialized with a SimpleTypeResolver. Ensure that the JavaScriptSerializer is initialized without a JavaScriptTypeResolver specified, or initialized with a JavaScriptTypeResolver that limits the types of objects in the deserialized object graph.</target>
-=======
-        <source>The method '{0}' is insecure when deserializing untrusted data with a JavaScriptSerializer initialized with a SimpleTypeResolver. Ensure that the JavaScriptSerializer is initialized without a JavaScriptTypeResolver specified, or initialized with a JavaScriptTypeResolver that limits that types of objects in the deserialized object graph.</source>
-        <target state="translated">SimpleTypeResolver로 초기화된 JavaScriptSerializer로 신뢰할 수 없는 데이터를 deserialize하는 경우 '{0}' 메서드는 안전하지 않습니다. JavaScriptSerializer가 JavaScriptTypeResolver가 지정되지 않은 상태로 초기화되었거나 deserialize된 개체 그래프에서 해당 개체 형식을 제한하는 JavaScriptTypeResolver로 초기화되었는지 확인하세요.</target>
->>>>>>> 0e597a9e
+        <target state="needs-review-translation">SimpleTypeResolver로 초기화된 JavaScriptSerializer로 신뢰할 수 없는 데이터를 deserialize하는 경우 '{0}' 메서드는 안전하지 않습니다. JavaScriptSerializer가 JavaScriptTypeResolver가 지정되지 않은 상태로 초기화되었거나 deserialize된 개체 그래프에서 해당 개체 형식을 제한하는 JavaScriptTypeResolver로 초기화되었는지 확인하세요.</target>
         <note />
       </trans-unit>
       <trans-unit id="JavaScriptSerializerMaybeWithSimpleTypeResolverTitle">
@@ -43,13 +38,8 @@
         <note />
       </trans-unit>
       <trans-unit id="JavaScriptSerializerWithSimpleTypeResolverMessage">
-<<<<<<< HEAD
         <source>The method '{0}' is insecure when deserializing untrusted data with a JavaScriptSerializer initialized with a SimpleTypeResolver. Initialize JavaScriptSerializer without a JavaScriptTypeResolver specified, or initialize with a JavaScriptTypeResolver that limits the types of objects in the deserialized object graph.</source>
-        <target state="new">The method '{0}' is insecure when deserializing untrusted data with a JavaScriptSerializer initialized with a SimpleTypeResolver. Initialize JavaScriptSerializer without a JavaScriptTypeResolver specified, or initialize with a JavaScriptTypeResolver that limits the types of objects in the deserialized object graph.</target>
-=======
-        <source>The method '{0}' is insecure when deserializing untrusted data with a JavaScriptSerializer initialized with a SimpleTypeResolver. Initialize JavaScriptSerializer without a JavaScriptTypeResolver specified, or initialize with a JavaScriptTypeResolver that limits that types of objects in the deserialized object graph.</source>
-        <target state="translated">SimpleTypeResolver로 초기화된 JavaScriptSerializer로 신뢰할 수 없는 데이터를 deserialize하는 경우 '{0}' 메서드는 안전하지 않습니다. JavaScriptTypeResolver가 지정되지 않은 상태로 JavaScriptSerializer를 초기화하거나 deserialize된 개체 그래프에서 해당 개체 형식을 제한하는 JavaScriptTypeResolver로 초기화하세요.</target>
->>>>>>> 0e597a9e
+        <target state="needs-review-translation">SimpleTypeResolver로 초기화된 JavaScriptSerializer로 신뢰할 수 없는 데이터를 deserialize하는 경우 '{0}' 메서드는 안전하지 않습니다. JavaScriptTypeResolver가 지정되지 않은 상태로 JavaScriptSerializer를 초기화하거나 deserialize된 개체 그래프에서 해당 개체 형식을 제한하는 JavaScriptTypeResolver로 초기화하세요.</target>
         <note />
       </trans-unit>
       <trans-unit id="JavaScriptSerializerWithSimpleTypeResolverTitle">
