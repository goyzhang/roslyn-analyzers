--- conflicted
+++ resolved
@@ -62,8 +62,6 @@
         <target state="translated">ServerCertificateValidationCallback 已設定為會一律傳回 true 來接受所有伺服器憑證的函式。請確保伺服器憑證經過驗證，以驗證收到要求之伺服器的身分識別。</target>
         <note />
       </trans-unit>
-<<<<<<< HEAD
-=======
       <trans-unit id="DoNotDisableHTTPHeaderChecking">
         <source>Do Not Disable HTTP Header Checking</source>
         <target state="new">Do Not Disable HTTP Header Checking</target>
@@ -139,7 +137,6 @@
         <target state="new">Pointer field {0} on serializable type.</target>
         <note />
       </trans-unit>
->>>>>>> daf067f2
       <trans-unit id="DoNotUseBrokenCryptographicAlgorithms">
         <source>Do Not Use Broken Cryptographic Algorithms</source>
         <target state="translated">請勿使用損壞的密碼編譯演算法</target>
