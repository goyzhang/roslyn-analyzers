﻿<?xml version="1.0" encoding="utf-8"?>
<root>
  <!-- 
    Microsoft ResX Schema 
    
    Version 2.0
    
    The primary goals of this format is to allow a simple XML format 
    that is mostly human readable. The generation and parsing of the 
    various data types are done through the TypeConverter classes 
    associated with the data types.
    
    Example:
    
    ... ado.net/XML headers & schema ...
    <resheader name="resmimetype">text/microsoft-resx</resheader>
    <resheader name="version">2.0</resheader>
    <resheader name="reader">System.Resources.ResXResourceReader, System.Windows.Forms, ...</resheader>
    <resheader name="writer">System.Resources.ResXResourceWriter, System.Windows.Forms, ...</resheader>
    <data name="Name1"><value>this is my long string</value><comment>this is a comment</comment></data>
    <data name="Color1" type="System.Drawing.Color, System.Drawing">Blue</data>
    <data name="Bitmap1" mimetype="application/x-microsoft.net.object.binary.base64">
        <value>[base64 mime encoded serialized .NET Framework object]</value>
    </data>
    <data name="Icon1" type="System.Drawing.Icon, System.Drawing" mimetype="application/x-microsoft.net.object.bytearray.base64">
        <value>[base64 mime encoded string representing a byte array form of the .NET Framework object]</value>
        <comment>This is a comment</comment>
    </data>
                
    There are any number of "resheader" rows that contain simple 
    name/value pairs.
    
    Each data row contains a name, and value. The row also contains a 
    type or mimetype. Type corresponds to a .NET class that support 
    text/value conversion through the TypeConverter architecture. 
    Classes that don't support this are serialized and stored with the 
    mimetype set.
    
    The mimetype is used for serialized objects, and tells the 
    ResXResourceReader how to depersist the object. This is currently not 
    extensible. For a given mimetype the value must be set accordingly:
    
    Note - application/x-microsoft.net.object.binary.base64 is the format 
    that the ResXResourceWriter will generate, however the reader can 
    read any of the formats listed below.
    
    mimetype: application/x-microsoft.net.object.binary.base64
    value   : The object must be serialized with 
            : System.Runtime.Serialization.Formatters.Binary.BinaryFormatter
            : and then encoded with base64 encoding.
    
    mimetype: application/x-microsoft.net.object.soap.base64
    value   : The object must be serialized with 
            : System.Runtime.Serialization.Formatters.Soap.SoapFormatter
            : and then encoded with base64 encoding.

    mimetype: application/x-microsoft.net.object.bytearray.base64
    value   : The object must be serialized into a byte array 
            : using a System.ComponentModel.TypeConverter
            : and then encoded with base64 encoding.
    -->
  <xsd:schema id="root" xmlns="" xmlns:xsd="http://www.w3.org/2001/XMLSchema" xmlns:msdata="urn:schemas-microsoft-com:xml-msdata">
    <xsd:import namespace="http://www.w3.org/XML/1998/namespace" />
    <xsd:element name="root" msdata:IsDataSet="true">
      <xsd:complexType>
        <xsd:choice maxOccurs="unbounded">
          <xsd:element name="metadata">
            <xsd:complexType>
              <xsd:sequence>
                <xsd:element name="value" type="xsd:string" minOccurs="0" />
              </xsd:sequence>
              <xsd:attribute name="name" use="required" type="xsd:string" />
              <xsd:attribute name="type" type="xsd:string" />
              <xsd:attribute name="mimetype" type="xsd:string" />
              <xsd:attribute ref="xml:space" />
            </xsd:complexType>
          </xsd:element>
          <xsd:element name="assembly">
            <xsd:complexType>
              <xsd:attribute name="alias" type="xsd:string" />
              <xsd:attribute name="name" type="xsd:string" />
            </xsd:complexType>
          </xsd:element>
          <xsd:element name="data">
            <xsd:complexType>
              <xsd:sequence>
                <xsd:element name="value" type="xsd:string" minOccurs="0" msdata:Ordinal="1" />
                <xsd:element name="comment" type="xsd:string" minOccurs="0" msdata:Ordinal="2" />
              </xsd:sequence>
              <xsd:attribute name="name" type="xsd:string" use="required" msdata:Ordinal="1" />
              <xsd:attribute name="type" type="xsd:string" msdata:Ordinal="3" />
              <xsd:attribute name="mimetype" type="xsd:string" msdata:Ordinal="4" />
              <xsd:attribute ref="xml:space" />
            </xsd:complexType>
          </xsd:element>
          <xsd:element name="resheader">
            <xsd:complexType>
              <xsd:sequence>
                <xsd:element name="value" type="xsd:string" minOccurs="0" msdata:Ordinal="1" />
              </xsd:sequence>
              <xsd:attribute name="name" type="xsd:string" use="required" />
            </xsd:complexType>
          </xsd:element>
        </xsd:choice>
      </xsd:complexType>
    </xsd:element>
  </xsd:schema>
  <resheader name="resmimetype">
    <value>text/microsoft-resx</value>
  </resheader>
  <resheader name="version">
    <value>2.0</value>
  </resheader>
  <resheader name="reader">
    <value>System.Resources.ResXResourceReader, System.Windows.Forms, Version=4.0.0.0, Culture=neutral, PublicKeyToken=b77a5c561934e089</value>
  </resheader>
  <resheader name="writer">
    <value>System.Resources.ResXResourceWriter, System.Windows.Forms, Version=4.0.0.0, Culture=neutral, PublicKeyToken=b77a5c561934e089</value>
  </resheader>
  <data name="UseOrdinalStringComparisonTitle" xml:space="preserve">
    <value>Use ordinal stringcomparison</value>
  </data>
  <data name="UseOrdinalStringComparisonDescription" xml:space="preserve">
    <value>A string comparison operation that is nonlinguistic does not set the StringComparison parameter to either Ordinal or OrdinalIgnoreCase. By explicitly setting the parameter to either StringComparison.Ordinal or StringComparison.OrdinalIgnoreCase, your code often gains speed, becomes more correct, and becomes more reliable.</value>
  </data>
  <data name="UseOrdinalStringComparisonMessageStringComparison" xml:space="preserve">
    <value>{0} passes '{1}' as the 'StringComparison' parameter to {2}. To perform a non-linguistic comparison, specify 'StringComparison.Ordinal' or 'StringComparison.OrdinalIgnoreCase' instead.</value>
  </data>
  <data name="UseOrdinalStringComparisonMessageStringComparer" xml:space="preserve">
    <value>{0} passes '{1}' as the 'StringComparer' parameter to {2}. To perform a non-linguistic comparison, specify 'StringComparer.Ordinal' or 'StringComparer.OrdinalIgnoreCase' instead.</value>
  </data>
  <data name="DoNotUseTimersThatPreventPowerStateChangesTitle" xml:space="preserve">
    <value>Do not use timers that prevent power state changes</value>
  </data>
  <data name="DoNotUseTimersThatPreventPowerStateChangesDescription" xml:space="preserve">
    <value>Higher-frequency periodic activity will keep the CPU busy and interfere with power-saving idle timers that turn off the display and hard disks.</value>
  </data>
  <data name="DoNotUseTimersThatPreventPowerStateChangesMessage" xml:space="preserve">
    <value>Do not use timers that prevent power state changes</value>
  </data>
  <data name="AvoidUnsealedAttributesTitle" xml:space="preserve">
    <value>Avoid unsealed attributes</value>
  </data>
  <data name="AvoidUnsealedAttributesDescription" xml:space="preserve">
    <value>The .NET Framework class library provides methods for retrieving custom attributes. By default, these methods search the attribute inheritance hierarchy. Sealing the attribute eliminates the search through the inheritance hierarchy and can improve performance.</value>
  </data>
  <data name="AvoidUnsealedAttributesMessage" xml:space="preserve">
    <value>Avoid unsealed attributes</value>
  </data>
  <data name="TestForEmptyStringsUsingStringLengthTitle" xml:space="preserve">
    <value>Test for empty strings using string length</value>
  </data>
  <data name="TestForEmptyStringsUsingStringLengthDescription" xml:space="preserve">
    <value>Comparing strings by using the String.Length property or the String.IsNullOrEmpty method is significantly faster than using Equals.</value>
  </data>
  <data name="TestForEmptyStringsUsingStringLengthMessage" xml:space="preserve">
    <value>Test for empty strings using 'string.Length' property or 'string.IsNullOrEmpty' method instead of an Equality check.</value>
  </data>
  <data name="DoNotLockOnObjectsWithWeakIdentityTitle" xml:space="preserve">
    <value>Do not lock on objects with weak identity</value>
  </data>
  <data name="DoNotLockOnObjectsWithWeakIdentityDescription" xml:space="preserve">
    <value>An object is said to have a weak identity when it can be directly accessed across application domain boundaries. A thread that tries to acquire a lock on an object that has a weak identity can be blocked by a second thread in a different application domain that has a lock on the same object.</value>
  </data>
  <data name="DoNotLockOnObjectsWithWeakIdentityMessage" xml:space="preserve">
    <value>Do not lock on objects with weak identity</value>
  </data>
  <data name="DoNotCatchCorruptedStateExceptionsInGeneralHandlersTitle" xml:space="preserve">
    <value>Do not catch corrupted state exceptions in general handlers.</value>
  </data>
  <data name="DoNotCatchCorruptedStateExceptionsInGeneralHandlersDescription" xml:space="preserve">
    <value>Do not author general catch handlers in code that receives corrupted state exceptions.</value>
  </data>
  <data name="DoNotCatchCorruptedStateExceptionsInGeneralHandlersMessage" xml:space="preserve">
    <value>Do not catch corrupted state exceptions in general handlers.</value>
  </data>
  <data name="RethrowToPreserveStackDetailsTitle" xml:space="preserve">
    <value>Rethrow to preserve stack details</value>
  </data>
  <data name="RethrowToPreserveStackDetailsDescription" xml:space="preserve">
    <value>An exception is rethrown and the exception is explicitly specified in the throw statement. If an exception is rethrown by specifying the exception in the throw statement, the list of method calls between the original method that threw the exception and the current method is lost.</value>
  </data>
  <data name="RethrowToPreserveStackDetailsMessage" xml:space="preserve">
    <value>Rethrow to preserve stack details</value>
  </data>
  <data name="DoNotRaiseReservedExceptionTypesTitle" xml:space="preserve">
    <value>Do not raise reserved exception types</value>
  </data>
  <data name="DoNotRaiseReservedExceptionTypesDescription" xml:space="preserve">
    <value>An exception of type that is not sufficiently specific or reserved by the runtime should never be raised by user code. This makes the original error difficult to detect and debug. If this exception instance might be thrown, use a different exception type.</value>
  </data>
  <data name="DoNotRaiseReservedExceptionTypesMessageTooGeneric" xml:space="preserve">
    <value>Exception type {0} is not sufficiently specific.</value>
  </data>
  <data name="DoNotRaiseReservedExceptionTypesMessageReserved" xml:space="preserve">
    <value>Exception type {0} is reserved by the runtime.</value>
  </data>
  <data name="InitializeValueTypeStaticFieldsInlineTitle" xml:space="preserve">
    <value>Initialize value type static fields inline</value>
  </data>
  <data name="InitializeReferenceTypeStaticFieldsInlineTitle" xml:space="preserve">
    <value>Initialize reference type static fields inline</value>
  </data>
  <data name="InitializeValueTypeStaticFieldsInlineDescription" xml:space="preserve">
    <value>A value type declares an explicit static constructor. To fix a violation of this rule, initialize all static data when it is declared and remove the static constructor.</value>
  </data>
  <data name="InitializeReferenceTypeStaticFieldsInlineDescription" xml:space="preserve">
    <value>A reference type declares an explicit static constructor. To fix a violation of this rule, initialize all static data when it is declared and remove the static constructor.</value>
  </data>
  <data name="InitializeStaticFieldsInlineMessage" xml:space="preserve">
    <value>Initialize all static fields in '{0}' when those fields are declared and remove the explicit static constructor</value>
  </data>
  <data name="DoNotCallOverridableMethodsInConstructorsTitle" xml:space="preserve">
    <value>Do not call overridable methods in constructors</value>
  </data>
  <data name="DoNotCallOverridableMethodsInConstructorsDescription" xml:space="preserve">
    <value>When a constructor calls a virtual method, the constructor for the instance that invokes the method may not have executed.</value>
  </data>
  <data name="DoNotCallOverridableMethodsInConstructorsMessage" xml:space="preserve">
    <value>Do not call overridable methods in constructors</value>
  </data>
  <data name="DisposableTypesShouldDeclareFinalizerTitle" xml:space="preserve">
    <value>Disposable types should declare finalizer</value>
  </data>
  <data name="DisposableTypesShouldDeclareFinalizerDescription" xml:space="preserve">
    <value>A type that implements System.IDisposable and has fields that suggest the use of unmanaged resources does not implement a finalizer, as described by Object.Finalize.</value>
  </data>
  <data name="DisposableTypesShouldDeclareFinalizerMessage" xml:space="preserve">
    <value>Disposable types should declare finalizer</value>
  </data>
  <data name="FinalizersShouldCallBaseClassFinalizerTitle" xml:space="preserve">
    <value>Finalizers should call base class finalizer</value>
  </data>
  <data name="FinalizersShouldCallBaseClassFinalizerDescription" xml:space="preserve">
    <value>Finalization must be propagated through the inheritance hierarchy. To guarantee this, types must call their base class Finalize method in their own Finalize method.</value>
  </data>
  <data name="FinalizersShouldCallBaseClassFinalizerMessage" xml:space="preserve">
    <value>Finalizers should call base class finalizer</value>
  </data>
  <data name="ProvideCorrectArgumentsToFormattingMethodsTitle" xml:space="preserve">
    <value>Provide correct arguments to formatting methods</value>
  </data>
  <data name="ProvideCorrectArgumentsToFormattingMethodsDescription" xml:space="preserve">
    <value>The format argument that is passed to System.String.Format does not contain a format item that corresponds to each object argument, or vice versa.</value>
  </data>
  <data name="ProvideCorrectArgumentsToFormattingMethodsMessage" xml:space="preserve">
    <value>Provide correct arguments to formatting methods</value>
  </data>
  <data name="TestForNaNCorrectlyTitle" xml:space="preserve">
    <value>Test for NaN correctly</value>
  </data>
  <data name="TestForNaNCorrectlyDescription" xml:space="preserve">
    <value>This expression tests a value against Single.Nan or Double.Nan. Use Single.IsNan(Single) or Double.IsNan(Double) to test the value.</value>
  </data>
  <data name="TestForNaNCorrectlyMessage" xml:space="preserve">
    <value>Test for NaN correctly</value>
  </data>
  <data name="AttributeStringLiteralsShouldParseCorrectlyTitle" xml:space="preserve">
    <value>Attribute string literals should parse correctly</value>
  </data>
  <data name="AttributeStringLiteralsShouldParseCorrectlyDescription" xml:space="preserve">
    <value>The string literal parameter of an attribute does not parse correctly for a URL, a GUID, or a version.</value>
  </data>
  <data name="AttributeStringLiteralsShouldParseCorrectlyMessageDefault" xml:space="preserve">
    <value>In the constructor of '{0}', change the value of argument '{1}', which is currently "{2}", to something that can be correctly parsed as '{3}'.</value>
  </data>
  <data name="AttributeStringLiteralsShouldParseCorrectlyMessageEmpty" xml:space="preserve">
    <value>In the constructor of '{0}', change the value of argument '{1}', which is currently an empty string (""), to something that can be correctly parsed as '{2}'.</value>
  </data>
  <data name="AvoidZeroLengthArrayAllocationsTitle" xml:space="preserve">
    <value>Avoid zero-length array allocations.</value>
  </data>
  <data name="AvoidZeroLengthArrayAllocationsMessage" xml:space="preserve">
    <value>Avoid unnecessary zero-length array allocations.  Use {0} instead.</value>
  </data>
  <data name="DoNotUseEnumerableMethodsOnIndexableCollectionsInsteadUseTheCollectionDirectlyTitle" xml:space="preserve">
    <value>Do not use Enumerable methods on indexable collections. Instead use the collection directly</value>
  </data>
  <data name="DoNotUseEnumerableMethodsOnIndexableCollectionsInsteadUseTheCollectionDirectlyDescription" xml:space="preserve">
    <value>This collection is directly indexable. Going through LINQ here causes unnecessary allocations and CPU work.</value>
  </data>
  <data name="DoNotUseEnumerableMethodsOnIndexableCollectionsInsteadUseTheCollectionDirectlyMessage" xml:space="preserve">
    <value>Do not use Enumerable methods on indexable collections. Instead use the collection directly</value>
  </data>
  <data name="SpecifyCultureInfoTitle" xml:space="preserve">
    <value>Specify CultureInfo</value>
  </data>
  <data name="SpecifyCultureInfoDescription" xml:space="preserve">
    <value>A method or constructor calls a member that has an overload that accepts a System.Globalization.CultureInfo parameter, and the method or constructor does not call the overload that takes the CultureInfo parameter. When a CultureInfo or System.IFormatProvider object is not supplied, the default value that is supplied by the overloaded member might not have the effect that you want in all locales. If the result will be displayed to the user, specify 'CultureInfo.CurrentCulture' as the 'CultureInfo' parameter. Otherwise, if the result will be stored and accessed by software, such as when it is persisted to disk or to a database, specify 'CultureInfo.InvariantCulture'.</value>
  </data>
  <data name="SpecifyCultureInfoMessage" xml:space="preserve">
    <value>The behavior of '{0}' could vary based on the current user's locale settings. Replace this call in '{1}' with a call to '{2}'.</value>
  </data>
  <data name="SpecifyIFormatProviderTitle" xml:space="preserve">
    <value>Specify IFormatProvider</value>
  </data>
  <data name="SpecifyIFormatProviderDescription" xml:space="preserve">
    <value>A method or constructor calls one or more members that have overloads that accept a System.IFormatProvider parameter, and the method or constructor does not call the overload that takes the IFormatProvider parameter. When a System.Globalization.CultureInfo or IFormatProvider object is not supplied, the default value that is supplied by the overloaded member might not have the effect that you want in all locales. If the result will be based on the input from/output displayed to the user, specify 'CultureInfo.CurrentCulture' as the 'IFormatProvider'. Otherwise, if the result will be stored and accessed by software, such as when it is loaded from disk/database and when it is persisted to disk/database, specify 'CultureInfo.InvariantCulture'</value>
  </data>
  <data name="SpecifyIFormatProviderMessageIFormatProviderAlternateString" xml:space="preserve">
    <value>The behavior of '{0}' could vary based on the current user's locale settings. Replace this call in '{1}' with a call to '{2}'.</value>
  </data>
  <data name="SpecifyIFormatProviderMessageIFormatProviderAlternate" xml:space="preserve">
    <value>The behavior of '{0}' could vary based on the current user's locale settings. Replace this call in '{1}' with a call to '{2}'.</value>
  </data>
  <data name="SpecifyIFormatProviderMessageUICultureString" xml:space="preserve">
    <value>'{0}' passes '{1}' as the 'IFormatProvider' parameter to '{2}'. This property returns a culture that is inappropriate for formatting methods.</value>
  </data>
  <data name="SpecifyIFormatProviderMessageUICulture" xml:space="preserve">
    <value>'{0}' passes '{1}' as the 'IFormatProvider' parameter to '{2}'. This property returns a culture that is inappropriate for formatting methods.</value>
  </data>
  <data name="SpecifyStringComparisonTitle" xml:space="preserve">
    <value>Specify StringComparison</value>
  </data>
  <data name="SpecifyStringComparisonDescription" xml:space="preserve">
    <value>A string comparison operation uses a method overload that does not set a StringComparison parameter. If the result will be displayed to the user, such as when sorting a list of items for display in a list box, specify 'StringComparison.CurrentCulture' or 'StringComparison.CurrentCultureIgnoreCase' as the 'StringComparison' parameter. If comparing case-insensitive identifiers, such as file paths, environment variables, or registry keys and values, specify 'StringComparison.OrdinalIgnoreCase'. Otherwise, if comparing case-sensitive identifiers, specify 'StringComparison.Ordinal'.</value>
  </data>
  <data name="SpecifyStringComparisonMessage" xml:space="preserve">
    <value>The behavior of '{0}' could vary based on the current user's locale settings. Replace this call in '{1}' with a call to '{2}'.</value>
  </data>
  <data name="NormalizeStringsToUppercaseTitle" xml:space="preserve">
    <value>Normalize strings to uppercase</value>
  </data>
  <data name="NormalizeStringsToUppercaseDescription" xml:space="preserve">
    <value>Strings should be normalized to uppercase. A small group of characters cannot make a round trip when they are converted to lowercase. To make a round trip means to convert the characters from one locale to another locale that represents character data differently, and then to accurately retrieve the original characters from the converted characters.</value>
  </data>
  <data name="NormalizeStringsToUppercaseMessageToUpper" xml:space="preserve">
    <value>In method '{0}', replace the call to '{1}' with '{2}'.</value>
  </data>
  <data name="CallGCSuppressFinalizeCorrectlyTitle" xml:space="preserve">
    <value>Dispose methods should call SuppressFinalize</value>
  </data>
  <data name="CallGCSuppressFinalizeCorrectlyDescription" xml:space="preserve">
    <value>A method that is an implementation of Dispose does not call GC.SuppressFinalize; or a method that is not an implementation of Dispose calls GC.SuppressFinalize; or a method calls GC.SuppressFinalize and passes something other than this (Me in Visual?Basic).</value>
  </data>
  <data name="CallGCSuppressFinalizeCorrectlyMessageNotCalledWithFinalizer" xml:space="preserve">
    <value>Change {0} to call {1}. This will prevent unnecessary finalization of the object once it has been disposed and it has fallen out of scope.</value>
  </data>
  <data name="CallGCSuppressFinalizeCorrectlyMessageNotCalled" xml:space="preserve">
    <value>Change {0} to call {1}. This will prevent derived types that introduce a finalizer from needing to re-implement 'IDisposable' to call it.</value>
  </data>
  <data name="CallGCSuppressFinalizeCorrectlyMessageNotPassedThis" xml:space="preserve">
    <value>{0} calls {1} on something other than itself. Change the call site to pass 'this' ('Me' in Visual Basic) instead.</value>
  </data>
  <data name="CallGCSuppressFinalizeCorrectlyMessageOutsideDispose" xml:space="preserve">
    <value>{0} calls {1}, a method that is typically only called within an implementation of 'IDisposable.Dispose'. Refer to the IDisposable pattern for more information.</value>
  </data>
  <data name="InstantiateArgumentExceptionsCorrectlyTitle" xml:space="preserve">
    <value>Instantiate argument exceptions correctly</value>
  </data>
  <data name="InstantiateArgumentExceptionsCorrectlyDescription" xml:space="preserve">
    <value>A call is made to the default (parameterless) constructor of an exception type that is or derives from ArgumentException, or an incorrect string argument is passed to a parameterized constructor of an exception type that is or derives from ArgumentException.</value>
  </data>
  <data name="InstantiateArgumentExceptionsCorrectlyMessageNoArguments" xml:space="preserve">
    <value>Call the {0} constructor that contains a message and/or paramName parameter.</value>
  </data>
  <data name="InstantiateArgumentExceptionsCorrectlyMessageIncorrectMessage" xml:space="preserve">
    <value>Method {0} passes parameter name '{1}' as the {2} argument to a {3} constructor. Replace this argument with a descriptive message and pass the parameter name in the correct position.</value>
  </data>
  <data name="InstantiateArgumentExceptionsCorrectlyMessageIncorrectParameterName" xml:space="preserve">
    <value>Method {0} passes '{1}' as the {2} argument to a {3} constructor. Replace this argument with one of the method's parameter names. Note that the provided parameter name should have the exact casing as declared on the method.</value>
  </data>
  <data name="UseArrayEmpty" xml:space="preserve">
    <value>Use Array.Empty</value>
  </data>
<<<<<<< HEAD
  <data name="UseIndexer" xml:space="preserve">
    <value>Use indexer</value>
=======
  <data name="DisposableFieldsShouldBeDisposedDescription" xml:space="preserve">
    <value>A type that implements System.IDisposable declares fields that are of types that also implement IDisposable. The Dispose method of the field is not called by the Dispose method of the declaring type. To fix a violation of this rule, call Dispose on fields that are of types that implement IDisposable if you are responsible for allocating and releasing the unmanaged resources held by the field.</value>
  </data>
  <data name="DisposableFieldsShouldBeDisposedMessage" xml:space="preserve">
    <value>'{0}' contains field '{1}' that is of IDisposable type '{2}', but it is never disposed. Change the Dispose method on '{0}' to call Close or Dispose on this field.</value>
  </data>
  <data name="DisposableFieldsShouldBeDisposedTitle" xml:space="preserve">
    <value>Disposable fields should be disposed</value>
  </data>
  <data name="DisposeMethodsShouldCallBaseClassDisposeDescription" xml:space="preserve">
    <value>A type that implements System.IDisposable inherits from a type that also implements IDisposable. The Dispose method of the inheriting type does not call the Dispose method of the parent type. To fix a violation of this rule, call base.Dispose in your Dispose method.</value>
  </data>
  <data name="DisposeMethodsShouldCallBaseClassDisposeMessage" xml:space="preserve">
    <value>Ensure that method '{0}' calls '{1}' in all possible control flow paths.</value>
  </data>
  <data name="DisposeMethodsShouldCallBaseClassDisposeTitle" xml:space="preserve">
    <value>Dispose methods should call base class dispose</value>
  </data>
  <data name="DisposeObjectsBeforeLosingScopeDescription" xml:space="preserve">
    <value>If a disposable object is not explicitly disposed before all references to it are out of scope, the object will be disposed at some indeterminate time when the garbage collector runs the finalizer of the object. Because an exceptional event might occur that will prevent the finalizer of the object from running, the object should be explicitly disposed instead.</value>
  </data>
  <data name="DisposeObjectsBeforeLosingScopeNotDisposedMessage" xml:space="preserve">
    <value>In method '{0}', call System.IDisposable.Dispose on object created by '{1}' before all references to it are out of scope.</value>
  </data>
  <data name="DisposeObjectsBeforeLosingScopeMayBeDisposedMessage" xml:space="preserve">
    <value>In method '{0}', use recommended dispose pattern to ensure that object created by '{1}' is disposed on all paths. If possible, wrap the creation within a 'using' statement or a 'using' declaration. Otherwise, use a try-finally pattern, with a dedicated local variable declared before the try region and an unconditional Dispose invocation on non-null value in the 'finally' region, say 'x?.Dispose()'. If the object is explicitly disposed within the try region or the dispose ownership is transfered to another object or method, assign 'null' to the local variable just after such an operation to prevent double dispose in 'finally'.</value>
  </data>
  <data name="DisposeObjectsBeforeLosingScopeNotDisposedOnExceptionPathsMessage" xml:space="preserve">
    <value>In method '{0}', object created by '{1}' is not disposed along all exception paths. Call System.IDisposable.Dispose on the object before all references to it are out of scope.</value>
  </data>
  <data name="DisposeObjectsBeforeLosingScopeMayBeDisposedOnExceptionPathsMessage" xml:space="preserve">
    <value>In method '{0}', use recommended dispose pattern to ensure that object created by '{1}' is disposed on all exception paths. If possible, wrap the creation within a 'using' statement or a 'using' declaration. Otherwise, use a try-finally pattern, with a dedicated local variable declared before the try region and an unconditional Dispose invocation on non-null value in the 'finally' region, say 'x?.Dispose()'. If the object is explicitly disposed within the try region or the dispose ownership is transfered to another object or method, assign 'null' to the local variable just after such an operation to prevent double dispose in 'finally'.</value>
  </data>
  <data name="DisposeObjectsBeforeLosingScopeTitle" xml:space="preserve">
    <value>Dispose objects before losing scope</value>
  </data>
  <data name="DoNotPassLiteralsAsLocalizedParametersDescription" xml:space="preserve">
    <value>A method passes a string literal as a parameter to a constructor or method in the .NET Framework class library and that string should be localizable. To fix a violation of this rule, replace the string literal with a string retrieved through an instance of the ResourceManager class.</value>
  </data>
  <data name="DoNotPassLiteralsAsLocalizedParametersMessage" xml:space="preserve">
    <value>Method '{0}' passes a literal string as parameter '{1}' of a call to '{2}'. Retrieve the following string(s) from a resource table instead: "{3}".</value>
  </data>
  <data name="DoNotPassLiteralsAsLocalizedParametersTitle" xml:space="preserve">
    <value>Do not pass literals as localized parameters</value>
  </data>
  <data name="AddNonSerializedAttributeCodeActionTitle" xml:space="preserve">
    <value>Add the 'NonSerialized' attribute to this field.</value>
  </data>
  <data name="AddSerializableAttributeCodeActionTitle" xml:space="preserve">
    <value>Add Serializable attribute</value>
  </data>
  <data name="ImplementSerializationConstructorsCodeActionTitle" xml:space="preserve">
    <value>Implement Serialization constructor</value>
  </data>
  <data name="ImplementSerializationConstructorsDescription" xml:space="preserve">
    <value>To fix a violation of this rule, implement the serialization constructor. For a sealed class, make the constructor private; otherwise, make it protected.</value>
  </data>
  <data name="ImplementSerializationConstructorsMessageCreateMagicConstructor" xml:space="preserve">
    <value>Add a constructor to {0} with the following signature: 'protected {0}(SerializationInfo info, StreamingContext context)'.</value>
  </data>
  <data name="ImplementSerializationConstructorsMessageMakeSealedMagicConstructorPrivate" xml:space="preserve">
    <value>Declare the serialization constructor of {0}, a sealed type, as private.</value>
  </data>
  <data name="ImplementSerializationConstructorsMessageMakeUnsealedMagicConstructorFamily" xml:space="preserve">
    <value>Declare the serialization constructor of {0}, an unsealed type, as protected.</value>
  </data>
  <data name="ImplementSerializationConstructorsTitle" xml:space="preserve">
    <value>Implement serialization constructors</value>
  </data>
  <data name="MarkAllNonSerializableFieldsDescription" xml:space="preserve">
    <value>An instance field of a type that is not serializable is declared in a type that is serializable.</value>
  </data>
  <data name="MarkAllNonSerializableFieldsMessage" xml:space="preserve">
    <value>Field {0} is a member of type {1} which is serializable but is of type {2} which is not serializable</value>
  </data>
  <data name="MarkAllNonSerializableFieldsTitle" xml:space="preserve">
    <value>Mark all non-serializable fields</value>
  </data>
  <data name="MarkISerializableTypesWithSerializableDescription" xml:space="preserve">
    <value>To be recognized by the common language runtime as serializable, types must be marked by using the SerializableAttribute attribute even when the type uses a custom serialization routine through implementation of the ISerializable interface.</value>
  </data>
  <data name="MarkISerializableTypesWithSerializableMessage" xml:space="preserve">
    <value>Add [Serializable] to {0} as this type implements ISerializable</value>
  </data>
  <data name="MarkISerializableTypesWithSerializableTitle" xml:space="preserve">
    <value>Mark ISerializable types with serializable</value>
  </data>
  <data name="ImplementISerializableCorrectlyDescription" xml:space="preserve">
    <value>To fix a violation of this rule, make the GetObjectData method visible and overridable, and make sure that all instance fields are included in the serialization process or explicitly marked by using the NonSerializedAttribute attribute.</value>
  </data>
  <data name="ImplementISerializableCorrectlyMessageDefault" xml:space="preserve">
    <value>Add an implementation of GetObjectData to type {0}.</value>
  </data>
  <data name="ImplementISerializableCorrectlyMessageMakeOverridable" xml:space="preserve">
    <value>Make {0}.GetObjectData virtual and overridable.</value>
  </data>
  <data name="ImplementISerializableCorrectlyMessageMakeVisible" xml:space="preserve">
    <value>Increase the accessibility of {0}.GetObjectData so that it is visible to derived types.</value>
  </data>
  <data name="ImplementISerializableCorrectlyTitle" xml:space="preserve">
    <value>Implement ISerializable correctly</value>
  </data>
  <data name="ImplementSerializationMethodsCorrectlyDescription" xml:space="preserve">
    <value>A method that handles a serialization event does not have the correct signature, return type, or visibility.</value>
  </data>
  <data name="ImplementSerializationMethodsCorrectlyMessageGeneric" xml:space="preserve">
    <value>Because {0} is marked with OnSerializing, OnSerialized, OnDeserializing, or OnDeserialized, change its signature so that it is no longer generic.</value>
  </data>
  <data name="ImplementSerializationMethodsCorrectlyMessageParameters" xml:space="preserve">
    <value>Because {0} is marked with OnSerializing, OnSerialized, OnDeserializing, or OnDeserialized, change its signature so that it takes a single parameter of type 'System.Runtime.Serialization.StreamingContext'.</value>
  </data>
  <data name="ImplementSerializationMethodsCorrectlyMessageReturnType" xml:space="preserve">
    <value>Because {0} is marked with OnSerializing, OnSerialized, OnDeserializing, or OnDeserialized, change its return type from {1} to void (Sub in Visual Basic).</value>
  </data>
  <data name="ImplementSerializationMethodsCorrectlyMessageStatic" xml:space="preserve">
    <value>Because {0} is marked with OnSerializing, OnSerialized, OnDeserializing, or OnDeserialized, change it from static (Shared in Visual Basic) to an instance method.</value>
  </data>
  <data name="ImplementSerializationMethodsCorrectlyMessageVisibility" xml:space="preserve">
    <value>Because {0} is marked with OnSerializing, OnSerialized, OnDeserializing, or OnDeserialized, change its accessibility to private.</value>
  </data>
  <data name="ImplementSerializationMethodsCorrectlyTitle" xml:space="preserve">
    <value>Implement serialization methods correctly</value>
  </data>
  <data name="ProvideDeserializationMethodsForOptionalFieldsDescription" xml:space="preserve">
    <value>A type has a field that is marked by using the System.Runtime.Serialization.OptionalFieldAttribute attribute, and the type does not provide deserialization event handling methods.</value>
  </data>
  <data name="ProvideDeserializationMethodsForOptionalFieldsMessageOnDeserialized" xml:space="preserve">
    <value>Add a 'private void OnDeserialized(StreamingContext)' method to type {0} and attribute it with the System.Runtime.Serialization.OnDeserializedAttribute.</value>
  </data>
  <data name="ProvideDeserializationMethodsForOptionalFieldsMessageOnDeserializing" xml:space="preserve">
    <value>Add a 'private void OnDeserializing(StreamingContext)' method to type {0} and attribute it with the System.Runtime.Serialization.OnDeserializingAttribute.</value>
  </data>
  <data name="ProvideDeserializationMethodsForOptionalFieldsTitle" xml:space="preserve">
    <value>Provide deserialization methods for optional fields</value>
>>>>>>> 321600d1
  </data>
</root><|MERGE_RESOLUTION|>--- conflicted
+++ resolved
@@ -363,10 +363,9 @@
   <data name="UseArrayEmpty" xml:space="preserve">
     <value>Use Array.Empty</value>
   </data>
-<<<<<<< HEAD
   <data name="UseIndexer" xml:space="preserve">
     <value>Use indexer</value>
-=======
+  </data>
   <data name="DisposableFieldsShouldBeDisposedDescription" xml:space="preserve">
     <value>A type that implements System.IDisposable declares fields that are of types that also implement IDisposable. The Dispose method of the field is not called by the Dispose method of the declaring type. To fix a violation of this rule, call Dispose on fields that are of types that implement IDisposable if you are responsible for allocating and releasing the unmanaged resources held by the field.</value>
   </data>
@@ -501,6 +500,5 @@
   </data>
   <data name="ProvideDeserializationMethodsForOptionalFieldsTitle" xml:space="preserve">
     <value>Provide deserialization methods for optional fields</value>
->>>>>>> 321600d1
   </data>
 </root>