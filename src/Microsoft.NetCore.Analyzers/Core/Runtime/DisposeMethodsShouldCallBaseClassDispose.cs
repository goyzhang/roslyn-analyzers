--- conflicted
+++ resolved
@@ -41,7 +41,6 @@
 
         public override void Initialize(AnalysisContext context)
         {
-<<<<<<< HEAD
             context.EnableConcurrentExecution();
             context.ConfigureGeneratedCodeAnalysis(GeneratedCodeAnalysisFlags.None);
 
@@ -95,9 +94,6 @@
                             invokesBaseDispose = true;
                         }
                     }, OperationKind.Invocation);
-=======
-            analysisContext.EnableConcurrentExecution();
->>>>>>> 3bb0de8d
 
                     operationBlockStartContext.RegisterOperationBlockEndAction(operationEndContext =>
                     {
