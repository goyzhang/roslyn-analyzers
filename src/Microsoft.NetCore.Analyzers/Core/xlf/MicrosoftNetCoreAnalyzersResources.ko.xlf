﻿<?xml version="1.0" encoding="utf-8"?>
<xliff xmlns="urn:oasis:names:tc:xliff:document:1.2" xmlns:xsi="http://www.w3.org/2001/XMLSchema-instance" version="1.2" xsi:schemaLocation="urn:oasis:names:tc:xliff:document:1.2 xliff-core-1.2-transitional.xsd">
  <file datatype="xml" source-language="en" target-language="ko" original="../MicrosoftNetCoreAnalyzersResources.resx">
    <body>
      <trans-unit id="DeprecatedSslProtocolsDescription">
        <source>Older protocol versions of Transport Layer Security (TLS) are less secure than TLS 1.2 and TLS 1.3, and are more likely to have new vulnerabilities. Avoid older protocol versions to minimize risk.</source>
        <target state="new">Older protocol versions of Transport Layer Security (TLS) are less secure than TLS 1.2 and TLS 1.3, and are more likely to have new vulnerabilities. Avoid older protocol versions to minimize risk.</target>
        <note />
      </trans-unit>
      <trans-unit id="DeprecatedSslProtocolsMessage">
        <source>Transport Layer Security protocol version '{0}' is deprecated.  Use 'None' to let the Operating System choose a version.</source>
        <target state="new">Transport Layer Security protocol version '{0}' is deprecated.  Use 'None' to let the Operating System choose a version.</target>
        <note />
      </trans-unit>
      <trans-unit id="DeprecatedSslProtocolsTitle">
        <source>Do not use deprecated SslProtocols values</source>
        <target state="new">Do not use deprecated SslProtocols values</target>
        <note />
      </trans-unit>
      <trans-unit id="DefinitelyDisableHttpClientCRLCheck">
        <source>Definitely disable HttpClient certificate revocation list check</source>
        <target state="new">Definitely disable HttpClient certificate revocation list check</target>
        <note />
      </trans-unit>
      <trans-unit id="DefinitelyDisableHttpClientCRLCheckMessage">
        <source>HttpClient is created without enabling CheckCertificateRevocationList</source>
        <target state="new">HttpClient is created without enabling CheckCertificateRevocationList</target>
        <note />
      </trans-unit>
      <trans-unit id="DoNotDisableHttpClientCRLCheckDescription">
        <source>Using HttpClient without providing a platform specific handler (WinHttpHandler or CurlHandler or HttpClientHandler) where the CheckCertificateRevocationList property is set to true, will allow revoked certificates to be accepted by the HttpClient as valid.</source>
        <target state="new">Using HttpClient without providing a platform specific handler (WinHttpHandler or CurlHandler or HttpClientHandler) where the CheckCertificateRevocationList property is set to true, will allow revoked certificates to be accepted by the HttpClient as valid.</target>
        <note />
      </trans-unit>
      <trans-unit id="DoNotUseCountAsyncWhenAnyAsyncCanBeUsedDescription">
        <source>For non-empty collections, CountAsync() and LongCountAsync() enumerate the entire sequence, while AnyAsync() stops at the first item or the first item that satisfies a condition.</source>
        <target state="new">For non-empty collections, CountAsync() and LongCountAsync() enumerate the entire sequence, while AnyAsync() stops at the first item or the first item that satisfies a condition.</target>
        <note />
      </trans-unit>
      <trans-unit id="DoNotUseCountAsyncWhenAnyAsyncCanBeUsedMessage">
        <source>{0}() is used where AnyAsync() could be used instead to improve performance.</source>
        <target state="new">{0}() is used where AnyAsync() could be used instead to improve performance.</target>
        <note />
      </trans-unit>
      <trans-unit id="DoNotUseCountAsyncWhenAnyAsyncCanBeUsedTitle">
        <source>Do not use CountAsync() or LongCountAsync() when AnyAsync() can be used</source>
        <target state="new">Do not use CountAsync() or LongCountAsync() when AnyAsync() can be used</target>
        <note />
      </trans-unit>
      <trans-unit id="DoNotUseCountWhenAnyCanBeUsedDescription">
        <source>For non-empty collections, Count() and LongCount() enumerate the entire sequence, while Any() stops at the first item or the first item that satisfies a condition.</source>
        <target state="new">For non-empty collections, Count() and LongCount() enumerate the entire sequence, while Any() stops at the first item or the first item that satisfies a condition.</target>
        <note />
      </trans-unit>
      <trans-unit id="DoNotUseCountWhenAnyCanBeUsedMessage">
        <source>{0}() is used where Any() could be used instead to improve performance.</source>
        <target state="new">{0}() is used where Any() could be used instead to improve performance.</target>
        <note />
      </trans-unit>
      <trans-unit id="DoNotUseCountWhenAnyCanBeUsedTitle">
        <source>Do not use Count() or LongCount() when Any() can be used</source>
        <target state="new">Do not use Count() or LongCount() when Any() can be used</target>
        <note />
      </trans-unit>
      <trans-unit id="DoNotUseInsecureRandomness">
        <source>Do not use insecure randomness</source>
        <target state="new">Do not use insecure randomness</target>
        <note />
      </trans-unit>
      <trans-unit id="DoNotUseInsecureRandomnessDescription">
        <source>{0} is an insecure random number generator. Use cryptographically secure random number generators when randomness is required for security</source>
        <target state="new">{0} is an insecure random number generator. Use cryptographically secure random number generators when randomness is required for security</target>
        <note />
      </trans-unit>
      <trans-unit id="DoNotUseInsecureRandomnessMessage">
        <source>Using a cryptographically weak pseudo-random number generator may allow an attacker to predict what security sensitive value will be generated. Use a cryptographically strong random number generator if an unpredictable value is required, or ensure that weak pseudo-random numbers aren't used in a security sensitive manner.</source>
        <target state="new">Using a cryptographically weak pseudo-random number generator may allow an attacker to predict what security sensitive value will be generated. Use a cryptographically strong random number generator if an unpredictable value is required, or ensure that weak pseudo-random numbers aren't used in a security sensitive manner.</target>
        <note />
      </trans-unit>
      <trans-unit id="DoNotUseUnsafeDllImportSearchPath">
        <source>Do not use unsafe DllImportSearchPath value</source>
        <target state="new">Do not use unsafe DllImportSearchPath value</target>
        <note />
      </trans-unit>
      <trans-unit id="DoNotUseUnsafeDllImportSearchPathDescription">
        <source>There could be a malicious DLL in the default DLL search directories. Or, depending on where your application is run from, there could be a malicious DLL in the application's directory. Use a DllImportSearchPath value that specifies an explicit search path instead. The DllImportSearchPath flags that this rule looks for can be configured in .editorconfig.</source>
        <target state="new">There could be a malicious DLL in the default DLL search directories. Or, depending on where your application is run from, there could be a malicious DLL in the application's directory. Use a DllImportSearchPath value that specifies an explicit search path instead. The DllImportSearchPath flags that this rule looks for can be configured in .editorconfig.</target>
        <note />
      </trans-unit>
      <trans-unit id="DoNotUseUnsafeDllImportSearchPathMessage">
        <source>Use of unsafe DllImportSearchPath value {0}</source>
        <target state="new">Use of unsafe DllImportSearchPath value {0}</target>
        <note />
      </trans-unit>
      <trans-unit id="HardcodedSslProtocolsDescription">
        <source>Current Transport Layer Security protocol versions may become deprecated if vulnerabilities are found. Avoid hardcoding SslProtocols values to keep your application secure. Use 'None' to let the Operating System choose a version.</source>
        <target state="new">Current Transport Layer Security protocol versions may become deprecated if vulnerabilities are found. Avoid hardcoding SslProtocols values to keep your application secure. Use 'None' to let the Operating System choose a version.</target>
        <note />
      </trans-unit>
      <trans-unit id="HardcodedSslProtocolsMessage">
        <source>Avoid hardcoding SslProtocols '{0}' to ensure your application remains secure in the future. Use 'None' to let the Operating System choose a version.</source>
        <target state="new">Avoid hardcoding SslProtocols '{0}' to ensure your application remains secure in the future. Use 'None' to let the Operating System choose a version.</target>
        <note />
      </trans-unit>
      <trans-unit id="HardcodedSslProtocolsTitle">
        <source>Avoid hardcoded SslProtocols values</source>
        <target state="new">Avoid hardcoded SslProtocols values</target>
        <note />
      </trans-unit>
      <trans-unit id="JsonNetInsecureSerializerMessage">
        <source>When deserializing untrusted input, allowing arbitrary types to be deserialized is insecure. When using deserializing JsonSerializer, use TypeNameHandling.None, or for values other than None, restrict deserialized types with a SerializationBinder.</source>
        <target state="new">When deserializing untrusted input, allowing arbitrary types to be deserialized is insecure. When using deserializing JsonSerializer, use TypeNameHandling.None, or for values other than None, restrict deserialized types with a SerializationBinder.</target>
        <note />
      </trans-unit>
      <trans-unit id="JsonNetInsecureSerializerTitle">
        <source>Do not deserialize with JsonSerializer using an insecure configuration</source>
        <target state="new">Do not deserialize with JsonSerializer using an insecure configuration</target>
        <note />
      </trans-unit>
      <trans-unit id="JsonNetMaybeInsecureSerializerMessage">
        <source>When deserializing untrusted input, allowing arbitrary types to be deserialized is insecure. When using deserializing JsonSerializer, use TypeNameHandling.None, or for values other than None, restrict deserialized types with a SerializationBinder.</source>
        <target state="new">When deserializing untrusted input, allowing arbitrary types to be deserialized is insecure. When using deserializing JsonSerializer, use TypeNameHandling.None, or for values other than None, restrict deserialized types with a SerializationBinder.</target>
        <note />
      </trans-unit>
      <trans-unit id="JsonNetMaybeInsecureSerializerTitle">
        <source>Ensure that JsonSerializer has a secure configuration when deserializing</source>
        <target state="new">Ensure that JsonSerializer has a secure configuration when deserializing</target>
        <note />
      </trans-unit>
<<<<<<< HEAD
      <trans-unit id="MaybeDisableHttpClientCRLCheck">
        <source>Ensure HttpClient certificate revocation list check is not disabled</source>
        <target state="new">Ensure HttpClient certificate revocation list check is not disabled</target>
=======
      <trans-unit id="MissHttpVerbAttribute">
        <source>Miss HttpVerb attribute for action methods</source>
        <target state="new">Miss HttpVerb attribute for action methods</target>
        <note />
      </trans-unit>
      <trans-unit id="MissHttpVerbAttributeDescription">
        <source>All the methods that create, edit, delete, or otherwise modify data do so in the [HttpPost] overload of the method, which needs to be protected with the anti forgery attribute from request forgery. Performing a GET operation should be a safe operation that has no side effects and doesn't modify your persisted data.</source>
        <target state="new">All the methods that create, edit, delete, or otherwise modify data do so in the [HttpPost] overload of the method, which needs to be protected with the anti forgery attribute from request forgery. Performing a GET operation should be a safe operation that has no side effects and doesn't modify your persisted data.</target>
        <note />
      </trans-unit>
      <trans-unit id="MissHttpVerbAttributeMessage">
        <source>Action method {0} needs to specify the Http request kind explictly</source>
        <target state="new">Action method {0} needs to specify the Http request kind explictly</target>
        <note />
      </trans-unit>
      <trans-unit id="DoNotUseCountAsyncWhenAnyAsyncCanBeUsedDescription">
        <source>For non-empty collections, CountAsync() and LongCountAsync() enumerate the entire sequence, while AnyAsync() stops at the first item or the first item that satisfies a condition.</source>
        <target state="new">For non-empty collections, CountAsync() and LongCountAsync() enumerate the entire sequence, while AnyAsync() stops at the first item or the first item that satisfies a condition.</target>
        <note />
      </trans-unit>
      <trans-unit id="DoNotUseCountAsyncWhenAnyAsyncCanBeUsedMessage">
        <source>{0}() is used where AnyAsync() could be used instead to improve performance.</source>
        <target state="new">{0}() is used where AnyAsync() could be used instead to improve performance.</target>
>>>>>>> 87ee8380
        <note />
      </trans-unit>
      <trans-unit id="MaybeDisableHttpClientCRLCheckMessage">
        <source>HttpClient may be created without enabling CheckCertificateRevocationList</source>
        <target state="new">HttpClient may be created without enabling CheckCertificateRevocationList</target>
        <note />
      </trans-unit>
      <trans-unit id="ReviewSQLQueriesForSecurityVulnerabilitiesDescription">
        <source>SQL queries that directly use user input can be vulnerable to SQL injection attacks. Review this SQL query for potential vulnerabilities, and consider using a parameterized SQL query.</source>
        <target state="translated">사용자 입력을 직접 사용하는 SQL 쿼리는 SQL 삽입 공격에 취약할 수 있습니다. 이 SQL 쿼리에 잠재적인 취약성이 있는지 검토하고 매개 변수화된 SQL 쿼리를 사용하는 것이 좋습니다.</target>
        <note />
      </trans-unit>
      <trans-unit id="ReviewSQLQueriesForSecurityVulnerabilitiesMessageNoNonLiterals">
        <source>Review if the query string passed to '{0}' in '{1}', accepts any user input.</source>
        <target state="translated">'{1}'의 '{0}'에 전달되는 쿼리 문자열이 사용자 입력을 허용하는지 검토합니다.</target>
        <note />
      </trans-unit>
      <trans-unit id="ReviewSQLQueriesForSecurityVulnerabilitiesTitle">
        <source>Review SQL queries for security vulnerabilities</source>
        <target state="translated">보안상 취약한 부분이 있는지 SQL 쿼리를 검토하십시오.</target>
        <note />
      </trans-unit>
      <trans-unit id="CategoryReliability">
        <source>Reliability</source>
        <target state="translated">안정성</target>
        <note />
      </trans-unit>
      <trans-unit id="DoNotCallToImmutableCollectionOnAnImmutableCollectionValueTitle">
        <source>Do not call ToImmutableCollection on an ImmutableCollection value</source>
        <target state="translated">ImmutableCollection 값의 ToImmutableCollection을 호출하지 마세요.</target>
        <note />
      </trans-unit>
      <trans-unit id="DoNotCallToImmutableCollectionOnAnImmutableCollectionValueMessage">
        <source>Do not call {0} on an {1} value</source>
        <target state="translated">{1} 값의 {0}을(를) 호출하지 마세요.</target>
        <note />
      </trans-unit>
      <trans-unit id="RemoveRedundantCall">
        <source>Remove redundant call</source>
        <target state="translated">중복 호출 제거</target>
        <note />
      </trans-unit>
      <trans-unit id="PInvokesShouldNotBeVisibleTitle">
        <source>P/Invokes should not be visible</source>
        <target state="translated">P/Invokes를 표시하지 않아야 합니다.</target>
        <note />
      </trans-unit>
      <trans-unit id="PInvokesShouldNotBeVisibleDescription">
        <source>A public or protected method in a public type has the System.Runtime.InteropServices.DllImportAttribute attribute (also implemented by the Declare keyword in Visual Basic). Such methods should not be exposed.</source>
        <target state="translated">public 형식의 public 또는 protected 메서드에 System.Runtime.InteropServices.DllImportAttribute 특성(Visual Basic의 선언 키워드에서 구현함)이 있습니다. 이러한 메서드는 노출할 수 없습니다.</target>
        <note />
      </trans-unit>
      <trans-unit id="PInvokesShouldNotBeVisibleMessage">
        <source>P/Invoke method '{0}' should not be visible</source>
        <target state="translated">P/Invoke 메서드 '{0}'을(를) 표시하지 않아야 합니다.</target>
        <note />
      </trans-unit>
      <trans-unit id="PInvokeDeclarationsShouldBePortableTitle">
        <source>PInvoke declarations should be portable</source>
        <target state="translated">PInvoke 선언은 이식 가능해야 합니다.</target>
        <note />
      </trans-unit>
      <trans-unit id="PInvokeDeclarationsShouldBePortableDescription">
        <source>This rule evaluates the size of each parameter and the return value of a P/Invoke, and verifies that the size of the parameter is correct when marshaled to unmanaged code on 32-bit and 64-bit operating systems.</source>
        <target state="translated">이 규칙은 각 매개 변수 및 P/Invoke의 반환 값의 크기를 평가하며 32비트 및 64비트 운영 체제에서 비관리 코드로 마샬링된 경우 매개 변수의 크기가 올바른지 확인합니다.</target>
        <note />
      </trans-unit>
      <trans-unit id="PInvokeDeclarationsShouldBePortableMessageParameter">
        <source>As it is declared in your code, parameter {0} of P/Invoke {1} will be {2} bytes wide on {3} platforms. This is not correct, as the actual native declaration of this API indicates it should be {4} bytes wide on {3} platforms. Consult the MSDN Platform SDK documentation for help determining what data type should be used instead of {5}.</source>
        <target state="translated">코드에 선언된 것처럼 P/Invoke {1}의 {0} 매개 변수는 {3} 플랫폼에서 {2}바이트가 됩니다. 이 API의 실제 네이티브 선언에 따르면 {3} 플랫폼에서 {4}바이트여야 하므로 잘못된 상황입니다. {5} 대신 사용할 데이터 형식을 결정하려면 MSDN Platform SDK 문서를 참조하세요.</target>
        <note />
      </trans-unit>
      <trans-unit id="PInvokeDeclarationsShouldBePortableMessageReturn">
        <source>As it is declared in your code, the return type of P/Invoke {0} will be {1} bytes wide on {2} platforms. This is not correct, as the actual native declaration of this API indicates it should be {3} bytes wide on {2} platforms. Consult the MSDN Platform SDK documentation for help determining what data type should be used instead of {4}.</source>
        <target state="translated">코드에 선언된 것처럼 P/Invoke {0}의 반환 형식은 {2} 플랫폼에서 {1}바이트가 됩니다. 이 API의 실제 네이티브 선언에 따르면 {2} 플랫폼에서 {3}바이트여야 하므로 잘못된 상황입니다. {4} 대신 사용할 데이터 형식을 결정하려면 MSDN Platform SDK 문서를 참조하세요.</target>
        <note />
      </trans-unit>
      <trans-unit id="SetHttpOnlyForHttpCookie">
        <source>Set HttpOnly to true for HttpCookie</source>
        <target state="new">Set HttpOnly to true for HttpCookie</target>
        <note />
      </trans-unit>
      <trans-unit id="SetHttpOnlyForHttpCookieDescription">
        <source>As a defense in depth measure, ensure security sensitive HTTP cookies are marked as HttpOnly. This indicates web browsers should disallow scripts from accessing the cookies. Injected malicious scripts are a common way of stealing cookies.</source>
        <target state="new">As a defense in depth measure, ensure security sensitive HTTP cookies are marked as HttpOnly. This indicates web browsers should disallow scripts from accessing the cookies. Injected malicious scripts are a common way of stealing cookies.</target>
        <note />
      </trans-unit>
      <trans-unit id="SetHttpOnlyForHttpCookieMessage">
        <source>HttpCookie.HttpOnly is set to false or not set at all when using an HttpCookie. Ensure security sensitive cookies are marked as HttpOnly to prevent malicious scripts from stealing the cookies</source>
        <target state="new">HttpCookie.HttpOnly is set to false or not set at all when using an HttpCookie. Ensure security sensitive cookies are marked as HttpOnly to prevent malicious scripts from stealing the cookies</target>
        <note />
      </trans-unit>
      <trans-unit id="SpecifyMarshalingForPInvokeStringArgumentsTitle">
        <source>Specify marshaling for P/Invoke string arguments</source>
        <target state="translated">P/Invoke 문자열 인수에 대해 마샬링을 지정하세요.</target>
        <note />
      </trans-unit>
      <trans-unit id="SpecifyMarshalingForPInvokeStringArgumentsDescription">
        <source>A platform invoke member allows partially trusted callers, has a string parameter, and does not explicitly marshal the string. This can cause a potential security vulnerability.</source>
        <target state="translated">플랫폼 호출 멤버는 부분적으로 신뢰하는 호출자를 허용하고, 문자열 매개 변수를 보유하며, 문자열을 명시적으로 마샬링하지 않습니다. 이로 인해 잠재적인 보안 취약성이 발생할 수 있습니다.</target>
        <note />
      </trans-unit>
      <trans-unit id="SpecifyMarshalingForPInvokeStringArgumentsMessageParameter">
        <source>To reduce security risk, marshal parameter {0} as Unicode, by setting DllImport.CharSet to CharSet.Unicode, or by explicitly marshaling the parameter as UnmanagedType.LPWStr. If you need to marshal this string as ANSI or system-dependent, set BestFitMapping=false; for added security, also set ThrowOnUnmappableChar=true.</source>
        <target state="translated">보안 위험을 줄이려면 DllImport.CharSet을 CharSet.Unicode로 설정하거나 {0} 매개 변수를 명시적으로 UnmanagedType.LPWStr로 마샬링하여 매개 변수를 유니코드로 마샬링하세요. 이 문자열을 ANSI 또는 시스템 설정으로 마샬링해야 하는 경우 BestFitMapping=false를 설정하세요. 또한 ThrowOnUnmappableChar=true를 설정하여 보안을 강화하세요.</target>
        <note />
      </trans-unit>
      <trans-unit id="SpecifyMarshalingForPInvokeStringArgumentsMessageField">
        <source>To reduce security risk, marshal field {0} as Unicode, by setting StructLayout.CharSet on {1} to CharSet.Unicode, or by explicitly marshaling the field as UnmanagedType.LPWStr. If you need to marshal this string as ANSI or system-dependent, use the BestFitMapping attribute to turn best-fit mapping off, and for added security, ensure ThrowOnUnmappableChar is on.</source>
        <target state="translated">보안 위험을 줄이려면 {1}의 StructLayout.CharSet을 CharSet.Unicode로 설정하거나 {0} 필드를 명시적으로 UnmanagedType.LPWStr로 마샬링하여 필드를 유니코드로 마샬링하세요. 이 문자열을 ANSI 또는 시스템 설정으로 마샬링해야 하는 경우 BestFitMapping 특성을 사용하여 최적 문자 매핑을 해제하세요. 또한 ThrowOnUnmappableChar이 설정되어 있는지 확인하여 보안을 강화하세요.</target>
        <note />
      </trans-unit>
      <trans-unit id="SpecifyMarshalingForPInvokeStringArgumentsMessageParameterImplicitAnsi">
        <source>To reduce security risk, marshal parameter {0} as Unicode, by setting DllImport.CharSet to CharSet.Unicode, or by explicitly marshaling the parameter as UnmanagedType.LPWStr. If you need to marshal this string as ANSI or system-dependent, specify MarshalAs explicitly, and set BestFitMapping=false; for added security, also set ThrowOnUnmappableChar=true.</source>
        <target state="translated">보안 위험을 줄이려면 DllImport.CharSet을 CharSet.Unicode로 설정하거나 {0} 매개 변수를 명시적으로 UnmanagedType.LPWStr로 마샬링하여 매개 변수를 유니코드로 마샬링하세요. 이 문자열을 ANSI 또는 시스템 설정으로 마샬링해야 하는 경우 MarshalAs를 명시적으로 지정하고, BestFitMapping=false를 설정하세요. 또한 ThrowOnUnmappableChar=true를 설정하여 보안을 강화하세요.</target>
        <note />
      </trans-unit>
      <trans-unit id="SpecifyMarshalingForPInvokeStringArgumentsMessageFieldImplicitAnsi">
        <source>To reduce security risk, marshal field {0} as Unicode, by setting StructLayout.CharSet on {1} to CharSet.Unicode, or by explicitly marshaling the field as UnmanagedType.LPWStr. If you need to marshal this string as ANSI or system-dependent, specify MarshalAs explicitly, use the BestFitMapping attribute to turn best-fit mapping off, and for added security, to turn ThrowOnUnmappableChar on.</source>
        <target state="translated">보안 위험을 줄이려면 {1}의 StructLayout.CharSet을 CharSet.Unicode로 설정하거나 {0} 필드를 명시적으로 UnmanagedType.LPWStr로 마샬링하여 필드를 유니코드로 마샬링하세요. 이 문자열을 ANSI 또는 시스템 설정으로 마샬링해야 하는 경우 MarshalAs를 명시적으로 지정하고, BestFitMapping 특성을 사용하여 최적 문자 매핑을 해제하세요. 또한 ThrowOnUnmappableChar이 설정되어 있는지 확인하여 보안을 강화하세요.</target>
        <note />
      </trans-unit>
      <trans-unit id="UseAutoValidateAntiforgeryToken">
        <source>Use antiforgery tokens in ASP.NET Core MVC controllers</source>
        <target state="new">Use antiforgery tokens in ASP.NET Core MVC controllers</target>
        <note />
      </trans-unit>
      <trans-unit id="UseAutoValidateAntiforgeryTokenDescription">
        <source>Handling a POST, PUT, PATCH, or DELETE request without validating an antiforgery token may be vulnerable to cross-site request forgery attacks. A cross-site request forgery attack can send malicious requests from an authenticated user to your ASP.NET Core MVC controller.</source>
        <target state="new">Handling a POST, PUT, PATCH, or DELETE request without validating an antiforgery token may be vulnerable to cross-site request forgery attacks. A cross-site request forgery attack can send malicious requests from an authenticated user to your ASP.NET Core MVC controller.</target>
        <note />
      </trans-unit>
      <trans-unit id="UseAutoValidateAntiforgeryTokenMessage">
        <source>Method {0} handles a {1} request without performing antiforgery token validation. You also need to ensure that your HTML form sends an antiforgery token.</source>
        <target state="new">Method {0} handles a {1} request without performing antiforgery token validation. You also need to ensure that your HTML form sends an antiforgery token.</target>
        <note />
      </trans-unit>
      <trans-unit id="UseDefaultDllImportSearchPathsAttribute">
        <source>Use DefaultDllImportSearchPaths attribute for P/Invokes</source>
        <target state="new">Use DefaultDllImportSearchPaths attribute for P/Invokes</target>
        <note />
      </trans-unit>
      <trans-unit id="UseDefaultDllImportSearchPathsAttributeDescription">
        <source>By default, P/Invokes using DllImportAttribute probe a number of directories, including the current working directory for the library to load. This can be a security issue for certain applications, leading to DLL hijacking.</source>
        <target state="new">By default, P/Invokes using DllImportAttribute probe a number of directories, including the current working directory for the library to load. This can be a security issue for certain applications, leading to DLL hijacking.</target>
        <note />
      </trans-unit>
      <trans-unit id="UseDefaultDllImportSearchPathsAttributeMessage">
        <source>The method {0} didn't use DefaultDllImportSearchPaths attribute for P/Invokes.</source>
        <target state="new">The method {0} didn't use DefaultDllImportSearchPaths attribute for P/Invokes.</target>
        <note />
      </trans-unit>
      <trans-unit id="UseManagedEquivalentsOfWin32ApiTitle">
        <source>Use managed equivalents of win32 api</source>
        <target state="translated">Win32 API에 있는 동일한 기능의 관리되는 항목을 사용하세요.</target>
        <note />
      </trans-unit>
      <trans-unit id="UseManagedEquivalentsOfWin32ApiDescription">
        <source>An operating system invoke method is defined and a method that has the equivalent functionality is located in the .NET Framework class library.</source>
        <target state="translated">운영 체제 호출 메서드가 정의되었으며 동일한 기능의 메서드가 .NET Framework 클래스 라이브러리에 있습니다.</target>
        <note />
      </trans-unit>
      <trans-unit id="UseManagedEquivalentsOfWin32ApiMessage">
        <source>Use managed equivalents of win32 api</source>
        <target state="translated">Win32 API에 있는 동일한 기능의 관리되는 항목을 사용하세요.</target>
        <note />
      </trans-unit>
      <trans-unit id="AlwaysConsumeTheValueReturnedByMethodsMarkedWithPreserveSigAttributeTitle">
        <source>Always consume the value returned by methods marked with PreserveSigAttribute</source>
        <target state="translated">항상 PreserveSigAttribute로 표시된 메서드에서 반환된 값을 이용하세요.</target>
        <note />
      </trans-unit>
      <trans-unit id="AlwaysConsumeTheValueReturnedByMethodsMarkedWithPreserveSigAttributeDescription">
        <source>PreserveSigAttribute indicates that a method will return an HRESULT, rather than throwing an exception. Therefore, it is important to consume the HRESULT returned by the method, so that errors can be detected. Generally, this is done by calling Marshal.ThrowExceptionForHR.</source>
        <target state="translated">PreserveSigAttribute는 메서드가 예외를 thorw하는 대신 HRESULT를 반환함을 나타냅니다. 따라서 오류를 발견할 수 있도록 메서드에서 반환된 HRESULT를 이용하는 것이 중요합니다. 일반적으로 Marshal.ThrowExceptionForHR을 호출하여 이 작업을 완료합니다.</target>
        <note />
      </trans-unit>
      <trans-unit id="AlwaysConsumeTheValueReturnedByMethodsMarkedWithPreserveSigAttributeMessage">
        <source>Consume the hresult returned by method '{0}' and call Marshal.ThrowExceptionForHR.</source>
        <target state="translated">메서드 '{0}'에서 반환된 HRESULT를 이용하고 Marshal.ThrowExceptionForHR을 호출하세요.</target>
        <note />
      </trans-unit>
      <trans-unit id="MarkBooleanPInvokeArgumentsWithMarshalAsTitle">
        <source>Mark boolean PInvoke arguments with MarshalAs</source>
        <target state="translated">MarshalAs로 부울 PInvoke 인수를 표시하세요.</target>
        <note />
      </trans-unit>
      <trans-unit id="MarkBooleanPInvokeArgumentsWithMarshalAsDescription">
        <source>The Boolean data type has multiple representations in unmanaged code.</source>
        <target state="translated">부울 데이터 형식은 비관리 코드에서 다양하게 표현됩니다.</target>
        <note />
      </trans-unit>
      <trans-unit id="MarkBooleanPInvokeArgumentsWithMarshalAsMessageDefault">
        <source>Add the MarshalAsAttribute to parameter {0} of P/Invoke {1}. If the corresponding unmanaged parameter is a 4-byte Win32 'BOOL', use [MarshalAs(UnmanagedType.Bool)]. For a 1-byte C++ 'bool', use MarshalAs(UnmanagedType.U1).</source>
        <target state="translated">P/Invoke {1}의 {0} 매개 변수에 MarshalAsAttribute를 추가하세요. 관리되지 않는 해당 매개 변수가 4바이트 Win32 'BOOL'인 경우 [MarshalAs(UnmanagedType.Bool)]를 사용하세요. 1바이트 C++ 'bool'인 경우 MarshalAs(UnmanagedType.U1)를 사용하세요.</target>
        <note />
      </trans-unit>
      <trans-unit id="MarkBooleanPInvokeArgumentsWithMarshalAsMessageReturn">
        <source>Add the MarshalAsAttribute to the return type of P/Invoke {0}. If the corresponding unmanaged return type is a 4-byte Win32 'BOOL', use MarshalAs(UnmanagedType.Bool). For a 1-byte C++ 'bool', use MarshalAs(UnmanagedType.U1).</source>
        <target state="translated">P/Invoke {0}의 반환 형식에 MarshalAsAttribute를 추가하세요. 관리되지 않는 해당 반환 형식이 4바이트 Win32 'BOOL'인 경우 MarshalAs(UnmanagedType.Bool)를 사용하세요. 1바이트 C++ 'bool'인 경우 MarshalAs(UnmanagedType.U1)를 사용하세요.</target>
        <note />
      </trans-unit>
      <trans-unit id="MarkAssembliesWithNeutralResourcesLanguageTitle">
        <source>Mark assemblies with NeutralResourcesLanguageAttribute</source>
        <target state="translated">NeutralResourcesLanguageAttribute로 어셈블리를 표시하세요.</target>
        <note />
      </trans-unit>
      <trans-unit id="MarkAssembliesWithNeutralResourcesLanguageDescription">
        <source>The NeutralResourcesLanguage attribute informs the ResourceManager of the language that was used to display the resources of a neutral culture for an assembly. This improves lookup performance for the first resource that you load and can reduce your working set.</source>
        <target state="translated">NeutralResourcesLanguage 특성은 어셈블리의 중립 문화권 리소스를 표시하는 데 사용된 언어 정보를 ResourceManager에 제공합니다. 그 결과 로드되는 첫 번째 리소스에 대한 조회 성능이 향상되고 작업 집합이 줄어듭니다.</target>
        <note />
      </trans-unit>
      <trans-unit id="MarkAssembliesWithNeutralResourcesLanguageMessage">
        <source>Mark assemblies with NeutralResourcesLanguageAttribute</source>
        <target state="translated">NeutralResourcesLanguageAttribute로 어셈블리를 표시하세요.</target>
        <note />
      </trans-unit>
      <trans-unit id="AddNonSerializedAttributeCodeActionTitle">
        <source>Add the 'NonSerialized' attribute to this field.</source>
        <target state="translated">이 필드에 'NonSerialized' 특성을 추가합니다.</target>
        <note />
      </trans-unit>
      <trans-unit id="AddSerializableAttributeCodeActionTitle">
        <source>Add Serializable attribute</source>
        <target state="translated">Serializable 특성 추가</target>
        <note />
      </trans-unit>
      <trans-unit id="DisposeObjectsBeforeLosingScopeDescription">
        <source>If a disposable object is not explicitly disposed before all references to it are out of scope, the object will be disposed at some indeterminate time when the garbage collector runs the finalizer of the object. Because an exceptional event might occur that will prevent the finalizer of the object from running, the object should be explicitly disposed instead.</source>
        <target state="translated">삭제 가능한 개체에 대한 모든 참조가 범위를 벗어나기 전에 삭제 가능한 개체가 명시적으로 삭제되지 않으면 가비지 수집기가 개체의 종료자를 실행할 때 비활성화 시점에서 개체가 삭제됩니다. 개체 종료자의 실행을 방지하는 예외적인 이벤트가 발생할 수 있으므로 대신 개체를 명시적으로 삭제해야 합니다.</target>
        <note />
      </trans-unit>
      <trans-unit id="DisposeObjectsBeforeLosingScopeMayBeDisposedMessage">
        <source>Use recommended dispose pattern to ensure that object created by '{0}' is disposed on all paths. If possible, wrap the creation within a 'using' statement or a 'using' declaration. Otherwise, use a try-finally pattern, with a dedicated local variable declared before the try region and an unconditional Dispose invocation on non-null value in the 'finally' region, say 'x?.Dispose()'. If the object is explicitly disposed within the try region or the dispose ownership is transfered to another object or method, assign 'null' to the local variable just after such an operation to prevent double dispose in 'finally'.</source>
        <target state="translated">권장 dispose 패턴을 사용하여 '{0}'에서 생성된 개체가 모든 경로에서 삭제되도록 합니다. 가능한 경우 'using' 문이나 'using' 선언 내에서 생성을 래핑합니다. 그렇지 않으면 try 영역 앞에 선언된 전용 지역 변수 및 'finally' 영역에 있는 null이 아닌 값의 비조건부 Dispose 호출('x?.Dispose()')과 함께 try-finally 패턴을 사용하세요. 개체가 try 영역 내에서 명시적으로 삭제되거나 삭제 소유권이 다른 개체나 메서드로 이전되면 해당 작업 바로 뒤의 지역 변수에 'null'을 할당하여 'finally'에서 이중 삭제를 방지하세요.</target>
        <note />
      </trans-unit>
      <trans-unit id="DisposeObjectsBeforeLosingScopeMayBeDisposedOnExceptionPathsMessage">
        <source>Use recommended dispose pattern to ensure that object created by '{0}' is disposed on all exception paths. If possible, wrap the creation within a 'using' statement or a 'using' declaration. Otherwise, use a try-finally pattern, with a dedicated local variable declared before the try region and an unconditional Dispose invocation on non-null value in the 'finally' region, say 'x?.Dispose()'. If the object is explicitly disposed within the try region or the dispose ownership is transfered to another object or method, assign 'null' to the local variable just after such an operation to prevent double dispose in 'finally'.</source>
        <target state="translated">권장 dispose 패턴을 사용하여 '{0}'에서 생성된 개체가 모든 예외 경로에서 삭제되도록 합니다. 가능한 경우 'using' 문이나 'using' 선언 내에서 생성을 래핑합니다. 그렇지 않으면 try 영역 앞에 선언된 전용 지역 변수 및 'finally' 영역에 있는 null이 아닌 값의 비조건부 Dispose 호출('x?.Dispose()')과 함께 try-finally 패턴을 사용하세요. 개체가 try 영역 내에서 명시적으로 삭제되거나 삭제 소유권이 다른 개체나 메서드로 이전되면 해당 작업 바로 뒤의 지역 변수에 'null'을 할당하여 'finally'에서 이중 삭제를 방지하세요.</target>
        <note />
      </trans-unit>
      <trans-unit id="DisposeObjectsBeforeLosingScopeNotDisposedMessage">
        <source>Call System.IDisposable.Dispose on object created by '{0}' before all references to it are out of scope.</source>
        <target state="translated">'{0}'에서 생성된 개체에 대한 모든 참조가 범위를 벗어나기 전에 해당 개체에서 System.IDisposable.Dispose를 호출합니다.</target>
        <note />
      </trans-unit>
      <trans-unit id="DisposeObjectsBeforeLosingScopeNotDisposedOnExceptionPathsMessage">
        <source>Object created by '{0}' is not disposed along all exception paths. Call System.IDisposable.Dispose on the object before all references to it are out of scope.</source>
        <target state="translated">'{0}'에서 생성된 개체는 일부 예외 경로와 함께 삭제되지 않습니다. 개체에 대한 모든 참조가 범위를 벗어나기 전에 해당 개체에서 System.IDisposable.Dispose를 호출합니다.</target>
        <note />
      </trans-unit>
      <trans-unit id="DisposeObjectsBeforeLosingScopeTitle">
        <source>Dispose objects before losing scope</source>
        <target state="translated">범위를 벗어나기 전에 개체를 삭제하십시오.</target>
        <note />
      </trans-unit>
      <trans-unit id="DoNotPassLiteralsAsLocalizedParametersDescription">
        <source>A method passes a string literal as a parameter to a constructor or method in the .NET Framework class library and that string should be localizable. To fix a violation of this rule, replace the string literal with a string retrieved through an instance of the ResourceManager class.</source>
        <target state="translated">메서드는 .NET Framework 클래스 라이브러리의 생성자 또는 메서드에 문자열 리터럴을 매개 변수로 전달하고 해당 문자열은 지역화 가능해야 합니다. 이 규칙 위반 문제를 해결하려면 문자열 리터럴을 ResourceManager 클래스의 인스턴스를 통해 검색된 문자열로 바꿉니다.</target>
        <note />
      </trans-unit>
      <trans-unit id="DoNotPassLiteralsAsLocalizedParametersMessage">
        <source>Method '{0}' passes a literal string as parameter '{1}' of a call to '{2}'. Retrieve the following string(s) from a resource table instead: "{3}".</source>
        <target state="translated">'{0}' 메서드가 리터럴 문자열을 '{2}' 호출의 '{1}' 매개 변수로 전달합니다. 대신 리소스 테이블에서 "{3}" 문자열을 가져오세요.</target>
        <note />
      </trans-unit>
      <trans-unit id="DoNotPassLiteralsAsLocalizedParametersTitle">
        <source>Do not pass literals as localized parameters</source>
        <target state="translated">리터럴을 지역화된 매개 변수로 전달하지 마십시오.</target>
        <note />
      </trans-unit>
      <trans-unit id="ImplementISerializableCorrectlyDescription">
        <source>To fix a violation of this rule, make the GetObjectData method visible and overridable, and make sure that all instance fields are included in the serialization process or explicitly marked by using the NonSerializedAttribute attribute.</source>
        <target state="translated">이 규칙 위반 문제를 해결하려면 GetObjectData 메서드를 visible 및 overridable로 설정하고 모든 인스턴스 필드가 serialization 프로세스에 포함되거나 NonSerializedAttribute 특성을 사용하여 명시적으로 표시되도록 합니다.</target>
        <note />
      </trans-unit>
      <trans-unit id="ImplementISerializableCorrectlyMessageDefault">
        <source>Add an implementation of GetObjectData to type {0}.</source>
        <target state="translated">{0} 형식에 GetObjectData 구현을 추가하십시오.</target>
        <note />
      </trans-unit>
      <trans-unit id="ImplementISerializableCorrectlyMessageMakeOverridable">
        <source>Make {0}.GetObjectData virtual and overridable.</source>
        <target state="translated">{0}.GetObjectData를 virtual 및 overridable로 표시하십시오.</target>
        <note />
      </trans-unit>
      <trans-unit id="ImplementISerializableCorrectlyMessageMakeVisible">
        <source>Increase the accessibility of {0}.GetObjectData so that it is visible to derived types.</source>
        <target state="translated">파생 형식에 표시되도록 {0}.GetObjectData의 액세스 가능성을 높이십시오.</target>
        <note />
      </trans-unit>
      <trans-unit id="ImplementISerializableCorrectlyTitle">
        <source>Implement ISerializable correctly</source>
        <target state="translated">ISerializable을 올바르게 구현하십시오.</target>
        <note />
      </trans-unit>
      <trans-unit id="ImplementSerializationConstructorsCodeActionTitle">
        <source>Implement Serialization constructor</source>
        <target state="translated">Serialization 생성자 구현</target>
        <note />
      </trans-unit>
      <trans-unit id="ImplementSerializationConstructorsDescription">
        <source>To fix a violation of this rule, implement the serialization constructor. For a sealed class, make the constructor private; otherwise, make it protected.</source>
        <target state="translated">이 규칙 위반 문제를 해결하려면 serialization 생성자를 구현합니다. sealed 클래스의 경우 생성자를 private으로 설정하고, 그렇지 않으면 protected로 설정합니다.</target>
        <note />
      </trans-unit>
      <trans-unit id="ImplementSerializationConstructorsMessageCreateMagicConstructor">
        <source>Add a constructor to {0} with the following signature: 'protected {0}(SerializationInfo info, StreamingContext context)'.</source>
        <target state="translated">다음 시그니처를 사용하여 생성자를 {0}에 추가하십시오. 'protected {0}(SerializationInfo info, StreamingContext context)'</target>
        <note />
      </trans-unit>
      <trans-unit id="ImplementSerializationConstructorsMessageMakeSealedMagicConstructorPrivate">
        <source>Declare the serialization constructor of {0}, a sealed type, as private.</source>
        <target state="translated">sealed 형식의 {0} serialization 생성자를 private으로 선언하세요.</target>
        <note />
      </trans-unit>
      <trans-unit id="ImplementSerializationConstructorsMessageMakeUnsealedMagicConstructorFamily">
        <source>Declare the serialization constructor of {0}, an unsealed type, as protected.</source>
        <target state="translated">unsealed 형식의 {0} serialization 생성자를 protected로 선언하세요.</target>
        <note />
      </trans-unit>
      <trans-unit id="ImplementSerializationConstructorsTitle">
        <source>Implement serialization constructors</source>
        <target state="translated">serialization 생성자를 구현하십시오.</target>
        <note />
      </trans-unit>
      <trans-unit id="ImplementSerializationMethodsCorrectlyDescription">
        <source>A method that handles a serialization event does not have the correct signature, return type, or visibility.</source>
        <target state="translated">serialization 이벤트를 처리하는 메서드에 올바른 시그니처, 반환 형식 또는 표시 여부가 없습니다.</target>
        <note />
      </trans-unit>
      <trans-unit id="ImplementSerializationMethodsCorrectlyMessageGeneric">
        <source>Because {0} is marked with OnSerializing, OnSerialized, OnDeserializing, or OnDeserialized, change its signature so that it is no longer generic.</source>
        <target state="translated">{0}이(가) OnSerializing, OnSerialized, OnDeserializing 또는 OnDeserialized로 표시되어 있으므로 제네릭 형식이 되지 않도록 시그니처를 변경하십시오.</target>
        <note />
      </trans-unit>
      <trans-unit id="ImplementSerializationMethodsCorrectlyMessageParameters">
        <source>Because {0} is marked with OnSerializing, OnSerialized, OnDeserializing, or OnDeserialized, change its signature so that it takes a single parameter of type 'System.Runtime.Serialization.StreamingContext'.</source>
        <target state="translated">{0}이(가) OnSerializing, OnSerialized, OnDeserializing 또는 OnDeserialized로 표시되어 있으므로 'System.Runtime.Serialization.StreamingContext' 형식의 단일 매개 변수를 사용하도록 시그니처를 변경하십시오.</target>
        <note />
      </trans-unit>
      <trans-unit id="ImplementSerializationMethodsCorrectlyMessageReturnType">
        <source>Because {0} is marked with OnSerializing, OnSerialized, OnDeserializing, or OnDeserialized, change its return type from {1} to void (Sub in Visual Basic).</source>
        <target state="translated">{0}이(가) OnSerializing, OnSerialized, OnDeserializing 또는 OnDeserialized로 표시되어 있으므로 반환 형식을 {1}에서 void(Visual Studio의 경우 Sub)로 변경하십시오.</target>
        <note />
      </trans-unit>
      <trans-unit id="ImplementSerializationMethodsCorrectlyMessageStatic">
        <source>Because {0} is marked with OnSerializing, OnSerialized, OnDeserializing, or OnDeserialized, change it from static (Shared in Visual Basic) to an instance method.</source>
        <target state="translated">{0}이(가) OnSerializing, OnSerialized, OnDeserializing 또는 OnDeserialized로 표시되어 있으므로 static(Visual Basic의 경우 Shared)에서 인스턴스 메서드로 변경하십시오.</target>
        <note />
      </trans-unit>
      <trans-unit id="ImplementSerializationMethodsCorrectlyMessageVisibility">
        <source>Because {0} is marked with OnSerializing, OnSerialized, OnDeserializing, or OnDeserialized, change its accessibility to private.</source>
        <target state="translated">{0}이(가) OnSerializing, OnSerialized, OnDeserializing 또는 OnDeserialized로 표시되어 있으므로 액세스 가능성을 private으로 변경하십시오.</target>
        <note />
      </trans-unit>
      <trans-unit id="ImplementSerializationMethodsCorrectlyTitle">
        <source>Implement serialization methods correctly</source>
        <target state="translated">serialization 메서드를 올바르게 구현하십시오.</target>
        <note />
      </trans-unit>
      <trans-unit id="MarkAllNonSerializableFieldsDescription">
        <source>An instance field of a type that is not serializable is declared in a type that is serializable.</source>
        <target state="translated">직렬화할 수 없는 형식의 인스턴스 필드는 직렬화할 수 있는 형식으로 선언됩니다.</target>
        <note />
      </trans-unit>
      <trans-unit id="MarkAllNonSerializableFieldsMessage">
        <source>Field {0} is a member of type {1} which is serializable but is of type {2} which is not serializable</source>
        <target state="translated">{0} 필드는 직렬화할 수 있는 {1} 형식의 멤버이지만 직렬화할 수 없는 {2} 형식입니다.</target>
        <note />
      </trans-unit>
      <trans-unit id="MarkAllNonSerializableFieldsTitle">
        <source>Mark all non-serializable fields</source>
        <target state="translated">모두 serialize할 수 없는 필드로 표시하십시오.</target>
        <note />
      </trans-unit>
      <trans-unit id="MarkISerializableTypesWithSerializableDescription">
        <source>To be recognized by the common language runtime as serializable, types must be marked by using the SerializableAttribute attribute even when the type uses a custom serialization routine through implementation of the ISerializable interface.</source>
        <target state="translated">공용 언어 런타임에서 serializable로 인식되려면 형식이 ISerializable 인터페이스 구현을 통해 사용자 지정 serialization 루틴을 사용하는 경우에도 SerializableAttribute 특성을 사용하여 형식을 표시해야 합니다.</target>
        <note />
      </trans-unit>
      <trans-unit id="MarkISerializableTypesWithSerializableMessage">
        <source>Add [Serializable] to {0} as this type implements ISerializable</source>
        <target state="translated">ISerializable을 구현하는 [Serializable]을 {0}에 추가합니다.</target>
        <note />
      </trans-unit>
      <trans-unit id="MarkISerializableTypesWithSerializableTitle">
        <source>Mark ISerializable types with serializable</source>
        <target state="translated">serializable로 ISerializable 형식 표시</target>
        <note />
      </trans-unit>
      <trans-unit id="ProvideDeserializationMethodsForOptionalFieldsDescription">
        <source>A type has a field that is marked by using the System.Runtime.Serialization.OptionalFieldAttribute attribute, and the type does not provide deserialization event handling methods.</source>
        <target state="translated">형식에 System.Runtime.Serialization.OptionalFieldAttribute 특성을 사용하여 표시된 필드가 있으면 해당 형식은 deserialization 이벤트 처리 메서드를 제공하지 않습니다.</target>
        <note />
      </trans-unit>
      <trans-unit id="ProvideDeserializationMethodsForOptionalFieldsMessageOnDeserialized">
        <source>Add a 'private void OnDeserialized(StreamingContext)' method to type {0} and attribute it with the System.Runtime.Serialization.OnDeserializedAttribute.</source>
        <target state="translated">'private void OnDeserialized(StreamingContext)' 메서드를 {0} 형식에 추가하고 System.Runtime.Serialization.OnDeserializedAttribute 특성을 사용하십시오.</target>
        <note />
      </trans-unit>
      <trans-unit id="ProvideDeserializationMethodsForOptionalFieldsMessageOnDeserializing">
        <source>Add a 'private void OnDeserializing(StreamingContext)' method to type {0} and attribute it with the System.Runtime.Serialization.OnDeserializingAttribute.</source>
        <target state="translated">'private void OnDeserializing(StreamingContext)' 메서드를 {0} 형식에 추가하고 System.Runtime.Serialization.OnDeserializingAttribute 특성을 사용하십시오.</target>
        <note />
      </trans-unit>
      <trans-unit id="ProvideDeserializationMethodsForOptionalFieldsTitle">
        <source>Provide deserialization methods for optional fields</source>
        <target state="translated">선택적 필드에 deserialization 메서드를 제공하십시오.</target>
        <note />
      </trans-unit>
      <trans-unit id="UseIndexer">
        <source>Use indexer</source>
        <target state="translated">인덱서 사용</target>
        <note />
      </trans-unit>
      <trans-unit id="UseOrdinalStringComparisonTitle">
        <source>Use ordinal stringcomparison</source>
        <target state="translated">서수 stringcomparison을 사용하세요.</target>
        <note />
      </trans-unit>
      <trans-unit id="UseOrdinalStringComparisonDescription">
        <source>A string comparison operation that is nonlinguistic does not set the StringComparison parameter to either Ordinal or OrdinalIgnoreCase. By explicitly setting the parameter to either StringComparison.Ordinal or StringComparison.OrdinalIgnoreCase, your code often gains speed, becomes more correct, and becomes more reliable.</source>
        <target state="translated">비언어적 문자열 비교 작업에서는 StringComparison 매개 변수를 서수 또는 OrdinalIgnoreCase로 설정하지 않습니다. 매개 변수를 명시적으로 StringComparison.Ordinal 또는 StringComparison.OrdinalIgnoreCase로 설정하면 코드의 속도가 빨라지고, 정확도와 신뢰도가 더 높아집니다.</target>
        <note />
      </trans-unit>
      <trans-unit id="UseOrdinalStringComparisonMessageStringComparison">
        <source>{0} passes '{1}' as the 'StringComparison' parameter to {2}. To perform a non-linguistic comparison, specify 'StringComparison.Ordinal' or 'StringComparison.OrdinalIgnoreCase' instead.</source>
        <target state="translated">{0}에서는 '{1}'을(를) 'StringComparison' 매개 변수로 {2}에 전달합니다. 비언어적 비교 작업을 수행하려면 'StringComparison.Ordinal' 또는 'StringComparison.OrdinalIgnoreCase'를 지정하세요.</target>
        <note />
      </trans-unit>
      <trans-unit id="UseOrdinalStringComparisonMessageStringComparer">
        <source>{0} passes '{1}' as the 'StringComparer' parameter to {2}. To perform a non-linguistic comparison, specify 'StringComparer.Ordinal' or 'StringComparer.OrdinalIgnoreCase' instead.</source>
        <target state="translated">{0}에서는 '{1}'을(를) 'StringComparer' 매개 변수로 {2}에 전달합니다. 비언어적 비교 작업을 수행하려면 'StringComparer.Ordinal' 또는 'StringComparer.OrdinalIgnoreCase'를 지정하세요.</target>
        <note />
      </trans-unit>
      <trans-unit id="DoNotUseTimersThatPreventPowerStateChangesTitle">
        <source>Do not use timers that prevent power state changes</source>
        <target state="translated">전원 상태 변경을 방해하는 타이머를 사용하지 마세요.</target>
        <note />
      </trans-unit>
      <trans-unit id="DoNotUseTimersThatPreventPowerStateChangesDescription">
        <source>Higher-frequency periodic activity will keep the CPU busy and interfere with power-saving idle timers that turn off the display and hard disks.</source>
        <target state="translated">정기적인 작업의 실행 빈도가 높아지면 CPU 사용률도 높아져 디스플레이 및 하드 디스크를 끄는 절전 유휴 타이머에 방해가 됩니다.</target>
        <note />
      </trans-unit>
      <trans-unit id="DoNotUseTimersThatPreventPowerStateChangesMessage">
        <source>Do not use timers that prevent power state changes</source>
        <target state="translated">전원 상태 변경을 방해하는 타이머를 사용하지 마세요.</target>
        <note />
      </trans-unit>
      <trans-unit id="AvoidUnsealedAttributesTitle">
        <source>Avoid unsealed attributes</source>
        <target state="translated">봉인되지 않은 특성을 사용하지 마세요.</target>
        <note />
      </trans-unit>
      <trans-unit id="AvoidUnsealedAttributesDescription">
        <source>The .NET Framework class library provides methods for retrieving custom attributes. By default, these methods search the attribute inheritance hierarchy. Sealing the attribute eliminates the search through the inheritance hierarchy and can improve performance.</source>
        <target state="translated">.NET Framework 클래스 라이브러리에서 사용자 지정 특성을 검색하기 위한 메서드를 제공합니다. 기본적으로 이 메서드는 특성 상속 계층 구조를 검색합니다. 특성을 봉인하면 상속 계층 구조를 통한 검색을 중단하여 성능을 향상시킬 수 있습니다.</target>
        <note />
      </trans-unit>
      <trans-unit id="AvoidUnsealedAttributesMessage">
        <source>Avoid unsealed attributes</source>
        <target state="translated">봉인되지 않은 특성을 사용하지 마세요.</target>
        <note />
      </trans-unit>
      <trans-unit id="TestForEmptyStringsUsingStringLengthTitle">
        <source>Test for empty strings using string length</source>
        <target state="translated">문자열 길이를 사용하여 빈 문자열을 테스트하세요.</target>
        <note />
      </trans-unit>
      <trans-unit id="TestForEmptyStringsUsingStringLengthDescription">
        <source>Comparing strings by using the String.Length property or the String.IsNullOrEmpty method is significantly faster than using Equals.</source>
        <target state="translated">String.Length 속성 또는 String.IsNullOrEmpty 메서드를 사용하면 Equals를 사용하는 것보다 훨씬 빠르게 문자열을 비교할 수 있습니다.</target>
        <note />
      </trans-unit>
      <trans-unit id="TestForEmptyStringsUsingStringLengthMessage">
        <source>Test for empty strings using 'string.Length' property or 'string.IsNullOrEmpty' method instead of an Equality check.</source>
        <target state="translated">동등성 검사 대신 'string.Length' 속성 또는 'string.IsNullOrEmpty' 메서드를 사용하여 빈 문자열을 테스트하세요.</target>
        <note />
      </trans-unit>
      <trans-unit id="DoNotLockOnObjectsWithWeakIdentityTitle">
        <source>Do not lock on objects with weak identity</source>
        <target state="translated">약한 ID를 가진 개체를 잠그지 마세요.</target>
        <note />
      </trans-unit>
      <trans-unit id="DoNotLockOnObjectsWithWeakIdentityDescription">
        <source>An object is said to have a weak identity when it can be directly accessed across application domain boundaries. A thread that tries to acquire a lock on an object that has a weak identity can be blocked by a second thread in a different application domain that has a lock on the same object.</source>
        <target state="translated">개체가 약한 ID를 가진 경우는 애플리케이션 도메인 경계에서 해당 개체에 직접 액세스할 수 있을 때를 말합니다. 약한 ID를 가진 개체에 대한 잠금을 획득하려는 스레드는 동일한 개체에 대한 잠금을 획득한 다른 애플리케이션 도메인의 두 번째 스레드로 인해 차단될 수 있습니다.</target>
        <note />
      </trans-unit>
      <trans-unit id="DoNotLockOnObjectsWithWeakIdentityMessage">
        <source>Do not lock on objects with weak identity</source>
        <target state="translated">약한 ID를 가진 개체를 잠그지 마세요.</target>
        <note />
      </trans-unit>
      <trans-unit id="DoNotCatchCorruptedStateExceptionsInGeneralHandlersTitle">
        <source>Do not catch corrupted state exceptions in general handlers.</source>
        <target state="translated">일반 처리기에서 손상된 상태 예외를 catch하지 마세요.</target>
        <note />
      </trans-unit>
      <trans-unit id="DoNotCatchCorruptedStateExceptionsInGeneralHandlersDescription">
        <source>Do not author general catch handlers in code that receives corrupted state exceptions.</source>
        <target state="translated">손상된 상태 예외를 수신하는 코드에서 일반 catch 처리기를 작성하지 마세요.</target>
        <note />
      </trans-unit>
      <trans-unit id="DoNotCatchCorruptedStateExceptionsInGeneralHandlersMessage">
        <source>Do not catch corrupted state exceptions in general handlers.</source>
        <target state="translated">일반 처리기에서 손상된 상태 예외를 catch하지 마세요.</target>
        <note />
      </trans-unit>
      <trans-unit id="RethrowToPreserveStackDetailsTitle">
        <source>Rethrow to preserve stack details</source>
        <target state="translated">다시 throw하여 스택 정보를 유지하세요.</target>
        <note />
      </trans-unit>
      <trans-unit id="RethrowToPreserveStackDetailsDescription">
        <source>An exception is rethrown and the exception is explicitly specified in the throw statement. If an exception is rethrown by specifying the exception in the throw statement, the list of method calls between the original method that threw the exception and the current method is lost.</source>
        <target state="translated">예외가 다시 throw되었으며 throw 문에서 해당 예외가 명시적으로 지정되었습니다. throw 문에서 예외를 지정하여 다시 throw한 경우 해당 예외를 throw한 원래 메서드와 현재 메서드 사이의 메서드 호출 목록이 손실됩니다.</target>
        <note />
      </trans-unit>
      <trans-unit id="RethrowToPreserveStackDetailsMessage">
        <source>Rethrow to preserve stack details</source>
        <target state="translated">다시 throw하여 스택 정보를 유지하세요.</target>
        <note />
      </trans-unit>
      <trans-unit id="DoNotRaiseReservedExceptionTypesTitle">
        <source>Do not raise reserved exception types</source>
        <target state="translated">예약된 예외 형식을 발생시키지 마세요.</target>
        <note />
      </trans-unit>
      <trans-unit id="DoNotRaiseReservedExceptionTypesDescription">
        <source>An exception of type that is not sufficiently specific or reserved by the runtime should never be raised by user code. This makes the original error difficult to detect and debug. If this exception instance might be thrown, use a different exception type.</source>
        <target state="translated">충분히 구체적이지 않거나 런타임에서 예약된 형식의 예외는 사용자 지정 코드에서 발생할 수 없습니다. 이로 인해 원래 오류를 감지하거나 디버그하기 어려워집니다. 이러한 예외 인스턴스가 throw되면 다른 예외 형식을 사용하세요.</target>
        <note />
      </trans-unit>
      <trans-unit id="DoNotRaiseReservedExceptionTypesMessageTooGeneric">
        <source>Exception type {0} is not sufficiently specific.</source>
        <target state="translated">{0} 예외 형식이 충분히 구체적이지 않습니다.</target>
        <note />
      </trans-unit>
      <trans-unit id="DoNotRaiseReservedExceptionTypesMessageReserved">
        <source>Exception type {0} is reserved by the runtime.</source>
        <target state="translated">{0} 예외 형식이 런타임에서 예약되었습니다.</target>
        <note />
      </trans-unit>
      <trans-unit id="InitializeValueTypeStaticFieldsInlineTitle">
        <source>Initialize value type static fields inline</source>
        <target state="translated">값 형식 정적 필드 인라인을 초기화하세요.</target>
        <note />
      </trans-unit>
      <trans-unit id="InitializeReferenceTypeStaticFieldsInlineTitle">
        <source>Initialize reference type static fields inline</source>
        <target state="translated">참조 형식 정적 필드 인라인을 초기화하세요.</target>
        <note />
      </trans-unit>
      <trans-unit id="InitializeValueTypeStaticFieldsInlineDescription">
        <source>A value type declares an explicit static constructor. To fix a violation of this rule, initialize all static data when it is declared and remove the static constructor.</source>
        <target state="translated">값 형식이 명시적 정적 생성자를 선언합니다. 이 규칙 위반 문제를 해결하려면 선언될 때 모든 정적 데이터를 초기화하고 정적 생성자를 제거하세요.</target>
        <note />
      </trans-unit>
      <trans-unit id="InitializeReferenceTypeStaticFieldsInlineDescription">
        <source>A reference type declares an explicit static constructor. To fix a violation of this rule, initialize all static data when it is declared and remove the static constructor.</source>
        <target state="translated">참조 형식이 명시적 정적 생성자를 선언합니다. 이 규칙 위반 문제를 해결하려면 선언될 때 모든 정적 데이터를 초기화하고 정적 생성자를 제거하세요.</target>
        <note />
      </trans-unit>
      <trans-unit id="InitializeStaticFieldsInlineMessage">
        <source>Initialize all static fields in '{0}' when those fields are declared and remove the explicit static constructor</source>
        <target state="translated">'{0}'의 필드가 선언될 때 모든 정적 필드를 초기화하고 정적 생성자를 제거하세요.</target>
        <note />
      </trans-unit>
      <trans-unit id="DisposableFieldsShouldBeDisposedTitle">
        <source>Disposable fields should be disposed</source>
        <target state="translated">삭제 가능한 필드는 삭제해야 합니다.</target>
        <note />
      </trans-unit>
      <trans-unit id="DisposableFieldsShouldBeDisposedDescription">
        <source>A type that implements System.IDisposable declares fields that are of types that also implement IDisposable. The Dispose method of the field is not called by the Dispose method of the declaring type. To fix a violation of this rule, call Dispose on fields that are of types that implement IDisposable if you are responsible for allocating and releasing the unmanaged resources held by the field.</source>
        <target state="translated">System.IDisposable을 구현하는 형식은 IDisposable도 구현하는 형식의 필드를 선언합니다. 필드의 Dispose 메서드는 선언 형식의 Dispose 메서드에 의해 호출되지 않습니다. 이 규칙 위반 문제를 해결하려면 필드에 포함되는 비관리형 리소스를 할당 및 해제해야 하는 경우 IDisposable을 구현하는 형식의 필드에서 Dispose를 호출합니다.</target>
        <note />
      </trans-unit>
      <trans-unit id="DisposableFieldsShouldBeDisposedMessage">
        <source>'{0}' contains field '{1}' that is of IDisposable type '{2}', but it is never disposed. Change the Dispose method on '{0}' to call Close or Dispose on this field.</source>
        <target state="translated">'{0}'에는 IDisposable 형식 '{2}'의 '{1}' 필드가 포함되지만, 삭제되지는 않습니다. 이 필드에서 Close 또는 Dispose를 호출하려면 '{0}'에서 Dispose 메서드를 변경합니다.</target>
        <note />
      </trans-unit>
      <trans-unit id="DoNotCallOverridableMethodsInConstructorsTitle">
        <source>Do not call overridable methods in constructors</source>
        <target state="translated">생성자에서 재정의 가능한 메서드를 호출하지 마세요.</target>
        <note />
      </trans-unit>
      <trans-unit id="DoNotCallOverridableMethodsInConstructorsDescription">
        <source>When a constructor calls a virtual method, the constructor for the instance that invokes the method may not have executed.</source>
        <target state="translated">생성자에서 가상 메서드를 호출하면 메서드를 호출하는 인스턴스에 대한 생성자가 실행되지 않을 수 있습니다.</target>
        <note />
      </trans-unit>
      <trans-unit id="DoNotCallOverridableMethodsInConstructorsMessage">
        <source>Do not call overridable methods in constructors</source>
        <target state="translated">생성자에서 재정의 가능한 메서드를 호출하지 마세요.</target>
        <note />
      </trans-unit>
      <trans-unit id="DisposeMethodsShouldCallBaseClassDisposeTitle">
        <source>Dispose methods should call base class dispose</source>
        <target state="translated">Dispose 메서드는 기본 클래스 Dispose를 호출해야 합니다.</target>
        <note />
      </trans-unit>
      <trans-unit id="DisposeMethodsShouldCallBaseClassDisposeDescription">
        <source>A type that implements System.IDisposable inherits from a type that also implements IDisposable. The Dispose method of the inheriting type does not call the Dispose method of the parent type. To fix a violation of this rule, call base.Dispose in your Dispose method.</source>
        <target state="translated">System.IDisposable을 구현하는 형식은 IDisposable도 구현하는 형식에서 상속됩니다. 상속 형식의 Dispose 메서드는 부모 형식의 Dispose 메서드를 호출하지 않습니다. 이 규칙 위반 문제를 해결하려면 Dispose 메서드에서 base.Dispose를 호출합니다.</target>
        <note />
      </trans-unit>
      <trans-unit id="DisposeMethodsShouldCallBaseClassDisposeMessage">
        <source>Ensure that method '{0}' calls '{1}' in all possible control flow paths.</source>
        <target state="translated">'{0}' 메서드가 모든 가능한 제어 흐름 경로에서 '{1}'을(를) 호출하도록 합니다.</target>
        <note />
      </trans-unit>
      <trans-unit id="DisposableTypesShouldDeclareFinalizerTitle">
        <source>Disposable types should declare finalizer</source>
        <target state="translated">삭제 가능한 형식에서 종료자를 선언해야 합니다.</target>
        <note />
      </trans-unit>
      <trans-unit id="DisposableTypesShouldDeclareFinalizerDescription">
        <source>A type that implements System.IDisposable and has fields that suggest the use of unmanaged resources does not implement a finalizer, as described by Object.Finalize.</source>
        <target state="translated">System.IDisposable을 구현하며, 관리되지 않는 리소스를 사용하도록 제안하는 필드가 있는 형식은 Object.Finalize에 설명된 대로 종료자를 구현하지 않습니다.</target>
        <note />
      </trans-unit>
      <trans-unit id="DisposableTypesShouldDeclareFinalizerMessage">
        <source>Disposable types should declare finalizer</source>
        <target state="translated">삭제 가능한 형식에서 종료자를 선언해야 합니다.</target>
        <note />
      </trans-unit>
      <trans-unit id="FinalizersShouldCallBaseClassFinalizerTitle">
        <source>Finalizers should call base class finalizer</source>
        <target state="translated">종료자가 기본 클래스 종료자를 호출해야 합니다.</target>
        <note />
      </trans-unit>
      <trans-unit id="FinalizersShouldCallBaseClassFinalizerDescription">
        <source>Finalization must be propagated through the inheritance hierarchy. To guarantee this, types must call their base class Finalize method in their own Finalize method.</source>
        <target state="translated">종료는 상속 계층 구조를 통해 전파되어야 합니다. 이를 보장하려면 형식은 고유 Finalize 메서드에서 기본 클래스 Finalize 메서드를 호출해야 합니다.</target>
        <note />
      </trans-unit>
      <trans-unit id="FinalizersShouldCallBaseClassFinalizerMessage">
        <source>Finalizers should call base class finalizer</source>
        <target state="translated">종료자가 기본 클래스 종료자를 호출해야 합니다.</target>
        <note />
      </trans-unit>
      <trans-unit id="ProvideCorrectArgumentsToFormattingMethodsTitle">
        <source>Provide correct arguments to formatting methods</source>
        <target state="translated">서식 지정 메서드에 올바른 인수를 제공하세요.</target>
        <note />
      </trans-unit>
      <trans-unit id="ProvideCorrectArgumentsToFormattingMethodsDescription">
        <source>The format argument that is passed to System.String.Format does not contain a format item that corresponds to each object argument, or vice versa.</source>
        <target state="translated">System.String.Format으로 전달된 format 인수에 각 개체 인수에 해당하는 format 항목이 포함되지 않으며 그 반대의 경우도 마찬가지입니다.</target>
        <note />
      </trans-unit>
      <trans-unit id="ProvideCorrectArgumentsToFormattingMethodsMessage">
        <source>Provide correct arguments to formatting methods</source>
        <target state="translated">서식 지정 메서드에 올바른 인수를 제공하세요.</target>
        <note />
      </trans-unit>
      <trans-unit id="TestForNaNCorrectlyTitle">
        <source>Test for NaN correctly</source>
        <target state="translated">NaN에 대해 정확하게 테스트하세요.</target>
        <note />
      </trans-unit>
      <trans-unit id="TestForNaNCorrectlyDescription">
        <source>This expression tests a value against Single.Nan or Double.Nan. Use Single.IsNan(Single) or Double.IsNan(Double) to test the value.</source>
        <target state="translated">이 식은 Single.Nan 또는 Double.Nan에 대한 값을 테스트합니다. Single.IsNan(단일) 또는 Double.IsNan(이중)을 사용하여 값을 테스트하세요.</target>
        <note />
      </trans-unit>
      <trans-unit id="TestForNaNCorrectlyMessage">
        <source>Test for NaN correctly</source>
        <target state="translated">NaN에 대해 정확하게 테스트하세요.</target>
        <note />
      </trans-unit>
      <trans-unit id="AttributeStringLiteralsShouldParseCorrectlyTitle">
        <source>Attribute string literals should parse correctly</source>
        <target state="translated">특성 문자열 리터럴이 올바르게 구문 분석되어야 합니다.</target>
        <note />
      </trans-unit>
      <trans-unit id="AttributeStringLiteralsShouldParseCorrectlyDescription">
        <source>The string literal parameter of an attribute does not parse correctly for a URL, a GUID, or a version.</source>
        <target state="translated">특성의 문자열 리터럴 매개 변수가 URL, GUID 또는 버전에 대해 올바르게 구문 분석되지 않습니다.</target>
        <note />
      </trans-unit>
      <trans-unit id="AttributeStringLiteralsShouldParseCorrectlyMessageDefault">
        <source>In the constructor of '{0}', change the value of argument '{1}', which is currently "{2}", to something that can be correctly parsed as '{3}'.</source>
        <target state="translated">'{0}'의 생성자에서 현재 "{2}"인 '{1}' 인수 값을 '{3}'(으)로 올바르게 구문 분석될 수 있는 다른 값으로 변경하세요.</target>
        <note />
      </trans-unit>
      <trans-unit id="AttributeStringLiteralsShouldParseCorrectlyMessageEmpty">
        <source>In the constructor of '{0}', change the value of argument '{1}', which is currently an empty string (""), to something that can be correctly parsed as '{2}'.</source>
        <target state="translated">'{0}'의 생성자에서 현재 빈 문자열("")인 '{1}' 인수 값을 '{2}'(으)로 올바르게 구문 분석될 수 있는 다른 값으로 변경하세요.</target>
        <note />
      </trans-unit>
      <trans-unit id="AvoidZeroLengthArrayAllocationsTitle">
        <source>Avoid zero-length array allocations.</source>
        <target state="translated">길이가 0인 배열 할당을 사용하지 마세요.</target>
        <note />
      </trans-unit>
      <trans-unit id="AvoidZeroLengthArrayAllocationsMessage">
        <source>Avoid unnecessary zero-length array allocations.  Use {0} instead.</source>
        <target state="translated">길이가 0인 불필요한 배열 할당을 사용하지 마세요.  대신 {0}을(를) 사용하세요.</target>
        <note />
      </trans-unit>
      <trans-unit id="DoNotUseEnumerableMethodsOnIndexableCollectionsInsteadUseTheCollectionDirectlyTitle">
        <source>Do not use Enumerable methods on indexable collections. Instead use the collection directly</source>
        <target state="translated">인덱싱 가능한 Enumerable 메서드를 사용하지 마세요. 대신 컬렉션을 직접 사용하세요.</target>
        <note />
      </trans-unit>
      <trans-unit id="DoNotUseEnumerableMethodsOnIndexableCollectionsInsteadUseTheCollectionDirectlyDescription">
        <source>This collection is directly indexable. Going through LINQ here causes unnecessary allocations and CPU work.</source>
        <target state="translated">이 컬렉션을 직접 인덱싱할 수 있습니다. 여기에서 LINQ를 통과하면 불필요한 할당과 CPU 작업이 발생합니다.</target>
        <note />
      </trans-unit>
      <trans-unit id="DoNotUseEnumerableMethodsOnIndexableCollectionsInsteadUseTheCollectionDirectlyMessage">
        <source>Do not use Enumerable methods on indexable collections. Instead use the collection directly</source>
        <target state="translated">인덱싱 가능한 Enumerable 메서드를 사용하지 마세요. 대신 컬렉션을 직접 사용하세요.</target>
        <note />
      </trans-unit>
      <trans-unit id="SpecifyCultureInfoTitle">
        <source>Specify CultureInfo</source>
        <target state="translated">CultureInfo를 지정하세요.</target>
        <note />
      </trans-unit>
      <trans-unit id="SpecifyCultureInfoDescription">
        <source>A method or constructor calls a member that has an overload that accepts a System.Globalization.CultureInfo parameter, and the method or constructor does not call the overload that takes the CultureInfo parameter. When a CultureInfo or System.IFormatProvider object is not supplied, the default value that is supplied by the overloaded member might not have the effect that you want in all locales. If the result will be displayed to the user, specify 'CultureInfo.CurrentCulture' as the 'CultureInfo' parameter. Otherwise, if the result will be stored and accessed by software, such as when it is persisted to disk or to a database, specify 'CultureInfo.InvariantCulture'.</source>
        <target state="translated">메서드 또는 생성자는 System.Globalization.CultureInfo 매개 변수를 허용하는 오버로드가 있는 멤버를 호출하며 CultureInfo 매개 변수를 사용하는 오버로드를 호출하지 않습니다. CultureInfo 또는 System.IFormatProvider 개체가 제공되지 않으면 오버로드된 멤버가 제공한 기본값을 사용하여 원하는 결과를 모든 로캘에서 얻지 못할 수 있습니다. 결과가 사용자에게 표시되는 경우 'CultureInfo.CurrentCulture'를 'CultureInfo' 매개 변수로 지정하세요. 반면 디스크 또는 데이터베이스에 보관될 때와 같이 결과가 저장되고, 소프트웨어에서 결과에 액세스하는 경우 'CultureInfo.InvariantCulture'를 지정하세요.</target>
        <note />
      </trans-unit>
      <trans-unit id="SpecifyCultureInfoMessage">
        <source>The behavior of '{0}' could vary based on the current user's locale settings. Replace this call in '{1}' with a call to '{2}'.</source>
        <target state="translated">'{0}'의 동작은 현재 사용자의 로캘 설정에 따라 다를 수 있습니다. '{1}'에서 이 호출을 '{2}'에 대한 호출로 바꾸세요.</target>
        <note />
      </trans-unit>
      <trans-unit id="SpecifyIFormatProviderTitle">
        <source>Specify IFormatProvider</source>
        <target state="translated">IFormatProvider를 지정하세요.</target>
        <note />
      </trans-unit>
      <trans-unit id="SpecifyIFormatProviderDescription">
        <source>A method or constructor calls one or more members that have overloads that accept a System.IFormatProvider parameter, and the method or constructor does not call the overload that takes the IFormatProvider parameter. When a System.Globalization.CultureInfo or IFormatProvider object is not supplied, the default value that is supplied by the overloaded member might not have the effect that you want in all locales. If the result will be based on the input from/output displayed to the user, specify 'CultureInfo.CurrentCulture' as the 'IFormatProvider'. Otherwise, if the result will be stored and accessed by software, such as when it is loaded from disk/database and when it is persisted to disk/database, specify 'CultureInfo.InvariantCulture'</source>
        <target state="translated">메서드 또는 생성자는 System.IFormatProvider 매개 변수를 허용하는 오버로드가 있는 하나 이상의 멤버를 호출하며 IFormatProvider 매개 변수를 사용하는 오버로드를 호출하지 않습니다. System.Globalization.CultureInfo 또는 IFormatProvider 개체가 제공되지 않으면 오버로드된 멤버가 제공한 기본값을 사용하여 원하는 결과를 모든 로캘에서 얻지 못할 수 있습니다. 결과가 입력 또는 출력을 기반으로 사용자에게 표시되는 경우 'CultureInfo.CurrentCulture'를 'IFormatProvider'로 지정하세요. 반면 디스크 또는 데이터베이스에서 로드되고 저장될 때와 같이 결과가 저장되고, 소프트웨어에서 결과에 액세스하는 경우 'CultureInfo.InvariantCulture'를 지정하세요.</target>
        <note />
      </trans-unit>
      <trans-unit id="SpecifyIFormatProviderMessageIFormatProviderAlternateString">
        <source>The behavior of '{0}' could vary based on the current user's locale settings. Replace this call in '{1}' with a call to '{2}'.</source>
        <target state="translated">'{0}'의 동작은 현재 사용자의 로캘 설정에 따라 다를 수 있습니다. '{1}'에서 이 호출을 '{2}'에 대한 호출로 바꾸세요.</target>
        <note />
      </trans-unit>
      <trans-unit id="SpecifyIFormatProviderMessageIFormatProviderAlternate">
        <source>The behavior of '{0}' could vary based on the current user's locale settings. Replace this call in '{1}' with a call to '{2}'.</source>
        <target state="translated">'{0}'의 동작은 현재 사용자의 로캘 설정에 따라 다를 수 있습니다. '{1}'에서 이 호출을 '{2}'에 대한 호출로 바꾸세요.</target>
        <note />
      </trans-unit>
      <trans-unit id="SpecifyIFormatProviderMessageUICultureString">
        <source>'{0}' passes '{1}' as the 'IFormatProvider' parameter to '{2}'. This property returns a culture that is inappropriate for formatting methods.</source>
        <target state="translated">'{0}'에서는 '{1}'을(를) 'IFormatProvider' 매개 변수로 '{2}'에 전달합니다. 이 속성이 서식 지정 메서드에 적합하지 않은 문화권을 반환합니다.</target>
        <note />
      </trans-unit>
      <trans-unit id="SpecifyIFormatProviderMessageUICulture">
        <source>'{0}' passes '{1}' as the 'IFormatProvider' parameter to '{2}'. This property returns a culture that is inappropriate for formatting methods.</source>
        <target state="translated">'{0}'에서는 '{1}'을(를) 'IFormatProvider' 매개 변수로 '{2}'에 전달합니다. 이 속성이 서식 지정 메서드에 적합하지 않은 문화권을 반환합니다.</target>
        <note />
      </trans-unit>
      <trans-unit id="SpecifyStringComparisonTitle">
        <source>Specify StringComparison</source>
        <target state="translated">StringComparison을 지정하세요.</target>
        <note />
      </trans-unit>
      <trans-unit id="SpecifyStringComparisonDescription">
        <source>A string comparison operation uses a method overload that does not set a StringComparison parameter. If the result will be displayed to the user, such as when sorting a list of items for display in a list box, specify 'StringComparison.CurrentCulture' or 'StringComparison.CurrentCultureIgnoreCase' as the 'StringComparison' parameter. If comparing case-insensitive identifiers, such as file paths, environment variables, or registry keys and values, specify 'StringComparison.OrdinalIgnoreCase'. Otherwise, if comparing case-sensitive identifiers, specify 'StringComparison.Ordinal'.</source>
        <target state="translated">문자열 비교 작업에서는 StringComparison 매개 변수를 설정하지 않는 메서드 오버로드를 사용합니다. 목록 상자에 표시하기 위해 항목 목록을 정렬할 때와 같이 결과가 사용자에게 표시되는 경우 'StringComparison.CurrentCulture' 또는 'StringComparison.CurrentCultureIgnoreCase'를 'StringComparison' 매개 변수로 지정하세요. 파일 경로, 환경 변수 또는 레지스트리 키 및 값 등의 대/소문자를 구분하지 않는 식별자를 비교하는 경우 'StringComparison.OrdinalIgnoreCase'를 지정하세요. 반면 대/소문자를 구분하는 식별자를 비교하는 경우 'StringComparison.Ordinal'을 지정하세요.</target>
        <note />
      </trans-unit>
      <trans-unit id="SpecifyStringComparisonMessage">
        <source>The behavior of '{0}' could vary based on the current user's locale settings. Replace this call in '{1}' with a call to '{2}'.</source>
        <target state="translated">'{0}'의 동작은 현재 사용자의 로캘 설정에 따라 다를 수 있습니다. '{1}'에서 이 호출을 '{2}'에 대한 호출로 바꾸세요.</target>
        <note />
      </trans-unit>
      <trans-unit id="NormalizeStringsToUppercaseTitle">
        <source>Normalize strings to uppercase</source>
        <target state="translated">대문자로 문자열 정규화</target>
        <note />
      </trans-unit>
      <trans-unit id="NormalizeStringsToUppercaseDescription">
        <source>Strings should be normalized to uppercase. A small group of characters cannot make a round trip when they are converted to lowercase. To make a round trip means to convert the characters from one locale to another locale that represents character data differently, and then to accurately retrieve the original characters from the converted characters.</source>
        <target state="translated">문자열이 대문자로 정규화되어야 합니다. 소규모의 문자가 소문자로 변환되면 왕복 작업을 수행할 수 없습니다. 왕복 작업은 문자를 하나의 로캘에서 문자 데이터가 다르게 표시되는 다른 로캘로 변환한 다음 변환된 문자에서 원래 문자를 정확하게 검색하는 것을 의미합니다.</target>
        <note />
      </trans-unit>
      <trans-unit id="NormalizeStringsToUppercaseMessageToUpper">
        <source>In method '{0}', replace the call to '{1}' with '{2}'.</source>
        <target state="translated">'{0}' 메서드에서 '{1}'에 대한 호출을 '{2}'(으)로 바꾸세요.</target>
        <note />
      </trans-unit>
      <trans-unit id="CallGCSuppressFinalizeCorrectlyTitle">
        <source>Dispose methods should call SuppressFinalize</source>
        <target state="translated">Dispose 메서드는 SuppressFinalize를 호출해야 합니다.</target>
        <note />
      </trans-unit>
      <trans-unit id="CallGCSuppressFinalizeCorrectlyDescription">
        <source>A method that is an implementation of Dispose does not call GC.SuppressFinalize; or a method that is not an implementation of Dispose calls GC.SuppressFinalize; or a method calls GC.SuppressFinalize and passes something other than this (Me in Visual?Basic).</source>
        <target state="translated">Dispose를 구현하는 메서드는 GC.SuppressFinalize를 호출하지 않지만 Dispose를 구현하지 않는 메서드는 GC.SuppressFinalize를 호출합니다. 메서드는 GC.SuppressFinalize를 호출하고 다른 개체(Visual Basic의 경우 Me)를 전달합니다.</target>
        <note />
      </trans-unit>
      <trans-unit id="CallGCSuppressFinalizeCorrectlyMessageNotCalledWithFinalizer">
        <source>Change {0} to call {1}. This will prevent unnecessary finalization of the object once it has been disposed and it has fallen out of scope.</source>
        <target state="translated">{0}을(를) 변경하여 {1}을(를) 호출하세요. 이렇게 하면 개체가 삭제되어 범위 외부로 이동된 후에 불필요하게 종료되지 않습니다.</target>
        <note />
      </trans-unit>
      <trans-unit id="CallGCSuppressFinalizeCorrectlyMessageNotCalled">
        <source>Change {0} to call {1}. This will prevent derived types that introduce a finalizer from needing to re-implement 'IDisposable' to call it.</source>
        <target state="translated">{0}을(를) 변경하여 {1}을(를) 호출하세요. 이렇게 하면 종료자를 사용하는 파생 형식에서 'IDisposable'을 호출하기 위해 다시 구현하지 않아도 됩니다.</target>
        <note />
      </trans-unit>
      <trans-unit id="CallGCSuppressFinalizeCorrectlyMessageNotPassedThis">
        <source>{0} calls {1} on something other than itself. Change the call site to pass 'this' ('Me' in Visual Basic) instead.</source>
        <target state="translated">{0}이(가) 자기 자신이 아닌 다른 개체에서 {1}을(를) 호출합니다. 대신 호출 사이트를 변경하여 'this'(Visual Basic의 경우 'Me')를 전달하세요.</target>
        <note />
      </trans-unit>
      <trans-unit id="CallGCSuppressFinalizeCorrectlyMessageOutsideDispose">
        <source>{0} calls {1}, a method that is typically only called within an implementation of 'IDisposable.Dispose'. Refer to the IDisposable pattern for more information.</source>
        <target state="translated">{0}이(가) 일반적으로 'IDisposable.Dispose'의 구현 내에서만 호출되는 메서드인 {1}을(를) 호출합니다. 자세한 내용은 IDisposable 패턴을 참조하세요.</target>
        <note />
      </trans-unit>
      <trans-unit id="InstantiateArgumentExceptionsCorrectlyTitle">
        <source>Instantiate argument exceptions correctly</source>
        <target state="translated">올바른 인수 예외를 인스턴스화하세요.</target>
        <note />
      </trans-unit>
      <trans-unit id="InstantiateArgumentExceptionsCorrectlyDescription">
        <source>A call is made to the default (parameterless) constructor of an exception type that is or derives from ArgumentException, or an incorrect string argument is passed to a parameterized constructor of an exception type that is or derives from ArgumentException.</source>
        <target state="translated">예외 형식의 매개 변수가 없는 기본 생성자에 발생하는 호출은 ArgumentException이거나 ArgumentException에서 파생됩니다. 즉, 올바르지 않은 문자열 인수는 ArgumentException이거나 ArgumentException에서 파생된 예외 형식의 매개 변수가 있는 생성자로 전달됩니다.</target>
        <note />
      </trans-unit>
      <trans-unit id="InstantiateArgumentExceptionsCorrectlyMessageNoArguments">
        <source>Call the {0} constructor that contains a message and/or paramName parameter.</source>
        <target state="translated">메시지 및/또는 paramName 매개 변수를 포함하는 {0} 생성자를 호출하세요.</target>
        <note />
      </trans-unit>
      <trans-unit id="InstantiateArgumentExceptionsCorrectlyMessageIncorrectMessage">
        <source>Method {0} passes parameter name '{1}' as the {2} argument to a {3} constructor. Replace this argument with a descriptive message and pass the parameter name in the correct position.</source>
        <target state="translated">{0} 메서드가 매개 변수 이름 '{1}'을(를) {3} 생성자에 {2} 인수로 전달합니다. 이 인수를 자세한 설명이 있는 메시지로 바꾸고 매개 변수 이름을 올바른 위치에 전달하세요.</target>
        <note />
      </trans-unit>
      <trans-unit id="InstantiateArgumentExceptionsCorrectlyMessageIncorrectParameterName">
        <source>Method {0} passes '{1}' as the {2} argument to a {3} constructor. Replace this argument with one of the method's parameter names. Note that the provided parameter name should have the exact casing as declared on the method.</source>
        <target state="translated">{0} 메서드가 '{1}'을(를) {3} 생성자에 {2} 인수로 전달합니다. 이 인수를 메서드의 매개 변수 이름 중 하나로 바꾸세요. 제공된 매개 변수 이름의 대/소문자는 메서드에 선언된 것과 일치해야 합니다.</target>
        <note />
      </trans-unit>
      <trans-unit id="UseArrayEmpty">
        <source>Use Array.Empty</source>
        <target state="translated">Array.Empty를 사용하세요.</target>
        <note />
      </trans-unit>
      <trans-unit id="BinaryFormatterMethodUsedDescription">
        <source>The method '{0}' is insecure when deserializing untrusted data.  If you need to instead detect BinaryFormatter deserialization without a SerializationBinder set, then disable rule CA2300, and enable rules CA2301 and CA2302.</source>
        <target state="translated">신뢰할 수 없는 데이터를 deserialize할 경우 '{0}' 메서드는 안전하지 않습니다. SerializationBinder를 설정하지 않고 BinaryFormatter deserialization을 검색해야 하는 경우에는 규칙 CA2300을 사용하지 않도록 설정하고 규칙 CA2301 및 CA2302를 사용하도록 설정합니다.</target>
        <note />
      </trans-unit>
      <trans-unit id="BinaryFormatterMethodUsedMessage">
        <source>The method '{0}' is insecure when deserializing untrusted data.</source>
        <target state="translated">신뢰할 수 없는 데이터를 deserialize하는 경우 '{0}' 메서드는 안전하지 않습니다.</target>
        <note />
      </trans-unit>
      <trans-unit id="BinaryFormatterMethodUsedTitle">
        <source>Do not use insecure deserializer BinaryFormatter</source>
        <target state="translated">안전하지 않은 역직렬 변환기 BinaryFormatter를 사용하지 마세요.</target>
        <note />
      </trans-unit>
      <trans-unit id="DoNotDisableUsingServicePointManagerSecurityProtocolsMessage">
        <source>Do not set Switch.System.ServiceModel.DisableUsingServicePointManagerSecurityProtocols to true.  Setting this switch limits Windows Communication Framework (WCF) to using Transport Layer Security (TLS) 1.0, which is insecure and obsolete.</source>
        <target state="translated">Switch.System.ServiceModel.DisableUsingServicePointManagerSecurityProtocols를 true로 설정하지 마세요. 이 스위치를 설정하면 WCF(Windows Communication Framework)가 안전하지 않고 사용되지 않는 TLS(전송 계층 보안) 1.0을 사용하도록 제한됩니다.</target>
        <note />
      </trans-unit>
      <trans-unit id="DoNotDisableUsingServicePointManagerSecurityProtocolsTitle">
        <source>Do not disable ServicePointManagerSecurityProtocols</source>
        <target state="translated">ServicePointManagerSecurityProtocols를 사용하지 않도록 설정 안 함</target>
        <note />
      </trans-unit>
      <trans-unit id="JavaScriptSerializerMaybeWithSimpleTypeResolverMessage">
        <source>The method '{0}' is insecure when deserializing untrusted data with a JavaScriptSerializer initialized with a SimpleTypeResolver. Ensure that the JavaScriptSerializer is initialized without a JavaScriptTypeResolver specified, or initialized with a JavaScriptTypeResolver that limits the types of objects in the deserialized object graph.</source>
        <target state="needs-review-translation">SimpleTypeResolver로 초기화된 JavaScriptSerializer로 신뢰할 수 없는 데이터를 deserialize하는 경우 '{0}' 메서드는 안전하지 않습니다. JavaScriptSerializer가 JavaScriptTypeResolver가 지정되지 않은 상태로 초기화되었거나 deserialize된 개체 그래프에서 해당 개체 형식을 제한하는 JavaScriptTypeResolver로 초기화되었는지 확인하세요.</target>
        <note />
      </trans-unit>
      <trans-unit id="JavaScriptSerializerMaybeWithSimpleTypeResolverTitle">
        <source>Ensure JavaScriptSerializer is not initialized with SimpleTypeResolver before deserializing</source>
        <target state="translated">deserialize하기 전에 JavaScriptSerializer가 SimpleTypeResolver로 초기화되지 않았는지 확인</target>
        <note />
      </trans-unit>
      <trans-unit id="JavaScriptSerializerWithSimpleTypeResolverMessage">
        <source>The method '{0}' is insecure when deserializing untrusted data with a JavaScriptSerializer initialized with a SimpleTypeResolver. Initialize JavaScriptSerializer without a JavaScriptTypeResolver specified, or initialize with a JavaScriptTypeResolver that limits the types of objects in the deserialized object graph.</source>
        <target state="needs-review-translation">SimpleTypeResolver로 초기화된 JavaScriptSerializer로 신뢰할 수 없는 데이터를 deserialize하는 경우 '{0}' 메서드는 안전하지 않습니다. JavaScriptTypeResolver가 지정되지 않은 상태로 JavaScriptSerializer를 초기화하거나 deserialize된 개체 그래프에서 해당 개체 형식을 제한하는 JavaScriptTypeResolver로 초기화하세요.</target>
        <note />
      </trans-unit>
      <trans-unit id="JavaScriptSerializerWithSimpleTypeResolverTitle">
        <source>Do not deserialize with JavaScriptSerializer using a SimpleTypeResolver</source>
        <target state="translated">SimpleTypeResolver를 사용하여 JavaScriptSerializer로 deserialize 안 함</target>
        <note />
      </trans-unit>
      <trans-unit id="JsonNetInsecureSettingsMessage">
        <source>When deserializing untrusted input, allowing arbitrary types to be deserialized is insecure.  When using JsonSerializerSettings, use TypeNameHandling.None, or for values other than None, restrict deserialized types with a SerializationBinder.</source>
        <target state="new">When deserializing untrusted input, allowing arbitrary types to be deserialized is insecure.  When using JsonSerializerSettings, use TypeNameHandling.None, or for values other than None, restrict deserialized types with a SerializationBinder.</target>
        <note />
      </trans-unit>
      <trans-unit id="JsonNetInsecureSettingsTitle">
        <source>Do not use insecure JsonSerializerSettings</source>
        <target state="new">Do not use insecure JsonSerializerSettings</target>
        <note />
      </trans-unit>
      <trans-unit id="JsonNetMaybeInsecureSettingsMessage">
        <source>When deserializing untrusted input, allowing arbitrary types to be deserialized is insecure.  When using JsonSerializerSettings, ensure TypeNameHandling.None is specified, or for values other than None, ensure a SerializationBinder is specified to restrict deserialized types.</source>
        <target state="new">When deserializing untrusted input, allowing arbitrary types to be deserialized is insecure.  When using JsonSerializerSettings, ensure TypeNameHandling.None is specified, or for values other than None, ensure a SerializationBinder is specified to restrict deserialized types.</target>
        <note />
      </trans-unit>
      <trans-unit id="JsonNetMaybeInsecureSettingsTitle">
        <source>Ensure that JsonSerializerSettings are secure</source>
        <target state="new">Ensure that JsonSerializerSettings are secure</target>
        <note />
      </trans-unit>
      <trans-unit id="JsonNetTypeNameHandlingDescription">
        <source>Deserializing JSON when using a TypeNameHandling value other than None can be insecure.  If you need to instead detect Json.NET deserialization when a SerializationBinder isn't specified, then disable rule CA2326, and enable rules CA2327, CA2328, CA2329, and CA2330.</source>
        <target state="new">Deserializing JSON when using a TypeNameHandling value other than None can be insecure.  If you need to instead detect Json.NET deserialization when a SerializationBinder isn't specified, then disable rule CA2326, and enable rules CA2327, CA2328, CA2329, and CA2330.</target>
        <note />
      </trans-unit>
      <trans-unit id="JsonNetTypeNameHandlingMessage">
        <source>Deserializing JSON when using a TypeNameHandling value other than None can be insecure.</source>
        <target state="new">Deserializing JSON when using a TypeNameHandling value other than None can be insecure.</target>
        <note />
      </trans-unit>
      <trans-unit id="JsonNetTypeNameHandlingTitle">
        <source>Do not use TypeNameHandling values other than None</source>
        <target state="new">Do not use TypeNameHandling values other than None</target>
        <note />
      </trans-unit>
      <trans-unit id="LosFormatterMethodUsedMessage">
        <source>The method '{0}' is insecure when deserializing untrusted data.</source>
        <target state="translated">신뢰할 수 없는 데이터를 deserialize하는 경우 '{0}' 메서드는 안전하지 않습니다.</target>
        <note />
      </trans-unit>
      <trans-unit id="LosFormatterMethodUsedTitle">
        <source>Do not use insecure deserializer LosFormatter</source>
        <target state="translated">안전하지 않은 역직렬 변환기 LosFormatter를 사용하지 마세요.</target>
        <note />
      </trans-unit>
      <trans-unit id="NetDataContractSerializerDeserializeMaybeWithoutBinderSetMessage">
        <source>The method '{0}' is insecure when deserializing untrusted data without a SerializationBinder to restrict the type of objects in the deserialized object graph.</source>
        <target state="translated">deserialize된 개체 그래프에서 개체 형식을 제한하기 위해 SerializationBinder 없이 신뢰할 수 없는 데이터를 deserialize하는 경우 '{0}' 메서드는 안전하지 않습니다.</target>
        <note />
      </trans-unit>
      <trans-unit id="NetDataContractSerializerDeserializeMaybeWithoutBinderSetTitle">
        <source>Ensure NetDataContractSerializer.Binder is set before deserializing</source>
        <target state="translated">deserialize하기 전에 NetDataContractSerializer.Binder를 설정해야 합니다.</target>
        <note />
      </trans-unit>
      <trans-unit id="NetDataContractSerializerDeserializeWithoutBinderSetMessage">
        <source>The method '{0}' is insecure when deserializing untrusted data without a SerializationBinder to restrict the type of objects in the deserialized object graph.</source>
        <target state="translated">deserialize된 개체 그래프에서 개체 형식을 제한하기 위해 SerializationBinder 없이 신뢰할 수 없는 데이터를 deserialize하는 경우 '{0}' 메서드는 안전하지 않습니다.</target>
        <note />
      </trans-unit>
      <trans-unit id="NetDataContractSerializerDeserializeWithoutBinderSetTitle">
        <source>Do not deserialize without first setting NetDataContractSerializer.Binder</source>
        <target state="translated">먼저 NetDataContractSerializer.Binder를 설정하지 않고 deserialize하지 마세요.</target>
        <note />
      </trans-unit>
      <trans-unit id="NetDataContractSerializerMethodUsedDescription">
        <source>The method '{0}' is insecure when deserializing untrusted data.  If you need to instead detect NetDataContractSerializer deserialization without a SerializationBinder set, then disable rule CA2310, and enable rules CA2311 and CA2312.</source>
        <target state="translated">신뢰할 수 없는 데이터를 deserialize할 경우 '{0}' 메서드는 안전하지 않습니다. SerializationBinder를 설정하지 않고 NetDataContractSerializer deserialization을 검색해야 하는 경우에는 규칙 CA2310을 사용하지 않도록 설정하고 규칙 CA2311 및 CA2312를 사용하도록 설정합니다.</target>
        <note />
      </trans-unit>
      <trans-unit id="NetDataContractSerializerMethodUsedMessage">
        <source>The method '{0}' is insecure when deserializing untrusted data.</source>
        <target state="translated">신뢰할 수 없는 데이터를 deserialize하는 경우 '{0}' 메서드는 안전하지 않습니다.</target>
        <note />
      </trans-unit>
      <trans-unit id="NetDataContractSerializerMethodUsedTitle">
        <source>Do not use insecure deserializer NetDataContractSerializer</source>
        <target state="translated">안전하지 않은 역직렬 변환기 NetDataContractSerializer를 사용하지 마세요.</target>
        <note />
      </trans-unit>
      <trans-unit id="ObjectStateFormatterMethodUsedMessage">
        <source>The method '{0}' is insecure when deserializing untrusted data.</source>
        <target state="translated">신뢰할 수 없는 데이터를 deserialize하는 경우 '{0}' 메서드는 안전하지 않습니다.</target>
        <note />
      </trans-unit>
      <trans-unit id="ObjectStateFormatterMethodUsedTitle">
        <source>Do not use insecure deserializer ObjectStateFormatter</source>
        <target state="translated">안전하지 않은 역직렬 변환기 ObjectStateFormatter를 사용하지 마세요.</target>
        <note />
      </trans-unit>
      <trans-unit id="ReviewCodeForDllInjectionVulnerabilitiesMessage">
        <source>Potential DLL injection vulnerability was found where '{0}' in method '{1}' may be tainted by user-controlled data from '{2}' in method '{3}'.</source>
        <target state="translated">'{1}' 메서드의 '{0}'이(가) '{3}' 메서드의 '{2}'에서 사용자 제어 데이터에 의해 감염될 수 있는 잠재적인 DLL 삽입 취약성이 발견되었습니다.</target>
        <note />
      </trans-unit>
      <trans-unit id="ReviewCodeForDllInjectionVulnerabilitiesTitle">
        <source>Review code for DLL injection vulnerabilities</source>
        <target state="translated">코드에서 DLL 삽입 취약성 검토</target>
        <note />
      </trans-unit>
      <trans-unit id="ReviewCodeForFilePathInjectionVulnerabilitiesMessage">
        <source>Potential file path injection vulnerability was found where '{0}' in method '{1}' may be tainted by user-controlled data from '{2}' in method '{3}'.</source>
        <target state="translated">'{1}' 메서드의 '{0}'이(가) '{3}' 메서드의 '{2}'에서 사용자 제어 데이터에 의해 감염될 수 있는 잠재적인 파일 경로 삽입 취약성이 발견되었습니다.</target>
        <note />
      </trans-unit>
      <trans-unit id="ReviewCodeForFilePathInjectionVulnerabilitiesTitle">
        <source>Review code for file path injection vulnerabilities</source>
        <target state="translated">코드에서 파일 경로 삽입 취약성 검토</target>
        <note />
      </trans-unit>
      <trans-unit id="ReviewCodeForInformationDisclosureVulnerabilitiesMessage">
        <source>Potential information disclosure vulnerability was found where '{0}' in method '{1}' may contain unintended information from '{2}' in method '{3}'.</source>
        <target state="translated">'{1}' 메서드의 '{0}'에 '{3}' 메서드에 있는 '{2}'의 의도하지 않은 데이터가 포함될 수 있는 잠재적인 정보 공개 취약성이 발견되었습니다.</target>
        <note />
      </trans-unit>
      <trans-unit id="ReviewCodeForInformationDisclosureVulnerabilitiesTitle">
        <source>Review code for information disclosure vulnerabilities</source>
        <target state="translated">코드에서 정보 공개 취약성 검토</target>
        <note />
      </trans-unit>
      <trans-unit id="ReviewCodeForLdapInjectionVulnerabilitiesMessage">
        <source>Potential LDAP injection vulnerability was found where '{0}' in method '{1}' may be tainted by user-controlled data from '{2}' in method '{3}'.</source>
        <target state="translated">'{1}' 메서드의 '{0}'이(가) '{3}' 메서드의 '{2}'에서 사용자 제어 데이터에 의해 감염될 수 있는 잠재적인 LDAP 삽입 취약성이 발견되었습니다.</target>
        <note />
      </trans-unit>
      <trans-unit id="ReviewCodeForLdapInjectionVulnerabilitiesTitle">
        <source>Review code for LDAP injection vulnerabilities</source>
        <target state="translated">코드에서 LDAP 삽입 취약성 검토</target>
        <note />
      </trans-unit>
      <trans-unit id="ReviewCodeForOpenRedirectVulnerabilitiesMessage">
        <source>Potential open redirect vulnerability was found where '{0}' in method '{1}' may be tainted by user-controlled data from '{2}' in method '{3}'.</source>
        <target state="translated">'{1}' 메서드의 '{0}'이(가) '{3}' 메서드의 '{2}'에서 사용자 제어 데이터에 의해 감염될 수 있는 잠재적인 오픈 리디렉션 취약성이 발견되었습니다.</target>
        <note />
      </trans-unit>
      <trans-unit id="ReviewCodeForOpenRedirectVulnerabilitiesTitle">
        <source>Review code for open redirect vulnerabilities</source>
        <target state="translated">코드에서 오픈 리디렉션 취약성 검토</target>
        <note />
      </trans-unit>
      <trans-unit id="ReviewCodeForProcessCommandInjectionVulnerabilitiesMessage">
        <source>Potential process command injection vulnerability was found where '{0}' in method '{1}' may be tainted by user-controlled data from '{2}' in method '{3}'.</source>
        <target state="translated">'{1}' 메서드의 '{0}'이(가) '{3}' 메서드의 '{2}'에서 사용자 제어 데이터에 의해 감염될 수 있는 잠재적인 프로세스 명령 삽입 취약성이 발견되었습니다.</target>
        <note />
      </trans-unit>
      <trans-unit id="ReviewCodeForProcessCommandInjectionVulnerabilitiesTitle">
        <source>Review code for process command injection vulnerabilities</source>
        <target state="translated">코드에서 프로세스 명령 삽입 취약성 검토</target>
        <note />
      </trans-unit>
      <trans-unit id="ReviewCodeForRegexInjectionVulnerabilitiesMessage">
        <source>Potential regex injection vulnerability was found where '{0}' in method '{1}' may be tainted by user-controlled data from '{2}' in method '{3}'.</source>
        <target state="translated">'{1}' 메서드의 '{0}'이(가) '{3}' 메서드의 '{2}'에서 사용자 제어 데이터에 의해 감염될 수 있는 잠재적인 regex 삽입 취약성이 발견되었습니다.</target>
        <note />
      </trans-unit>
      <trans-unit id="ReviewCodeForRegexInjectionVulnerabilitiesTitle">
        <source>Review code for regex injection vulnerabilities</source>
        <target state="translated">코드에서 regex 삽입 취약성 검토</target>
        <note />
      </trans-unit>
      <trans-unit id="ReviewCodeForSqlInjectionVulnerabilitiesMessage">
        <source>Potential SQL injection vulnerability was found where '{0}' in method '{1}' may be tainted by user-controlled data from '{2}' in method '{3}'.</source>
        <target state="translated">'{1}' 메서드의 '{0}'이(가) '{3}' 메서드의 '{2}'에서 사용자 제어 데이터에 의해 감염될 수 있는 잠재적인 SQL 삽입 취약성이 발견되었습니다.</target>
        <note />
      </trans-unit>
      <trans-unit id="ReviewCodeForSqlInjectionVulnerabilitiesTitle">
        <source>Review code for SQL injection vulnerabilities</source>
        <target state="translated">코드에서 SQL 삽입 취약성 검토</target>
        <note />
      </trans-unit>
      <trans-unit id="BinaryFormatterDeserializeMaybeWithoutBinderSetMessage">
        <source>The method '{0}' is insecure when deserializing untrusted data without a SerializationBinder to restrict the type of objects in the deserialized object graph.</source>
        <target state="translated">deserialize된 개체 그래프에서 개체 형식을 제한하기 위해 SerializationBinder 없이 신뢰할 수 없는 데이터를 deserialize하는 경우 '{0}' 메서드는 안전하지 않습니다.</target>
        <note />
      </trans-unit>
      <trans-unit id="BinaryFormatterDeserializeMaybeWithoutBinderSetTitle">
        <source>Ensure BinaryFormatter.Binder is set before calling BinaryFormatter.Deserialize</source>
        <target state="translated">BinaryFormatter.Deserialize를 호출하기 전에 BinaryFormatter.Binder를 설정해야 합니다.</target>
        <note />
      </trans-unit>
      <trans-unit id="BinaryFormatterDeserializeWithoutBinderSetMessage">
        <source>The method '{0}' is insecure when deserializing untrusted data without a SerializationBinder to restrict the type of objects in the deserialized object graph.</source>
        <target state="translated">deserialize된 개체 그래프에서 개체 형식을 제한하기 위해 SerializationBinder 없이 신뢰할 수 없는 데이터를 deserialize하는 경우 '{0}' 메서드는 안전하지 않습니다.</target>
        <note />
      </trans-unit>
      <trans-unit id="BinaryFormatterDeserializeWithoutBinderSetTitle">
        <source>Do not call BinaryFormatter.Deserialize without first setting BinaryFormatter.Binder</source>
        <target state="translated">먼저 BinaryFormatter.Binder를 설정하지 않고 BinaryFormatter.Deserialize를 호출하지 마세요.</target>
        <note />
      </trans-unit>
      <trans-unit id="ReviewCodeForXPathInjectionVulnerabilitiesMessage">
        <source>Potential XPath injection vulnerability was found where '{0}' in method '{1}' may be tainted by user-controlled data from '{2}' in method '{3}'.</source>
        <target state="translated">'{1}' 메서드의 '{0}'이(가) '{3}' 메서드의 '{2}'에서 사용자 제어 데이터에 의해 감염될 수 있는 잠재적인 XPath 삽입 취약성이 발견되었습니다.</target>
        <note />
      </trans-unit>
      <trans-unit id="ReviewCodeForXPathInjectionVulnerabilitiesTitle">
        <source>Review code for XPath injection vulnerabilities</source>
        <target state="translated">코드에서 XPath 삽입 취약성 검토</target>
        <note />
      </trans-unit>
      <trans-unit id="ReviewCodeForXamlInjectionVulnerabilitiesMessage">
        <source>Potential XAML injection vulnerability was found where '{0}' in method '{1}' may be tainted by user-controlled data from '{2}' in method '{3}'.</source>
        <target state="translated">'{1}' 메서드의 '{0}'이(가) '{3}' 메서드의 '{2}'에서 사용자 제어 데이터에 의해 감염될 수 있는 잠재적인 XAML 삽입 취약성이 발견되었습니다.</target>
        <note />
      </trans-unit>
      <trans-unit id="ReviewCodeForXamlInjectionVulnerabilitiesTitle">
        <source>Review code for XAML injection vulnerabilities</source>
        <target state="translated">코드에서 XAML 삽입 취약성 검토</target>
        <note />
      </trans-unit>
      <trans-unit id="ReviewCodeForXmlInjectionVulnerabilitiesMessage">
        <source>Potential XML injection vulnerability was found where '{0}' in method '{1}' may be tainted by user-controlled data from '{2}' in method '{3}'.</source>
        <target state="translated">'{1}' 메서드의 '{0}'이(가) '{3}' 메서드의 '{2}'에서 사용자 제어 데이터에 의해 감염될 수 있는 잠재적인 XML 삽입 취약성이 발견되었습니다.</target>
        <note />
      </trans-unit>
      <trans-unit id="ReviewCodeForXmlInjectionVulnerabilitiesTitle">
        <source>Review code for XML injection vulnerabilities</source>
        <target state="translated">코드에서 XML 삽입 취약성 검토</target>
        <note />
      </trans-unit>
      <trans-unit id="ReviewCodeForXssVulnerabilitiesMessage">
        <source>Potential cross-site scripting (XSS) vulnerability was found where '{0}' in method '{1}' may be tainted by user-controlled data from '{2}' in method '{3}'.</source>
        <target state="translated">'{1}' 메서드의 '{0}'이(가) '{3}' 메서드의 '{2}'에서 사용자 제어 데이터에 의해 감염될 수 있는 잠재적인 XSS(사이트 간 스크립팅) 취약성이 발견되었습니다.</target>
        <note />
      </trans-unit>
      <trans-unit id="ReviewCodeForXssVulnerabilitiesTitle">
        <source>Review code for XSS vulnerabilities</source>
        <target state="translated">코드에서 XSS 취약성 검토</target>
        <note />
      </trans-unit>
      <trans-unit id="ApprovedCipherMode">
        <source>Do Not Use Unsafe Cipher Modes</source>
        <target state="translated">안전하지 않은 암호화 모드를 사용하지 마세요.</target>
        <note />
      </trans-unit>
      <trans-unit id="ApprovedCipherModeDescription">
        <source>These modes are vulnerable to attacks. Use only approved modes (CBC, CTS).</source>
        <target state="translated">이러한 모드는 공격에 취약합니다. 승인된 모드(CBC, CTS)만 사용하세요.</target>
        <note />
      </trans-unit>
      <trans-unit id="ApprovedCipherModeMessage">
        <source>It uses an unsafe Cipher Mode {0}</source>
        <target state="translated">안전하지 않은 암호화 모드 {0}을(를) 사용합니다.</target>
        <note />
      </trans-unit>
      <trans-unit id="DefinitelyInstallRootCert">
        <source>Do Not Add Certificates To Root Store</source>
        <target state="translated">루트 저장소에 인증서 추가 안 함</target>
        <note />
      </trans-unit>
      <trans-unit id="DefinitelyInstallRootCertMessage">
        <source>Adding certificates to the operating system's trusted root certificates increases the risk of incorrectly authenticating an illegitimate certificate</source>
        <target state="translated">운영 체제의 신뢰할 수 있는 루트 인증서에 인증서를 추가하면 불법 인증서를 잘못 인증하게 될 위험이 늘어납니다.</target>
        <note />
      </trans-unit>
      <trans-unit id="DefinitelyUseSecureCookiesASPNetCore">
        <source>Use Secure Cookies In ASP.Net Core</source>
        <target state="translated">ASP.NET Core에서 보안 쿠키 사용</target>
        <note />
      </trans-unit>
      <trans-unit id="DefinitelyUseSecureCookiesASPNetCoreMessage">
        <source>Set CookieOptions.Secure = true when setting a cookie</source>
        <target state="translated">쿠키를 설정할 때 CookieOptions.Secure = true를 설정합니다.</target>
        <note />
      </trans-unit>
      <trans-unit id="DoNotAddArchiveItemPathToTheTargetFileSystemPath">
        <source>Do Not Add Archive Item's Path To The Target File System Path</source>
        <target state="translated">대상 파일 시스템 경로에 아카이브 항목 경로 추가 안 함</target>
        <note />
      </trans-unit>
      <trans-unit id="DoNotAddArchiveItemPathToTheTargetFileSystemPathDescription">
        <source>When extracting files from an archive and using the archive item's path, check if the path is safe. Archive path can be relative and can lead to file system access outside of the expected file system target path, leading to malicious config changes and remote code execution via lay-and-wait technique.</source>
        <target state="translated">아카이브에서 파일을 추출하고 아카이브 항목 경로를 사용할 때 경로가 안전한지 확인합니다. 아카이브 경로는 상대적일 수 있고 예상 파일 시스템 대상 경로 밖의 파일 시스템 액세스를 초래하여 lay-and-wait 기법을 통해 악의적으로 구성이 변경되고 원격 코드 실행이 이루어질 수 있습니다.</target>
        <note />
      </trans-unit>
      <trans-unit id="DoNotAddArchiveItemPathToTheTargetFileSystemPathMessage">
        <source>When creating path for '{0} in method {1}' from relative archive item path to extract file and the source is an untrusted zip archive, make sure to sanitize relative archive item path '{2} in method {3}'</source>
        <target state="translated">파일을 추출하기 위해 상대 아카이브 항목 경로에서 '메서드 {1}의 {0}' 경로를 만들 때 소스가 신뢰할 수 없는 zip 아카이브인 경우 상대 아카이브 항목 경로 '메서드 {3}의 {2}'을(를) 삭제해야 합니다.</target>
        <note />
      </trans-unit>
      <trans-unit id="DefinitelyUseWeakKDFInsufficientIterationCount">
        <source>Do Not Use Weak Key Derivation Function With Insufficient Iteration Count</source>
        <target state="translated">부족한 반복 횟수로 취약한 키 파생 함수를 사용하면 안 됨</target>
        <note />
      </trans-unit>
      <trans-unit id="DefinitelyUseWeakKDFInsufficientIterationCountMessage">
        <source>Use at least {0} iterations when deriving a cryptographic key from a password. By default, Rfc2898DeriveByte's IterationCount is only 1000</source>
        <target state="translated">암호에서 암호화 키를 파생할 때 {0}회 이상의 반복을 사용하세요. 기본적으로 Rfc2898DeriveByte의 IterationCount는 1,000뿐입니다.</target>
        <note />
      </trans-unit>
      <trans-unit id="DoNotAddSchemaByURL">
        <source>Do Not Add Schema By URL</source>
        <target state="translated">URL로 스키마를 추가하지 마세요.</target>
        <note />
      </trans-unit>
      <trans-unit id="DoNotAddSchemaByURLDescription">
        <source>This overload of XmlSchemaCollection.Add method internally enables DTD processing on the XML reader instance used, and uses UrlResolver for resolving external XML entities. The outcome is information disclosure. Content from file system or network shares for the machine processing the XML can be exposed to attacker. In addition, an attacker can use this as a DoS vector.</source>
        <target state="translated">XmlSchemaCollection.Add 메서드의 이 오버로드는 사용되는 XML 판독기에서 내부적으로 DTD 처리를 사용하도록 설정하고 UrlResolver를 사용하여 외부 XML 엔터티를 확인합니다. 결과는 정보 공개입니다. XML을 처리하는 머신에 대한 파일 시스템 또는 네트워크 공유의 콘텐츠가 공격자에게 공개될 수 있습니다. 또한 공격자가 이 취약성을 DoS 벡터로 사용할 수 있습니다.</target>
        <note />
      </trans-unit>
      <trans-unit id="DoNotAddSchemaByURLMessage">
        <source>This overload of the Add method is potentially unsafe because it may resolve dangerous external references</source>
        <target state="translated">Add 메서드의 이 오버로드는 위험한 외부 참조를 확인할 수 있으므로 잠재적으로 안전하지 않습니다.</target>
        <note />
      </trans-unit>
      <trans-unit id="DoNotCallDangerousMethodsInDeserialization">
        <source>Do Not Call Dangerous Methods In Deserialization</source>
        <target state="translated">역직렬화에서 위험한 메서드를 호출하면 안 됨</target>
        <note />
      </trans-unit>
      <trans-unit id="DoNotCallDangerousMethodsInDeserializationDescription">
        <source>Insecure Deserialization is a vulnerability which occurs when untrusted data is used to abuse the logic of an application, inflict a Denial-of-Service (DoS) attack, or even execute arbitrary code upon it being deserialized. It’s frequently possible for malicious users to abuse these deserialization features when the application is deserializing untrusted data which is under their control. Specifically, invoke dangerous methods in the process of deserialization. Successful insecure deserialization attacks could allow an attacker to carry out attacks such as DoS attacks, authentication bypasses, and remote code execution.</source>
        <target state="translated">안전하지 않은 deserialization은 트러스트되지 않은 데이터를 사용하여 애플리케이션 논리를 남용할 때 발생하는 취약성이고, DoS(서비스 거부) 공격을 가하거나 deserialize될 때 임의의 코드를 실행하기도 합니다. 종종 악의적인 사용자가 제어하는 트리스트되지 않은 데이터를 애플리케이션에서 deserialize할 때 이러한 deserialization 기능을 사용할 수 있습니다. 특히 deserialization 과정에 위험한 메서드를 호출합니다. 안전하지 않은 deserialization 공격이 성공하면 공격자가 DoS 공격, 인증 건너뜀 및 원격 코드 실행과 같은 공격을 수행할 수 있습니다.</target>
        <note />
      </trans-unit>
      <trans-unit id="DoNotCallDangerousMethodsInDeserializationMessage">
        <source>When deserializing an instance of class {0}, method {1} can call dangerous method {2}.</source>
        <target state="translated">{0} 클래스의 인스턴스를 deserialize할 때 {1} 메서드가 위험한 {2} 메서드를 호출할 수 있습니다.</target>
        <note />
      </trans-unit>
      <trans-unit id="DoNotDisableCertificateValidation">
        <source>Do Not Disable Certificate Validation</source>
        <target state="translated">인증서 유효성 검사를 비활성화하지 않음</target>
        <note />
      </trans-unit>
      <trans-unit id="DoNotDisableCertificateValidationDescription">
        <source>A certificate can help authenticate the identity of the server. Clients should validate the server certificate to ensure requests are sent to the intended server. If the ServerCertificateValidationCallback always returns 'true', any certificate will pass validation.</source>
        <target state="translated">인증서는 서버의 ID를 인증하는 데 도움이 될 수 있습니다. 클라이언트가 요청을 원하는 서버에 보내려면 서버 인증서의 유효성을 검사해야 합니다. ServerCertificateValidationCallback이 항상 'true'를 반환하는 경우 모든 인증서가 유효성 검사를 통과합니다.</target>
        <note />
      </trans-unit>
      <trans-unit id="DoNotDisableCertificateValidationMessage">
        <source>The ServerCertificateValidationCallback is set to a function that accepts any server certificate, by always returning true. Ensure that server certificates are validated to verify the identity of the server receiving requests.</source>
        <target state="translated">ServerCertificateValidationCallback은 항상 true를 반환하여 서버 인증서를 허용하는 함수로 설정되어 있습니다. 서버 인증서의 유효성을 검사하여 요청을 받는 서버의 ID를 확인해야 합니다.</target>
        <note />
      </trans-unit>
      <trans-unit id="DoNotDisableHTTPHeaderChecking">
        <source>Do Not Disable HTTP Header Checking</source>
        <target state="translated">HTTP 헤더 검사를 사용하지 않도록 설정하지 마세요.</target>
        <note />
      </trans-unit>
      <trans-unit id="DoNotDisableHTTPHeaderCheckingDescription">
        <source>HTTP header checking enables encoding of the carriage return and newline characters, \r and \n, that are found in response headers. This encoding can help to avoid injection attacks that exploit an application that echoes untrusted data contained by the header.</source>
        <target state="translated">HTTP 헤더 검사를 사용하면 응답 헤더에 있는 캐리지 리턴 및 줄 바꿈 문자 \r 및 \n을 인코딩할 수 있습니다. 이 인코딩을 수행하면 헤더에 포함된 신뢰할 수 없는 데이터를 에코하는 애플리케이션을 악용하는 삽입 공격을 방지할 수 있습니다.</target>
        <note />
      </trans-unit>
      <trans-unit id="DoNotDisableHTTPHeaderCheckingMessage">
        <source>Do not disable HTTP header checking</source>
        <target state="translated">HTTP 헤더 검사를 사용하지 않도록 설정하지 마세요.</target>
        <note />
      </trans-unit>
      <trans-unit id="DoNotDisableRequestValidation">
        <source>Do Not Disable Request Validation</source>
        <target state="translated">요청 유효성 검사를 사용하지 않도록 설정하지 마세요.</target>
        <note />
      </trans-unit>
      <trans-unit id="DoNotDisableRequestValidationDescription">
        <source>Request validation is a feature in ASP.NET that examines HTTP requests and determines whether they contain potentially dangerous content. This check adds protection from markup or code in the URL query string, cookies, or posted form values that might have been added for malicious purposes. So, it is generally desirable and should be left enabled for defense in depth.</source>
        <target state="translated">요청 유효성 검사는 HTTP 요청을 검사하고 잠재적으로 위험한 콘텐츠가 포함되는지 확인하는 ASP.NET 기능입니다. 이 검사는 악의적인 목적으로 추가되었을 수 있는 URL 쿼리 문자열, 쿠키 또는 게시된 양식 값에 있는 태그 또는 코드에서 보호를 추가합니다. 따라서 일반적으로 이 검사를 수행하는 것이 좋고 심층 방어를 위해 사용하도록 설정해 두어야 합니다.</target>
        <note />
      </trans-unit>
      <trans-unit id="DoNotDisableRequestValidationMessage">
        <source>{0} has request validation disabled</source>
        <target state="translated">{0}에서 요청 유효성 검사가 사용하지 않도록 설정되었습니다.</target>
        <note />
      </trans-unit>
      <trans-unit id="DoNotDisableSchUseStrongCrypto">
        <source>Do Not Disable SChannel Use of Strong Crypto</source>
        <target state="translated">SChannel의 강력한 암호화 사용을 비활성화하지 않음</target>
        <note />
      </trans-unit>
      <trans-unit id="DoNotDisableSchUseStrongCryptoDescription">
        <source>Starting with the .NET Framework 4.6, the System.Net.ServicePointManager and System.Net.Security.SslStream classes are recommeded to use new protocols. The old ones have protocol weaknesses and are not supported. Setting Switch.System.Net.DontEnableSchUseStrongCrypto with true will use the old weak crypto check and opt out of the protocol migration.</source>
        <target state="translated">.NET Framework 4.6부터 System.Net.ServicePointManager 및 System.Net.Security.SslStream 클래스의 경우 새 프로토콜을 사용하는 것이 좋습니다. 프로토콜 약점이 있는 기존 프로토콜은 지원되지 않습니다. Switch.System.Net.DontEnableSchUseStrongCrypto를 true로 설정하면 이전의 취약한 암호화 검사를 사용하여 프로토콜 마이그레이션을 옵트아웃합니다.</target>
        <note />
      </trans-unit>
      <trans-unit id="DoNotDisableSchUseStrongCryptoMessage">
        <source>{0} disables TLS 1.2 and enables SSLv3</source>
        <target state="translated">{0}이(가) TLS 1.2를 사용하지 않도록, SSLv3를 사용하도록 설정합니다.</target>
        <note />
      </trans-unit>
      <trans-unit id="DoNotHardCodeEncryptionKey">
        <source>Do Not Hard Code Encryption Key</source>
        <target state="new">Do Not Hard Code Encryption Key</target>
        <note />
      </trans-unit>
      <trans-unit id="DoNotHardCodeEncryptionKeyDescription">
        <source>SymmetricAlgorithm's .Key property, or a method's rgbKey parameter, should never be a hardcoded value.</source>
        <target state="new">SymmetricAlgorithm's .Key property, or a method's rgbKey parameter, should never be a hardcoded value.</target>
        <note />
      </trans-unit>
      <trans-unit id="DoNotHardCodeEncryptionKeyMessage">
        <source>Potential security vulnerability was found where '{0}' in method '{1}' may be tainted by hardcoded key from '{2}' in method '{3}'</source>
        <target state="new">Potential security vulnerability was found where '{0}' in method '{1}' may be tainted by hardcoded key from '{2}' in method '{3}'</target>
        <note />
      </trans-unit>
      <trans-unit id="DoNotInstallRootCertDescription">
        <source>By default, the Trusted Root Certification Authorities certificate store is configured with a set of public CAs that has met the requirements of the Microsoft Root Certificate Program. Since all trusted root CAs can issue certificates for any domain, an attacker can pick a weak or coercible CA that you install by yourself to target for an attack – and a single vulnerable, malicious or coercible CA undermines the security of the entire system. To make matters worse, these attacks can go unnoticed quite easily.</source>
        <target state="translated">기본적으로 신뢰할 수 있는 루트 인증 기관 인증서 저장소는 Microsoft 루트 인증서 프로그램의 요구 사항을 준수하는 공용 CA 세트로 구성됩니다. 모든 신뢰할 수 있는 루트 CA는 모든 도메인에 대한 인증서를 발급할 수 있으므로 공격자는 사용자가 직접 설치한 약하거나 강제할 수 있는 CA를 선택하여 공격 대상으로 지정할 수 있으며, 취약하거나 악의적이거나 강제할 수 있는 CA 하나가 전체 시스템의 보안을 약화시킵니다. 설상가상으로 이러한 공격자는 상당히 쉽게 눈에 띄지 않고 넘어갈 수 있습니다.</target>
        <note />
      </trans-unit>
      <trans-unit id="DoNotReferSelfInSerializableClass">
        <source>Do Not Refer Self In Serializable Class</source>
        <target state="translated">직렬화 가능 클래스에서 자체 참조하지 않음</target>
        <note />
      </trans-unit>
      <trans-unit id="DoNotReferSelfInSerializableClassDescription">
        <source>This can allow an attacker to DOS or exhaust the memory of the process.</source>
        <target state="translated">이를 통해 공격자는 DOS 공격을 수행하거나 프로세스의 메모리를 모두 사용할 수 있습니다.</target>
        <note />
      </trans-unit>
      <trans-unit id="DoNotReferSelfInSerializableClassMessage">
        <source>{0} participates in a potential reference cycle</source>
        <target state="translated">{0}이(가) 잠재적 참조 순환에 참여합니다.</target>
        <note />
      </trans-unit>
      <trans-unit id="DoNotSerializeTypesWithPointerFields">
        <source>Do Not Serialize Types With Pointer Fields</source>
        <target state="translated">포인터 필드를 사용하여 형식을 직렬화하지 마세요.</target>
        <note />
      </trans-unit>
      <trans-unit id="DoNotSerializeTypesWithPointerFieldsDescription">
        <source>Pointers are not "type safe" in the sense that you cannot guarantee the correctness of the memory they point at. So, serializing types with pointer fields is dangerous, as it may allow an attacker to control the pointer.</source>
        <target state="translated">포인터는 가리키는 메모리의 정확성을 보장할 수 없다는 점에서 "형식이 안전"하지 않습니다. 따라서 공격자가 포인터를 제어하게 될 수 있으므로 포인터 필드를 사용하여 형식을 직렬화하는 것은 위험합니다.</target>
        <note />
      </trans-unit>
      <trans-unit id="DoNotSerializeTypesWithPointerFieldsMessage">
        <source>Pointer field {0} on serializable type.</source>
        <target state="translated">serializable 형식의 포인터 필드 {0}.</target>
        <note />
      </trans-unit>
      <trans-unit id="DoNotUseAccountSAS">
        <source>Do Not Use Account Shared Access Signature</source>
        <target state="translated">계정 공유 액세스 서명 사용 안 함</target>
        <note />
      </trans-unit>
      <trans-unit id="DoNotUseAccountSASDescription">
        <source>Shared Access Signatures(SAS) are a vital part of the security model for any application using Azure Storage, they should provide limited and safe permissions to your storage account to clients that don't have the account key. All of the operations available via a service SAS are also available via an account SAS, that is, account SAS is too powerful. So it is recommended to use Service SAS to delegate access more carefully.</source>
        <target state="translated">SAS(공유 액세스 서명)는 Azure Storage를 사용하는 애플리케이션에 대한 보안 모델의 필수적인 부분으로, 계정 키가 없는 클라이언트에 스토리지 계정에 대한 제한되고 안전한 권한을 제공해야 합니다. 서비스 SAS를 통해 사용할 수 있는 모든 작업은 계정 SAS를 통해서도 사용할 수 있습니다. 즉, 계정 SAS는 권한이 너무 강력합니다. 따라서 서비스 SAS를 사용하여 액세스 권한을 더욱 신중하게 위임하는 것이 좋습니다.</target>
        <note />
      </trans-unit>
      <trans-unit id="DoNotUseAccountSASMessage">
        <source>Use Service SAS instead of Account SAS for fine grained access control and container-level access policy</source>
        <target state="translated">세분화된 액세스 제어와 컨테이너 수준 액세스 정책을 위해 계정 SAS가 아닌 서비스 SAS 사용</target>
        <note />
      </trans-unit>
      <trans-unit id="DoNotUseBrokenCryptographicAlgorithms">
        <source>Do Not Use Broken Cryptographic Algorithms</source>
        <target state="translated">손상된 암호화 알고리즘을 사용하지 마세요.</target>
        <note />
      </trans-unit>
      <trans-unit id="DoNotUseBrokenCryptographicAlgorithmsDescription">
        <source>An attack making it computationally feasible to break this algorithm exists. This allows attackers to break the cryptographic guarantees it is designed to provide. Depending on the type and application of this cryptographic algorithm, this may allow attackers to read enciphered messages, tamper with enciphered  messages, forge digital signatures, tamper with hashed content, or otherwise compromise any cryptosystem based on this algorithm. Replace encryption uses with the AES algorithm (AES-256, AES-192 and AES-128 are acceptable) with a key length greater than or equal to 128 bits. Replace hashing uses with a hashing function in the SHA-2 family, such as SHA512, SHA384, or SHA256. Replace digital signature uses with RSA with a key length greater than or equal to 2048-bits, or ECDSA with a key length greater than or equal to 256 bits.</source>
        <target state="translated">계산상 이 알고리즘을 손상시킬 수 있는 공격이 있습니다. 이를 통해, 제공되어야 하는 암호화 보장이 공격자에 의해 손상될 수 있습니다. 암호화 알고리즘의 형식과 애플리케이션에 따라 공격자가 암호화된 메시지를 읽고, 암호화된 메시지를 변조하고, 디지털 서명을 위조하고, 해시된 콘텐츠를 변조하거나 이 알고리즘 기반의 암호화 시스템을 손상시킬 수 있습니다. 암호화를 키 길이가 128비트보다 크거나 같은 AES 알고리즘(AES-256, AES-192 및 AES-128 사용 가능)으로 바꾸세요. 해시를 SHA512, SHA384 또는 SHA256과 같은 SHA-2 패밀리의 해시 알고리즘으로 바꾸세요. 디지털 서명을 키 길이가 2048비트보다 크거나 같은 RSA 또는 키 길이가 256비트보다 크거나 같은 ECDSA로 바꾸세요.</target>
        <note />
      </trans-unit>
      <trans-unit id="DoNotUseBrokenCryptographicAlgorithmsMessage">
        <source>{0} uses a broken cryptographic algorithm {1}</source>
        <target state="translated">{0}이(가) 손상된 암호화 알고리즘 {1}을(를) 사용합니다.</target>
        <note />
      </trans-unit>
      <trans-unit id="DoNotUseDSA">
        <source>Do Not Use Digital Signature Algorithm (DSA)</source>
        <target state="translated">DSA (디지털 서명 알고리즘) 사용 안 함</target>
        <note />
      </trans-unit>
      <trans-unit id="DoNotUseDSADescription">
        <source>DSA is too weak to use.</source>
        <target state="translated">DSA가 보호 수준이 너무 낮아 사용할 수 없습니다.</target>
        <note />
      </trans-unit>
      <trans-unit id="DoNotUseDSAMessage">
        <source>Asymmetric encryption algorithm {0} is weak. Switch to an RSA with at least 2048 key size, ECDH or ECDSA algorithm instead</source>
        <target state="translated">비대칭 암호화 알고리즘 {0}은(는) 보호 수준이 낮습니다. 최소 2048 키 크기, ECDH 또는 ECDSA 알고리즘이 포함된 RSA로 전환하세요.</target>
        <note />
      </trans-unit>
      <trans-unit id="DoNotUseDeprecatedSecurityProtocols">
        <source>Do Not Use Deprecated Security Protocols</source>
        <target state="translated">사용되지 않는 보안 프로토콜을 사용하지 마세요.</target>
        <note />
      </trans-unit>
      <trans-unit id="DoNotUseDeprecatedSecurityProtocolsDescription">
        <source>Using a deprecated security protocol rather than the system default is risky.</source>
        <target state="translated">시스템 기본값이 아닌 사용되지 않는 보안 프로토콜을 사용하는 것은 위험합니다.</target>
        <note />
      </trans-unit>
      <trans-unit id="DoNotUseDeprecatedSecurityProtocolsMessage">
        <source>Hard-coded use of deprecated security protocol {0}</source>
        <target state="translated">사용되지 않는 보안 프로토콜 {0}의 하드 코드된 사용</target>
        <note />
      </trans-unit>
      <trans-unit id="DoNotUseMD5">
        <source>Do not use insecure cryptographic algorithm MD5.</source>
        <target state="translated">안전하지 않은 암호화 알고리즘 MD5를 사용하지 마세요.</target>
        <note />
      </trans-unit>
      <trans-unit id="DoNotUseMD5Description">
        <source>This type implements MD5, a cryptographically insecure hashing function. Hash collisions are computationally feasible for the MD5 and HMACMD5 algorithms. Replace this usage with a SHA-2 family hash algorithm (SHA512, SHA384, SHA256).</source>
        <target state="translated">이 형식은 안전하지 않게 암호화된 해시 알고리즘인 MD5를 구현합니다. MD5 및 HMACMD5 알고리즘에서 계산상 해시 충돌이 발생할 수 있습니다. 이 사용법을 SHA-2 패밀리 해시 알고리즘(SHA512, SHA384, SHA256)으로 바꾸세요.</target>
        <note />
      </trans-unit>
      <trans-unit id="DoNotUseObsoleteKDFAlgorithm">
        <source>Do not use obsolete key derivation function</source>
        <target state="translated">사용되지 않는 키 파생 함수 사용 안 함</target>
        <note />
      </trans-unit>
      <trans-unit id="DoNotUseObsoleteKDFAlgorithmDescription">
        <source>Password-based key derivation should use PBKDF2 with SHA-2. Avoid using PasswordDeriveBytes since it generates a PBKDF1 key. Avoid using Rfc2898DeriveBytes.CryptDeriveKey since it doesn't use the iteration count or salt.</source>
        <target state="translated">암호 기반 키 파생은 PBKDF2와 SHA-2를 사용해야 합니다. PasswordDeriveBytes는 PBKDF1 키를 생성하므로 사용하지 마세요. Rfc2898DeriveBytes.CryptDeriveKey는 반복 횟수 또는 솔트를 사용하지 않으므로 사용하지 마세요.</target>
        <note />
      </trans-unit>
      <trans-unit id="DoNotUseObsoleteKDFAlgorithmMessage">
        <source>Call to obsolete key derivation function {0}.{1}</source>
        <target state="translated">사용되지 않는 키 파생 함수 {0}.{1}에 대한 호출</target>
        <note />
      </trans-unit>
      <trans-unit id="DoNotUseSHA1">
        <source>Do not use insecure cryptographic algorithm SHA1.</source>
        <target state="translated">안전하지 않은 암호화 알고리즘 SHA1을 사용하지 마세요.</target>
        <note />
      </trans-unit>
      <trans-unit id="DoNotUseSHA1Description">
        <source>This type implements SHA1, a cryptographically insecure hashing function. Hash collisions are computationally feasible for the SHA-1 and SHA-0 algorithms. Replace this usage with a SHA-2 family hash algorithm (SHA512, SHA384, SHA256).</source>
        <target state="translated">이 형식은 안전하지 않게 암호화된 해시 알고리즘인 SHA1을 구현합니다. SHA-1 및 SHA-0 알고리즘에서 계산상 해시 충돌이 발생할 수 있습니다. 이 사용법을 SHA-2 패밀리 해시 알고리즘(SHA512, SHA384, SHA256)으로 바꾸세요.</target>
        <note />
      </trans-unit>
      <trans-unit id="DoNotUseWeakCryptographicAlgorithms">
        <source>Do Not Use Weak Cryptographic Algorithms</source>
        <target state="translated">취약한 암호화 알고리즘을 사용하지 마세요.</target>
        <note />
      </trans-unit>
      <trans-unit id="DoNotUseWeakCryptographicAlgorithmsDescription">
        <source>Cryptographic algorithms degrade over time as attacks become for advances to attacker get access to more computation. Depending on the type and application of this cryptographic algorithm, further degradation of the cryptographic strength of it may allow attackers to read enciphered messages, tamper with enciphered  messages, forge digital signatures, tamper with hashed content, or otherwise compromise any cryptosystem based on this algorithm. Replace encryption uses with the AES algorithm (AES-256, AES-192 and AES-128 are acceptable) with a key length greater than or equal to 128 bits. Replace hashing uses with a hashing function in the SHA-2 family, such as SHA-2 512, SHA-2 384, or SHA-2 256.</source>
        <target state="translated">암호화 알고리즘의 성능이 점점 저하되어 공격자가 더 많은 계산에 액세스할 수 있도록 공격이 진화합니다. 암호화 알고리즘의 형식과 애플리케이션 및 계속 저하되는 암호화 기능에 따라 공격자가 암호화된 메시지를 읽고, 암호화된 메시지를 변조하고, 디지털 서명을 위조하고, 해시된 콘텐츠를 변조하거나 이 알고리즘 기반의 암호화 시스템을 손상시킬 수 있습니다. 암호화를 키 길이가 128비트보다 크거나 같은 AES 알고리즘(AES-256, AES-192 및 AES-128 사용 가능)으로 바꾸세요. 해시를 SHA-2 512, SHA-2 384 또는 SHA-2 256과 같은 SHA-2 패밀리의 해시 알고리즘으로 바꾸세요.</target>
        <note />
      </trans-unit>
      <trans-unit id="DoNotUseWeakCryptographicAlgorithmsMessage">
        <source>{0} uses a weak cryptographic algorithm {1}</source>
        <target state="translated">{0}이(가) 취약한 암호화 알고리즘 {1}을(를) 사용합니다.</target>
        <note />
      </trans-unit>
      <trans-unit id="DoNotUseWeakKDFAlgorithm">
        <source>Do Not Use Weak Key Derivation Function Algorithm</source>
        <target state="translated">취약한 키 파생 함수 알고리즘은 사용하지 마세요.</target>
        <note />
      </trans-unit>
      <trans-unit id="DoNotUseWeakKDFAlgorithmDescription">
        <source>Some implementations of the Rfc2898DeriveBytes class allow for a hash algorithm to be specified in a constructor parameter or overwritten in the HashAlgorithm property. If a hash algorithm is specified, then it should be SHA-256 or higher.</source>
        <target state="translated">Rfc2898DeriveBytes 클래스의 일부 구현에서는 해시 알고리즘을 생성자 매개 변수에 지정하거나 HashAlgorithm 속성에서 덮어쓸 수 있도록 허용합니다. 해시 알고리즘이 지정된 경우 SHA-256 이상의 해시 알고리즘이어야 합니다.</target>
        <note />
      </trans-unit>
      <trans-unit id="DoNotUseWeakKDFAlgorithmMessage">
        <source>{0} created with a weak hash algorithm. Use SHA256, SHA384, or SHA512 to create a strong key from a password</source>
        <target state="translated">{0}이(가) 취약한 해시 알고리즘으로 생성되었습니다. 암호에서 강력한 키를 만들려면 SHA256, SHA384 또는 SHA512를 사용하세요.</target>
        <note />
      </trans-unit>
      <trans-unit id="DoNotUseWeakKDFInsufficientIterationCountDescription">
        <source>When deriving cryptographic keys from user-provided inputs such as password, use sufficient iteration count (at least 100k).</source>
        <target state="translated">암호와 같은 사용자 제공 입력에서 암호화 키를 파생할 때 충분한 반복 횟수(10만 이상)를 사용하세요.</target>
        <note />
      </trans-unit>
      <trans-unit id="DoNotUseXslTransform">
        <source>Do Not Use XslTransform</source>
        <target state="translated">XslTransform 사용 안 함</target>
        <note />
      </trans-unit>
      <trans-unit id="DoNotUseXslTransformMessage">
        <source>Do not use XslTransform. It does not restrict potentially dangerous external references.</source>
        <target state="translated">XslTransform을 사용하지 마세요. 잠재적으로 위험한 외부 참조를 제한하지 않습니다.</target>
        <note />
      </trans-unit>
      <trans-unit id="HardCodedSecurityProtocolMessage">
        <source>Avoid hardcoding SecurityProtocolType {0}, and instead use SecurityProtocolType.SystemDefault to allow the operating system to choose the best Transport Layer Security protocol to use.</source>
        <target state="translated">운영 체제에서 사용할 최상의 전송 계층 보안 프로토콜을 선택할 수 있게 하려면 SecurityProtocolType {0}을(를) 하드 코딩하지 말고 대신 SecurityProtocolType.SystemDefault를 사용하세요.</target>
        <note />
      </trans-unit>
      <trans-unit id="HardCodedSecurityProtocolTitle">
        <source>Avoid hardcoding SecurityProtocolType value</source>
        <target state="translated">SecurityProtocolType 값 하드 코딩 방지</target>
        <note />
      </trans-unit>
      <trans-unit id="MaybeInstallRootCert">
        <source>Ensure Certificates Are Not Added To Root Store</source>
        <target state="translated">루트 저장소에 인증서가 추가되지 않았는지 확인</target>
        <note />
      </trans-unit>
      <trans-unit id="MaybeInstallRootCertMessage">
        <source>Adding certificates to the operating system's trusted root certificates is insecure. Ensure that the target store is not root store.</source>
        <target state="translated">운영 체제의 신뢰할 수 있는 루트 인증서에 인증서를 추가하는 것은 안전하지 않습니다. 대상 저장소가 루트 저장소가 아닌지 확인하세요.</target>
        <note />
      </trans-unit>
      <trans-unit id="MaybeUseSecureCookiesASPNetCore">
        <source>Ensure Use Secure Cookies In ASP.Net Core</source>
        <target state="translated">ASP.NET Core에서 보안 쿠키 사용 확인</target>
        <note />
      </trans-unit>
      <trans-unit id="MaybeUseSecureCookiesASPNetCoreMessage">
        <source>Ensure that CookieOptions.Secure = true when setting a cookie</source>
        <target state="translated">쿠키를 설정할 때 CookieOptions.Secure = true인지 확인합니다.</target>
        <note />
      </trans-unit>
      <trans-unit id="MaybeUseWeakKDFInsufficientIterationCount">
        <source>Ensure Sufficient Iteration Count When Using Weak Key Derivation Function</source>
        <target state="translated">취약한 키 파생 함수를 사용할 때 충분한 반복 횟수가 필요함</target>
        <note />
      </trans-unit>
      <trans-unit id="MaybeUseWeakKDFInsufficientIterationCountMessage">
        <source>Ensure that the iteration count is at least {0} when deriving a cryptographic key from a password. By default, Rfc2898DeriveByte's IterationCount is only 1000</source>
        <target state="translated">암호에서 암호화 키를 파생할 때 {0} 이상의 반복 횟수를 사용하세요. 기본적으로 Rfc2898DeriveByte의 IterationCount는 1,000뿐입니다.</target>
        <note />
      </trans-unit>
      <trans-unit id="SetViewStateUserKey">
        <source>Set ViewStateUserKey For Classes Derived From Page</source>
        <target state="translated">Page에서 파생된 클래스의 ViewStateUserKey 설정</target>
        <note />
      </trans-unit>
      <trans-unit id="SetViewStateUserKeyDescription">
        <source>Setting the ViewStateUserKey property can help you prevent attacks on your application by allowing you to assign an identifier to the view-state variable for individual users so that they cannot use the variable to generate an attack. Otherwise, there will be cross-site request forgery vulnerabilities.</source>
        <target state="translated">ViewStateUserKey 속성을 설정하면 공격을 생성하는 데 변수를 사용할 수 없도록 개별 사용자의 뷰 상태 변수에 식별자를 할당할 수 있어 애플리케이션에 대한 공격을 방지할 수 있습니다. 그렇지 않으면 교차 사이트 요청 위조 취약성이 발생합니다.</target>
        <note />
      </trans-unit>
      <trans-unit id="SetViewStateUserKeyMessage">
        <source>The class {0} derived from System.Web.UI.Page does not set the ViewStateUserKey property in the OnInit method or Page_Init method</source>
        <target state="translated">System.Web.UI.Page에서 파생된 {0} 클래스가 OnInit 메서드 또는 Page_Init 메서드에서 ViewStateUserKey 속성을 설정하지 않습니다.</target>
        <note />
      </trans-unit>
      <trans-unit id="UseContainerLevelAccessPolicy">
        <source>Use Container Level Access Policy</source>
        <target state="translated">컨테이너 수준 액세스 정책 사용</target>
        <note />
      </trans-unit>
      <trans-unit id="UseContainerLevelAccessPolicyDescription">
        <source>No access policy identifier is specified, making tokens non-revocable.</source>
        <target state="translated">액세스 정책 식별자가 지정되지 않아 토큰을 해지 불가능으로 만듭니다.</target>
        <note />
      </trans-unit>
      <trans-unit id="UseContainerLevelAccessPolicyMessage">
        <source>Consider using Azure's role-based access control instead of a Shared Access Signature (SAS) if possible. If you still need to use a SAS, use a container-level access policy when creating a SAS</source>
        <target state="translated">가능한 경우 SAS(공유 액세스 서명) 대신 Azure의 역할 기반 액세스 제어를 사용하세요. 계속 SAS를 사용해야 할 경우 SAS를 만들 때 컨테이너 수준 액세스 정책을 사용하세요.</target>
        <note />
      </trans-unit>
      <trans-unit id="UseRSAWithSufficientKeySize">
        <source>Use Rivest–Shamir–Adleman (RSA) Algorithm With Sufficient Key Size</source>
        <target state="translated">충분한 키 크기로 RSA(Rivest–Shamir–Adleman) 알고리즘 사용</target>
        <note />
      </trans-unit>
      <trans-unit id="UseRSAWithSufficientKeySizeDescription">
        <source>Encryption algorithms are vulnerable to brute force attacks when too small a key size is used.</source>
        <target state="translated">사용되는 키 크기가 너무 작으면 암호화 알고리즘이 무차별 암호 대입 공격에 취약할 수 있습니다.</target>
        <note />
      </trans-unit>
      <trans-unit id="UseRSAWithSufficientKeySizeMessage">
        <source>Asymmetric encryption algorithm {0}'s key size is less than 2048. Switch to an RSA with at least 2048 key size, ECDH or ECDSA algorithm instead.</source>
        <target state="translated">비대칭 암호화 알고리즘 {0}의 키 크기가 2048보다 작습니다. 최소 2048 키 크기, ECDH 또는 ECDSA 알고리즘이 포함된 RSA로 전환하세요.</target>
        <note />
      </trans-unit>
      <trans-unit id="UseSecureCookiesASPNetCoreDescription">
        <source>Applications available over HTTPS must use secure cookies.</source>
        <target state="translated">HTTPS를 통해 사용할 수 있는 애플리케이션은 보안 쿠키를 사용해야 합니다.</target>
        <note />
      </trans-unit>
      <trans-unit id="UseSharedAccessProtocolHttpsOnly">
        <source>Use SharedAccessProtocol HttpsOnly</source>
        <target state="translated">SharedAccessProtocol HttpsOnly 사용</target>
        <note />
      </trans-unit>
      <trans-unit id="UseSharedAccessProtocolHttpsOnlyDescription">
        <source>HTTPS encrypts network traffic. Use HttpsOnly, rather than HttpOrHttps, to ensure network traffic is always encrypted to help prevent disclosure of sensitive data.</source>
        <target state="translated">HTTPS는 네트워크 트래픽을 암호화합니다. 중요한 데이터가 공개되지 않도록 하려면 HttpOrHttps 대신 HttpsOnly를 사용하여 네트워크 트래픽을 상시 암호화하도록 합니다.</target>
        <note />
      </trans-unit>
      <trans-unit id="UseSharedAccessProtocolHttpsOnlyMessage">
        <source>Consider using Azure's role-based access control instead of a Shared Access Signature (SAS) if possible. If you still need to use a SAS, specify SharedAccessProtocol.HttpsOnly</source>
        <target state="translated">가능한 경우 SAS(공유 액세스 서명) 대신 Azure의 역할 기반 액세스 제어를 사용하세요. 계속 SAS를 사용해야 할 경우 SharedAccessProtocol.HttpsOnly를 지정하세요.</target>
        <note />
      </trans-unit>
      <trans-unit id="UseXmlReaderDescription">
        <source>Processing XML from untrusted data may load dangerous external references, which should be restricted by using an XmlReader with a secure resolver or with DTD processing disabled.</source>
        <target state="translated">신뢰할 수 없는 데이터의 XML을 처리하면 위험한 외부 참조가 로드될 수 있습니다. 위험한 외부 참조는 안전한 확인자와 함께 또는 DTD 처리를 사용하지 않도록 설정한 상태로 XmlReader를 사용하여 제한해야 합니다.</target>
        <note />
      </trans-unit>
      <trans-unit id="UseXmlReaderForDataSetReadXml">
        <source>Use XmlReader For DataSet Read Xml</source>
        <target state="translated">데이터 세트 읽기 Xml에 XmlReader 사용</target>
        <note />
      </trans-unit>
      <trans-unit id="UseXmlReaderForDeserialize">
        <source>Use XmlReader For Deserialize</source>
        <target state="translated">Deserialize에 XmlReader 사용</target>
        <note />
      </trans-unit>
      <trans-unit id="UseXmlReaderForSchemaRead">
        <source>Use XmlReader For Schema Read</source>
        <target state="translated">스키마 읽기에 XmlReader 사용</target>
        <note />
      </trans-unit>
      <trans-unit id="UseXmlReaderForValidatingReader">
        <source>Use XmlReader For Validating Reader</source>
        <target state="translated">판독기 유효성 검사에 XmlReader 사용</target>
        <note />
      </trans-unit>
      <trans-unit id="UseXmlReaderForXPathDocument">
        <source>Use XmlReader For XPathDocument</source>
        <target state="translated">XPathDocument에 XmlReader 사용</target>
        <note />
      </trans-unit>
      <trans-unit id="UseXmlReaderMessage">
        <source>This overload of the {0}.{1} method is potentially unsafe, use an overload that takes a XmlReader instance instead</source>
        <target state="translated">{0}.{1} 메서드의 이 오버로드는 안전하지 않을 수 있으므로 대신 XmlReader 인스턴스를 사용하는 오버로드를 사용하세요.</target>
        <note />
      </trans-unit>
      <trans-unit id="DoNotCreateTasksWithoutPassingATaskSchedulerTitle">
        <source>Do not create tasks without passing a TaskScheduler</source>
        <target state="translated">TaskScheduler를 전달하지 않은 상태에서 작업을 만들지 마세요.</target>
        <note />
      </trans-unit>
      <trans-unit id="DoNotCreateTasksWithoutPassingATaskSchedulerDescription">
        <source>Do not create tasks unless you are using one of the overloads that takes a TaskScheduler. The default is to schedule on TaskScheduler.Current, which would lead to deadlocks. Either use TaskScheduler.Default to schedule on the thread pool, or explicitly pass TaskScheduler.Current to make your intentions clear.</source>
        <target state="translated">TaskScheduler를 사용하는 오버로드 중 하나를 사용하지 않는 경우 작업을 만들지 마세요. 기본값은 TaskScheduler.Current에 예약하는 것이며 이는 교착 상태를 유발할 수 있습니다. 원하는 결과를 얻으려면 스레드 풀에서 TaskScheduler.Default를 사용하여 예약하거나 TaskScheduler.Current를 명시적으로 전달하세요.</target>
        <note />
      </trans-unit>
      <trans-unit id="DoNotCreateTasksWithoutPassingATaskSchedulerMessage">
        <source>Do not create tasks without passing a TaskScheduler</source>
        <target state="translated">TaskScheduler를 전달하지 않은 상태에서 작업을 만들지 마세요.</target>
        <note />
      </trans-unit>
    </body>
  </file>
</xliff><|MERGE_RESOLUTION|>--- conflicted
+++ resolved
@@ -127,35 +127,24 @@
         <target state="new">Ensure that JsonSerializer has a secure configuration when deserializing</target>
         <note />
       </trans-unit>
-<<<<<<< HEAD
+      <trans-unit id="MissHttpVerbAttribute">
+        <source>Miss HttpVerb attribute for action methods</source>
+        <target state="new">Miss HttpVerb attribute for action methods</target>
+        <note />
+      </trans-unit>
+      <trans-unit id="MissHttpVerbAttributeDescription">
+        <source>All the methods that create, edit, delete, or otherwise modify data do so in the [HttpPost] overload of the method, which needs to be protected with the anti forgery attribute from request forgery. Performing a GET operation should be a safe operation that has no side effects and doesn't modify your persisted data.</source>
+        <target state="new">All the methods that create, edit, delete, or otherwise modify data do so in the [HttpPost] overload of the method, which needs to be protected with the anti forgery attribute from request forgery. Performing a GET operation should be a safe operation that has no side effects and doesn't modify your persisted data.</target>
+        <note />
+      </trans-unit>
+      <trans-unit id="MissHttpVerbAttributeMessage">
+        <source>Action method {0} needs to specify the Http request kind explictly</source>
+        <target state="new">Action method {0} needs to specify the Http request kind explictly</target>
+        <note />
+      </trans-unit>
       <trans-unit id="MaybeDisableHttpClientCRLCheck">
         <source>Ensure HttpClient certificate revocation list check is not disabled</source>
         <target state="new">Ensure HttpClient certificate revocation list check is not disabled</target>
-=======
-      <trans-unit id="MissHttpVerbAttribute">
-        <source>Miss HttpVerb attribute for action methods</source>
-        <target state="new">Miss HttpVerb attribute for action methods</target>
-        <note />
-      </trans-unit>
-      <trans-unit id="MissHttpVerbAttributeDescription">
-        <source>All the methods that create, edit, delete, or otherwise modify data do so in the [HttpPost] overload of the method, which needs to be protected with the anti forgery attribute from request forgery. Performing a GET operation should be a safe operation that has no side effects and doesn't modify your persisted data.</source>
-        <target state="new">All the methods that create, edit, delete, or otherwise modify data do so in the [HttpPost] overload of the method, which needs to be protected with the anti forgery attribute from request forgery. Performing a GET operation should be a safe operation that has no side effects and doesn't modify your persisted data.</target>
-        <note />
-      </trans-unit>
-      <trans-unit id="MissHttpVerbAttributeMessage">
-        <source>Action method {0} needs to specify the Http request kind explictly</source>
-        <target state="new">Action method {0} needs to specify the Http request kind explictly</target>
-        <note />
-      </trans-unit>
-      <trans-unit id="DoNotUseCountAsyncWhenAnyAsyncCanBeUsedDescription">
-        <source>For non-empty collections, CountAsync() and LongCountAsync() enumerate the entire sequence, while AnyAsync() stops at the first item or the first item that satisfies a condition.</source>
-        <target state="new">For non-empty collections, CountAsync() and LongCountAsync() enumerate the entire sequence, while AnyAsync() stops at the first item or the first item that satisfies a condition.</target>
-        <note />
-      </trans-unit>
-      <trans-unit id="DoNotUseCountAsyncWhenAnyAsyncCanBeUsedMessage">
-        <source>{0}() is used where AnyAsync() could be used instead to improve performance.</source>
-        <target state="new">{0}() is used where AnyAsync() could be used instead to improve performance.</target>
->>>>>>> 87ee8380
         <note />
       </trans-unit>
       <trans-unit id="MaybeDisableHttpClientCRLCheckMessage">
