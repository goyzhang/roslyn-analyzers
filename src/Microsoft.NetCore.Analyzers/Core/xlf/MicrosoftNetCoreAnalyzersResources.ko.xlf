﻿<?xml version="1.0" encoding="utf-8"?>
<xliff xmlns="urn:oasis:names:tc:xliff:document:1.2" xmlns:xsi="http://www.w3.org/2001/XMLSchema-instance" version="1.2" xsi:schemaLocation="urn:oasis:names:tc:xliff:document:1.2 xliff-core-1.2-transitional.xsd">
  <file datatype="xml" source-language="en" target-language="ko" original="../MicrosoftNetCoreAnalyzersResources.resx">
    <body>
      <trans-unit id="DoNotUseUnsafeDllImportSearchPath">
        <source>Do not use unsafe DllImportSearchPath value</source>
        <target state="new">Do not use unsafe DllImportSearchPath value</target>
        <note />
      </trans-unit>
      <trans-unit id="DoNotUseUnsafeDllImportSearchPathDescription">
        <source>There could be a malicious DLL in the default DLL search directories. Or, depending on where your application is run from, there could be a malicious DLL in the application's directory. Use a DllImportSearchPath value that specifies an explicit search path instead. The DllImportSearchPath flags that this rule looks for can be configured in .editorconfig.</source>
        <target state="new">There could be a malicious DLL in the default DLL search directories. Or, depending on where your application is run from, there could be a malicious DLL in the application's directory. Use a DllImportSearchPath value that specifies an explicit search path instead. The DllImportSearchPath flags that this rule looks for can be configured in .editorconfig.</target>
        <note />
      </trans-unit>
      <trans-unit id="DoNotUseUnsafeDllImportSearchPathMessage">
        <source>Use of unsafe DllImportSearchPath value {0}</source>
        <target state="new">Use of unsafe DllImportSearchPath value {0}</target>
        <note />
      </trans-unit>
      <trans-unit id="JsonNetInsecureSerializerMessage">
        <source>When deserializing untrusted input, allowing arbitrary types to be deserialized is insecure. When using deserializing JsonSerializer, use TypeNameHandling.None, or for values other than None, restrict deserialized types with a SerializationBinder.</source>
        <target state="new">When deserializing untrusted input, allowing arbitrary types to be deserialized is insecure. When using deserializing JsonSerializer, use TypeNameHandling.None, or for values other than None, restrict deserialized types with a SerializationBinder.</target>
        <note />
      </trans-unit>
      <trans-unit id="JsonNetInsecureSerializerTitle">
        <source>Do not deserialize with JsonSerializer using an insecure configuration</source>
        <target state="new">Do not deserialize with JsonSerializer using an insecure configuration</target>
        <note />
      </trans-unit>
      <trans-unit id="JsonNetMaybeInsecureSerializerMessage">
        <source>When deserializing untrusted input, allowing arbitrary types to be deserialized is insecure. When using deserializing JsonSerializer, use TypeNameHandling.None, or for values other than None, restrict deserialized types with a SerializationBinder.</source>
        <target state="new">When deserializing untrusted input, allowing arbitrary types to be deserialized is insecure. When using deserializing JsonSerializer, use TypeNameHandling.None, or for values other than None, restrict deserialized types with a SerializationBinder.</target>
        <note />
      </trans-unit>
      <trans-unit id="JsonNetMaybeInsecureSerializerTitle">
        <source>Ensure that JsonSerializer has a secure configuration when deserializing</source>
        <target state="new">Ensure that JsonSerializer has a secure configuration when deserializing</target>
        <note />
      </trans-unit>
      <trans-unit id="MissHttpVerbAttribute">
        <source>Miss HttpVerb Attribute for action methods</source>
        <target state="new">Miss HttpVerb Attribute for action methods</target>
        <note />
      </trans-unit>
      <trans-unit id="MissHttpVerbAttributeMessage">
        <source>Action method {0} needs to specify the Http request kind explictly</source>
        <target state="new">Action method {0} needs to specify the Http request kind explictly</target>
        <note />
      </trans-unit>
      <trans-unit id="ReviewSQLQueriesForSecurityVulnerabilitiesDescription">
        <source>SQL queries that directly use user input can be vulnerable to SQL injection attacks. Review this SQL query for potential vulnerabilities, and consider using a parameterized SQL query.</source>
        <target state="translated">사용자 입력을 직접 사용하는 SQL 쿼리는 SQL 삽입 공격에 취약할 수 있습니다. 이 SQL 쿼리에 잠재적인 취약성이 있는지 검토하고 매개 변수화된 SQL 쿼리를 사용하는 것이 좋습니다.</target>
        <note />
      </trans-unit>
      <trans-unit id="ReviewSQLQueriesForSecurityVulnerabilitiesMessageNoNonLiterals">
        <source>Review if the query string passed to '{0}' in '{1}', accepts any user input.</source>
        <target state="translated">'{1}'의 '{0}'에 전달되는 쿼리 문자열이 사용자 입력을 허용하는지 검토합니다.</target>
        <note />
      </trans-unit>
      <trans-unit id="ReviewSQLQueriesForSecurityVulnerabilitiesTitle">
        <source>Review SQL queries for security vulnerabilities</source>
        <target state="translated">보안상 취약한 부분이 있는지 SQL 쿼리를 검토하십시오.</target>
        <note />
      </trans-unit>
      <trans-unit id="CategoryReliability">
        <source>Reliability</source>
        <target state="translated">안정성</target>
        <note />
      </trans-unit>
      <trans-unit id="DoNotCallToImmutableCollectionOnAnImmutableCollectionValueTitle">
        <source>Do not call ToImmutableCollection on an ImmutableCollection value</source>
        <target state="translated">ImmutableCollection 값의 ToImmutableCollection을 호출하지 마세요.</target>
        <note />
      </trans-unit>
      <trans-unit id="DoNotCallToImmutableCollectionOnAnImmutableCollectionValueMessage">
        <source>Do not call {0} on an {1} value</source>
        <target state="translated">{1} 값의 {0}을(를) 호출하지 마세요.</target>
        <note />
      </trans-unit>
      <trans-unit id="RemoveRedundantCall">
        <source>Remove redundant call</source>
        <target state="translated">중복 호출 제거</target>
        <note />
      </trans-unit>
      <trans-unit id="PInvokesShouldNotBeVisibleTitle">
        <source>P/Invokes should not be visible</source>
        <target state="translated">P/Invokes를 표시하지 않아야 합니다.</target>
        <note />
      </trans-unit>
      <trans-unit id="PInvokesShouldNotBeVisibleDescription">
        <source>A public or protected method in a public type has the System.Runtime.InteropServices.DllImportAttribute attribute (also implemented by the Declare keyword in Visual Basic). Such methods should not be exposed.</source>
        <target state="translated">public 형식의 public 또는 protected 메서드에 System.Runtime.InteropServices.DllImportAttribute 특성(Visual Basic의 선언 키워드에서 구현함)이 있습니다. 이러한 메서드는 노출할 수 없습니다.</target>
        <note />
      </trans-unit>
      <trans-unit id="PInvokesShouldNotBeVisibleMessage">
        <source>P/Invoke method '{0}' should not be visible</source>
        <target state="translated">P/Invoke 메서드 '{0}'을(를) 표시하지 않아야 합니다.</target>
        <note />
      </trans-unit>
      <trans-unit id="PInvokeDeclarationsShouldBePortableTitle">
        <source>PInvoke declarations should be portable</source>
        <target state="translated">PInvoke 선언은 이식 가능해야 합니다.</target>
        <note />
      </trans-unit>
      <trans-unit id="PInvokeDeclarationsShouldBePortableDescription">
        <source>This rule evaluates the size of each parameter and the return value of a P/Invoke, and verifies that the size of the parameter is correct when marshaled to unmanaged code on 32-bit and 64-bit operating systems.</source>
        <target state="translated">이 규칙은 각 매개 변수 및 P/Invoke의 반환 값의 크기를 평가하며 32비트 및 64비트 운영 체제에서 비관리 코드로 마샬링된 경우 매개 변수의 크기가 올바른지 확인합니다.</target>
        <note />
      </trans-unit>
      <trans-unit id="PInvokeDeclarationsShouldBePortableMessageParameter">
        <source>As it is declared in your code, parameter {0} of P/Invoke {1} will be {2} bytes wide on {3} platforms. This is not correct, as the actual native declaration of this API indicates it should be {4} bytes wide on {3} platforms. Consult the MSDN Platform SDK documentation for help determining what data type should be used instead of {5}.</source>
        <target state="translated">코드에 선언된 것처럼 P/Invoke {1}의 {0} 매개 변수는 {3} 플랫폼에서 {2}바이트가 됩니다. 이 API의 실제 네이티브 선언에 따르면 {3} 플랫폼에서 {4}바이트여야 하므로 잘못된 상황입니다. {5} 대신 사용할 데이터 형식을 결정하려면 MSDN Platform SDK 문서를 참조하세요.</target>
        <note />
      </trans-unit>
      <trans-unit id="PInvokeDeclarationsShouldBePortableMessageReturn">
        <source>As it is declared in your code, the return type of P/Invoke {0} will be {1} bytes wide on {2} platforms. This is not correct, as the actual native declaration of this API indicates it should be {3} bytes wide on {2} platforms. Consult the MSDN Platform SDK documentation for help determining what data type should be used instead of {4}.</source>
        <target state="translated">코드에 선언된 것처럼 P/Invoke {0}의 반환 형식은 {2} 플랫폼에서 {1}바이트가 됩니다. 이 API의 실제 네이티브 선언에 따르면 {2} 플랫폼에서 {3}바이트여야 하므로 잘못된 상황입니다. {4} 대신 사용할 데이터 형식을 결정하려면 MSDN Platform SDK 문서를 참조하세요.</target>
        <note />
      </trans-unit>
      <trans-unit id="SpecifyMarshalingForPInvokeStringArgumentsTitle">
        <source>Specify marshaling for P/Invoke string arguments</source>
        <target state="translated">P/Invoke 문자열 인수에 대해 마샬링을 지정하세요.</target>
        <note />
      </trans-unit>
      <trans-unit id="SpecifyMarshalingForPInvokeStringArgumentsDescription">
        <source>A platform invoke member allows partially trusted callers, has a string parameter, and does not explicitly marshal the string. This can cause a potential security vulnerability.</source>
        <target state="translated">플랫폼 호출 멤버는 부분적으로 신뢰하는 호출자를 허용하고, 문자열 매개 변수를 보유하며, 문자열을 명시적으로 마샬링하지 않습니다. 이로 인해 잠재적인 보안 취약성이 발생할 수 있습니다.</target>
        <note />
      </trans-unit>
      <trans-unit id="SpecifyMarshalingForPInvokeStringArgumentsMessageParameter">
        <source>To reduce security risk, marshal parameter {0} as Unicode, by setting DllImport.CharSet to CharSet.Unicode, or by explicitly marshaling the parameter as UnmanagedType.LPWStr. If you need to marshal this string as ANSI or system-dependent, set BestFitMapping=false; for added security, also set ThrowOnUnmappableChar=true.</source>
        <target state="translated">보안 위험을 줄이려면 DllImport.CharSet을 CharSet.Unicode로 설정하거나 {0} 매개 변수를 명시적으로 UnmanagedType.LPWStr로 마샬링하여 매개 변수를 유니코드로 마샬링하세요. 이 문자열을 ANSI 또는 시스템 설정으로 마샬링해야 하는 경우 BestFitMapping=false를 설정하세요. 또한 ThrowOnUnmappableChar=true를 설정하여 보안을 강화하세요.</target>
        <note />
      </trans-unit>
      <trans-unit id="SpecifyMarshalingForPInvokeStringArgumentsMessageField">
        <source>To reduce security risk, marshal field {0} as Unicode, by setting StructLayout.CharSet on {1} to CharSet.Unicode, or by explicitly marshaling the field as UnmanagedType.LPWStr. If you need to marshal this string as ANSI or system-dependent, use the BestFitMapping attribute to turn best-fit mapping off, and for added security, ensure ThrowOnUnmappableChar is on.</source>
        <target state="translated">보안 위험을 줄이려면 {1}의 StructLayout.CharSet을 CharSet.Unicode로 설정하거나 {0} 필드를 명시적으로 UnmanagedType.LPWStr로 마샬링하여 필드를 유니코드로 마샬링하세요. 이 문자열을 ANSI 또는 시스템 설정으로 마샬링해야 하는 경우 BestFitMapping 특성을 사용하여 최적 문자 매핑을 해제하세요. 또한 ThrowOnUnmappableChar이 설정되어 있는지 확인하여 보안을 강화하세요.</target>
        <note />
      </trans-unit>
      <trans-unit id="SpecifyMarshalingForPInvokeStringArgumentsMessageParameterImplicitAnsi">
        <source>To reduce security risk, marshal parameter {0} as Unicode, by setting DllImport.CharSet to CharSet.Unicode, or by explicitly marshaling the parameter as UnmanagedType.LPWStr. If you need to marshal this string as ANSI or system-dependent, specify MarshalAs explicitly, and set BestFitMapping=false; for added security, also set ThrowOnUnmappableChar=true.</source>
        <target state="translated">보안 위험을 줄이려면 DllImport.CharSet을 CharSet.Unicode로 설정하거나 {0} 매개 변수를 명시적으로 UnmanagedType.LPWStr로 마샬링하여 매개 변수를 유니코드로 마샬링하세요. 이 문자열을 ANSI 또는 시스템 설정으로 마샬링해야 하는 경우 MarshalAs를 명시적으로 지정하고, BestFitMapping=false를 설정하세요. 또한 ThrowOnUnmappableChar=true를 설정하여 보안을 강화하세요.</target>
        <note />
      </trans-unit>
      <trans-unit id="SpecifyMarshalingForPInvokeStringArgumentsMessageFieldImplicitAnsi">
        <source>To reduce security risk, marshal field {0} as Unicode, by setting StructLayout.CharSet on {1} to CharSet.Unicode, or by explicitly marshaling the field as UnmanagedType.LPWStr. If you need to marshal this string as ANSI or system-dependent, specify MarshalAs explicitly, use the BestFitMapping attribute to turn best-fit mapping off, and for added security, to turn ThrowOnUnmappableChar on.</source>
        <target state="translated">보안 위험을 줄이려면 {1}의 StructLayout.CharSet을 CharSet.Unicode로 설정하거나 {0} 필드를 명시적으로 UnmanagedType.LPWStr로 마샬링하여 필드를 유니코드로 마샬링하세요. 이 문자열을 ANSI 또는 시스템 설정으로 마샬링해야 하는 경우 MarshalAs를 명시적으로 지정하고, BestFitMapping 특성을 사용하여 최적 문자 매핑을 해제하세요. 또한 ThrowOnUnmappableChar이 설정되어 있는지 확인하여 보안을 강화하세요.</target>
        <note />
      </trans-unit>
<<<<<<< HEAD
      <trans-unit id="UseAutoValidateAntiforgeryToken">
        <source>Use antiforgery tokens in ASP.NET Core MVC controllers</source>
        <target state="new">Use antiforgery tokens in ASP.NET Core MVC controllers</target>
        <note />
      </trans-unit>
      <trans-unit id="UseAutoValidateAntiforgeryTokenDescription">
        <source>Handling a POST, PUT, PATCH, or DELETE request without validating an antiforgery token may be vulnerable to cross-site request forgery attacks. A cross-site request forgery attack can send malicious requests from an authenticated user to your ASP.NET Core MVC controller.</source>
        <target state="new">Handling a POST, PUT, PATCH, or DELETE request without validating an antiforgery token may be vulnerable to cross-site request forgery attacks. A cross-site request forgery attack can send malicious requests from an authenticated user to your ASP.NET Core MVC controller.</target>
        <note />
      </trans-unit>
      <trans-unit id="UseAutoValidateAntiforgeryTokenMessage">
        <source>Method {0} handles a {1} request without performing CSRF token validation</source>
        <target state="new">Method {0} handles a {1} request without performing CSRF token validation</target>
=======
      <trans-unit id="UseDefaultDllImportSearchPathsAttribute">
        <source>Use DefaultDllImportSearchPaths attribute for P/Invokes</source>
        <target state="new">Use DefaultDllImportSearchPaths attribute for P/Invokes</target>
        <note />
      </trans-unit>
      <trans-unit id="UseDefaultDllImportSearchPathsAttributeDescription">
        <source>By default, P/Invokes using DllImportAttribute probe a number of directories, including the current working directory for the library to load. This can be a security issue for certain applications, leading to DLL hijacking.</source>
        <target state="new">By default, P/Invokes using DllImportAttribute probe a number of directories, including the current working directory for the library to load. This can be a security issue for certain applications, leading to DLL hijacking.</target>
        <note />
      </trans-unit>
      <trans-unit id="UseDefaultDllImportSearchPathsAttributeMessage">
        <source>The method {0} didn't use DefaultDllImportSearchPaths attribute for P/Invokes.</source>
        <target state="new">The method {0} didn't use DefaultDllImportSearchPaths attribute for P/Invokes.</target>
>>>>>>> f152af91
        <note />
      </trans-unit>
      <trans-unit id="UseManagedEquivalentsOfWin32ApiTitle">
        <source>Use managed equivalents of win32 api</source>
        <target state="translated">Win32 API에 있는 동일한 기능의 관리되는 항목을 사용하세요.</target>
        <note />
      </trans-unit>
      <trans-unit id="UseManagedEquivalentsOfWin32ApiDescription">
        <source>An operating system invoke method is defined and a method that has the equivalent functionality is located in the .NET Framework class library.</source>
        <target state="translated">운영 체제 호출 메서드가 정의되었으며 동일한 기능의 메서드가 .NET Framework 클래스 라이브러리에 있습니다.</target>
        <note />
      </trans-unit>
      <trans-unit id="UseManagedEquivalentsOfWin32ApiMessage">
        <source>Use managed equivalents of win32 api</source>
        <target state="translated">Win32 API에 있는 동일한 기능의 관리되는 항목을 사용하세요.</target>
        <note />
      </trans-unit>
      <trans-unit id="AlwaysConsumeTheValueReturnedByMethodsMarkedWithPreserveSigAttributeTitle">
        <source>Always consume the value returned by methods marked with PreserveSigAttribute</source>
        <target state="translated">항상 PreserveSigAttribute로 표시된 메서드에서 반환된 값을 이용하세요.</target>
        <note />
      </trans-unit>
      <trans-unit id="AlwaysConsumeTheValueReturnedByMethodsMarkedWithPreserveSigAttributeDescription">
        <source>PreserveSigAttribute indicates that a method will return an HRESULT, rather than throwing an exception. Therefore, it is important to consume the HRESULT returned by the method, so that errors can be detected. Generally, this is done by calling Marshal.ThrowExceptionForHR.</source>
        <target state="translated">PreserveSigAttribute는 메서드가 예외를 thorw하는 대신 HRESULT를 반환함을 나타냅니다. 따라서 오류를 발견할 수 있도록 메서드에서 반환된 HRESULT를 이용하는 것이 중요합니다. 일반적으로 Marshal.ThrowExceptionForHR을 호출하여 이 작업을 완료합니다.</target>
        <note />
      </trans-unit>
      <trans-unit id="AlwaysConsumeTheValueReturnedByMethodsMarkedWithPreserveSigAttributeMessage">
        <source>Consume the hresult returned by method '{0}' and call Marshal.ThrowExceptionForHR.</source>
        <target state="translated">메서드 '{0}'에서 반환된 HRESULT를 이용하고 Marshal.ThrowExceptionForHR을 호출하세요.</target>
        <note />
      </trans-unit>
      <trans-unit id="MarkBooleanPInvokeArgumentsWithMarshalAsTitle">
        <source>Mark boolean PInvoke arguments with MarshalAs</source>
        <target state="translated">MarshalAs로 부울 PInvoke 인수를 표시하세요.</target>
        <note />
      </trans-unit>
      <trans-unit id="MarkBooleanPInvokeArgumentsWithMarshalAsDescription">
        <source>The Boolean data type has multiple representations in unmanaged code.</source>
        <target state="translated">부울 데이터 형식은 비관리 코드에서 다양하게 표현됩니다.</target>
        <note />
      </trans-unit>
      <trans-unit id="MarkBooleanPInvokeArgumentsWithMarshalAsMessageDefault">
        <source>Add the MarshalAsAttribute to parameter {0} of P/Invoke {1}. If the corresponding unmanaged parameter is a 4-byte Win32 'BOOL', use [MarshalAs(UnmanagedType.Bool)]. For a 1-byte C++ 'bool', use MarshalAs(UnmanagedType.U1).</source>
        <target state="translated">P/Invoke {1}의 {0} 매개 변수에 MarshalAsAttribute를 추가하세요. 관리되지 않는 해당 매개 변수가 4바이트 Win32 'BOOL'인 경우 [MarshalAs(UnmanagedType.Bool)]를 사용하세요. 1바이트 C++ 'bool'인 경우 MarshalAs(UnmanagedType.U1)를 사용하세요.</target>
        <note />
      </trans-unit>
      <trans-unit id="MarkBooleanPInvokeArgumentsWithMarshalAsMessageReturn">
        <source>Add the MarshalAsAttribute to the return type of P/Invoke {0}. If the corresponding unmanaged return type is a 4-byte Win32 'BOOL', use MarshalAs(UnmanagedType.Bool). For a 1-byte C++ 'bool', use MarshalAs(UnmanagedType.U1).</source>
        <target state="translated">P/Invoke {0}의 반환 형식에 MarshalAsAttribute를 추가하세요. 관리되지 않는 해당 반환 형식이 4바이트 Win32 'BOOL'인 경우 MarshalAs(UnmanagedType.Bool)를 사용하세요. 1바이트 C++ 'bool'인 경우 MarshalAs(UnmanagedType.U1)를 사용하세요.</target>
        <note />
      </trans-unit>
      <trans-unit id="MarkAssembliesWithNeutralResourcesLanguageTitle">
        <source>Mark assemblies with NeutralResourcesLanguageAttribute</source>
        <target state="translated">NeutralResourcesLanguageAttribute로 어셈블리를 표시하세요.</target>
        <note />
      </trans-unit>
      <trans-unit id="MarkAssembliesWithNeutralResourcesLanguageDescription">
        <source>The NeutralResourcesLanguage attribute informs the ResourceManager of the language that was used to display the resources of a neutral culture for an assembly. This improves lookup performance for the first resource that you load and can reduce your working set.</source>
        <target state="translated">NeutralResourcesLanguage 특성은 어셈블리의 중립 문화권 리소스를 표시하는 데 사용된 언어 정보를 ResourceManager에 제공합니다. 그 결과 로드되는 첫 번째 리소스에 대한 조회 성능이 향상되고 작업 집합이 줄어듭니다.</target>
        <note />
      </trans-unit>
      <trans-unit id="MarkAssembliesWithNeutralResourcesLanguageMessage">
        <source>Mark assemblies with NeutralResourcesLanguageAttribute</source>
        <target state="translated">NeutralResourcesLanguageAttribute로 어셈블리를 표시하세요.</target>
        <note />
      </trans-unit>
      <trans-unit id="AddNonSerializedAttributeCodeActionTitle">
        <source>Add the 'NonSerialized' attribute to this field.</source>
        <target state="translated">이 필드에 'NonSerialized' 특성을 추가합니다.</target>
        <note />
      </trans-unit>
      <trans-unit id="AddSerializableAttributeCodeActionTitle">
        <source>Add Serializable attribute</source>
        <target state="translated">Serializable 특성 추가</target>
        <note />
      </trans-unit>
      <trans-unit id="DisposeObjectsBeforeLosingScopeDescription">
        <source>If a disposable object is not explicitly disposed before all references to it are out of scope, the object will be disposed at some indeterminate time when the garbage collector runs the finalizer of the object. Because an exceptional event might occur that will prevent the finalizer of the object from running, the object should be explicitly disposed instead.</source>
        <target state="translated">삭제 가능한 개체에 대한 모든 참조가 범위를 벗어나기 전에 삭제 가능한 개체가 명시적으로 삭제되지 않으면 가비지 수집기가 개체의 종료자를 실행할 때 비활성화 시점에서 개체가 삭제됩니다. 개체 종료자의 실행을 방지하는 예외적인 이벤트가 발생할 수 있으므로 대신 개체를 명시적으로 삭제해야 합니다.</target>
        <note />
      </trans-unit>
      <trans-unit id="DisposeObjectsBeforeLosingScopeMayBeDisposedMessage">
        <source>Use recommended dispose pattern to ensure that object created by '{0}' is disposed on all paths. If possible, wrap the creation within a 'using' statement or a 'using' declaration. Otherwise, use a try-finally pattern, with a dedicated local variable declared before the try region and an unconditional Dispose invocation on non-null value in the 'finally' region, say 'x?.Dispose()'. If the object is explicitly disposed within the try region or the dispose ownership is transfered to another object or method, assign 'null' to the local variable just after such an operation to prevent double dispose in 'finally'.</source>
        <target state="translated">권장 dispose 패턴을 사용하여 '{0}'에서 생성된 개체가 모든 경로에서 삭제되도록 합니다. 가능한 경우 'using' 문이나 'using' 선언 내에서 생성을 래핑합니다. 그렇지 않으면 try 영역 앞에 선언된 전용 지역 변수 및 'finally' 영역에 있는 null이 아닌 값의 비조건부 Dispose 호출('x?.Dispose()')과 함께 try-finally 패턴을 사용하세요. 개체가 try 영역 내에서 명시적으로 삭제되거나 삭제 소유권이 다른 개체나 메서드로 이전되면 해당 작업 바로 뒤의 지역 변수에 'null'을 할당하여 'finally'에서 이중 삭제를 방지하세요.</target>
        <note />
      </trans-unit>
      <trans-unit id="DisposeObjectsBeforeLosingScopeMayBeDisposedOnExceptionPathsMessage">
        <source>Use recommended dispose pattern to ensure that object created by '{0}' is disposed on all exception paths. If possible, wrap the creation within a 'using' statement or a 'using' declaration. Otherwise, use a try-finally pattern, with a dedicated local variable declared before the try region and an unconditional Dispose invocation on non-null value in the 'finally' region, say 'x?.Dispose()'. If the object is explicitly disposed within the try region or the dispose ownership is transfered to another object or method, assign 'null' to the local variable just after such an operation to prevent double dispose in 'finally'.</source>
        <target state="translated">권장 dispose 패턴을 사용하여 '{0}'에서 생성된 개체가 모든 예외 경로에서 삭제되도록 합니다. 가능한 경우 'using' 문이나 'using' 선언 내에서 생성을 래핑합니다. 그렇지 않으면 try 영역 앞에 선언된 전용 지역 변수 및 'finally' 영역에 있는 null이 아닌 값의 비조건부 Dispose 호출('x?.Dispose()')과 함께 try-finally 패턴을 사용하세요. 개체가 try 영역 내에서 명시적으로 삭제되거나 삭제 소유권이 다른 개체나 메서드로 이전되면 해당 작업 바로 뒤의 지역 변수에 'null'을 할당하여 'finally'에서 이중 삭제를 방지하세요.</target>
        <note />
      </trans-unit>
      <trans-unit id="DisposeObjectsBeforeLosingScopeNotDisposedMessage">
        <source>Call System.IDisposable.Dispose on object created by '{0}' before all references to it are out of scope.</source>
        <target state="translated">'{0}'에서 생성된 개체에 대한 모든 참조가 범위를 벗어나기 전에 해당 개체에서 System.IDisposable.Dispose를 호출합니다.</target>
        <note />
      </trans-unit>
      <trans-unit id="DisposeObjectsBeforeLosingScopeNotDisposedOnExceptionPathsMessage">
        <source>Object created by '{0}' is not disposed along all exception paths. Call System.IDisposable.Dispose on the object before all references to it are out of scope.</source>
        <target state="translated">'{0}'에서 생성된 개체는 일부 예외 경로와 함께 삭제되지 않습니다. 개체에 대한 모든 참조가 범위를 벗어나기 전에 해당 개체에서 System.IDisposable.Dispose를 호출합니다.</target>
        <note />
      </trans-unit>
      <trans-unit id="DisposeObjectsBeforeLosingScopeTitle">
        <source>Dispose objects before losing scope</source>
        <target state="translated">범위를 벗어나기 전에 개체를 삭제하십시오.</target>
        <note />
      </trans-unit>
      <trans-unit id="DoNotPassLiteralsAsLocalizedParametersDescription">
        <source>A method passes a string literal as a parameter to a constructor or method in the .NET Framework class library and that string should be localizable. To fix a violation of this rule, replace the string literal with a string retrieved through an instance of the ResourceManager class.</source>
        <target state="translated">메서드는 .NET Framework 클래스 라이브러리의 생성자 또는 메서드에 문자열 리터럴을 매개 변수로 전달하고 해당 문자열은 지역화 가능해야 합니다. 이 규칙 위반 문제를 해결하려면 문자열 리터럴을 ResourceManager 클래스의 인스턴스를 통해 검색된 문자열로 바꿉니다.</target>
        <note />
      </trans-unit>
      <trans-unit id="DoNotPassLiteralsAsLocalizedParametersMessage">
        <source>Method '{0}' passes a literal string as parameter '{1}' of a call to '{2}'. Retrieve the following string(s) from a resource table instead: "{3}".</source>
        <target state="translated">'{0}' 메서드가 리터럴 문자열을 '{2}' 호출의 '{1}' 매개 변수로 전달합니다. 대신 리소스 테이블에서 "{3}" 문자열을 가져오세요.</target>
        <note />
      </trans-unit>
      <trans-unit id="DoNotPassLiteralsAsLocalizedParametersTitle">
        <source>Do not pass literals as localized parameters</source>
        <target state="translated">리터럴을 지역화된 매개 변수로 전달하지 마십시오.</target>
        <note />
      </trans-unit>
      <trans-unit id="ImplementISerializableCorrectlyDescription">
        <source>To fix a violation of this rule, make the GetObjectData method visible and overridable, and make sure that all instance fields are included in the serialization process or explicitly marked by using the NonSerializedAttribute attribute.</source>
        <target state="translated">이 규칙 위반 문제를 해결하려면 GetObjectData 메서드를 visible 및 overridable로 설정하고 모든 인스턴스 필드가 serialization 프로세스에 포함되거나 NonSerializedAttribute 특성을 사용하여 명시적으로 표시되도록 합니다.</target>
        <note />
      </trans-unit>
      <trans-unit id="ImplementISerializableCorrectlyMessageDefault">
        <source>Add an implementation of GetObjectData to type {0}.</source>
        <target state="translated">{0} 형식에 GetObjectData 구현을 추가하십시오.</target>
        <note />
      </trans-unit>
      <trans-unit id="ImplementISerializableCorrectlyMessageMakeOverridable">
        <source>Make {0}.GetObjectData virtual and overridable.</source>
        <target state="translated">{0}.GetObjectData를 virtual 및 overridable로 표시하십시오.</target>
        <note />
      </trans-unit>
      <trans-unit id="ImplementISerializableCorrectlyMessageMakeVisible">
        <source>Increase the accessibility of {0}.GetObjectData so that it is visible to derived types.</source>
        <target state="translated">파생 형식에 표시되도록 {0}.GetObjectData의 액세스 가능성을 높이십시오.</target>
        <note />
      </trans-unit>
      <trans-unit id="ImplementISerializableCorrectlyTitle">
        <source>Implement ISerializable correctly</source>
        <target state="translated">ISerializable을 올바르게 구현하십시오.</target>
        <note />
      </trans-unit>
      <trans-unit id="ImplementSerializationConstructorsCodeActionTitle">
        <source>Implement Serialization constructor</source>
        <target state="translated">Serialization 생성자 구현</target>
        <note />
      </trans-unit>
      <trans-unit id="ImplementSerializationConstructorsDescription">
        <source>To fix a violation of this rule, implement the serialization constructor. For a sealed class, make the constructor private; otherwise, make it protected.</source>
        <target state="translated">이 규칙 위반 문제를 해결하려면 serialization 생성자를 구현합니다. sealed 클래스의 경우 생성자를 private으로 설정하고, 그렇지 않으면 protected로 설정합니다.</target>
        <note />
      </trans-unit>
      <trans-unit id="ImplementSerializationConstructorsMessageCreateMagicConstructor">
        <source>Add a constructor to {0} with the following signature: 'protected {0}(SerializationInfo info, StreamingContext context)'.</source>
        <target state="translated">다음 시그니처를 사용하여 생성자를 {0}에 추가하십시오. 'protected {0}(SerializationInfo info, StreamingContext context)'</target>
        <note />
      </trans-unit>
      <trans-unit id="ImplementSerializationConstructorsMessageMakeSealedMagicConstructorPrivate">
        <source>Declare the serialization constructor of {0}, a sealed type, as private.</source>
        <target state="translated">sealed 형식의 {0} serialization 생성자를 private으로 선언하세요.</target>
        <note />
      </trans-unit>
      <trans-unit id="ImplementSerializationConstructorsMessageMakeUnsealedMagicConstructorFamily">
        <source>Declare the serialization constructor of {0}, an unsealed type, as protected.</source>
        <target state="translated">unsealed 형식의 {0} serialization 생성자를 protected로 선언하세요.</target>
        <note />
      </trans-unit>
      <trans-unit id="ImplementSerializationConstructorsTitle">
        <source>Implement serialization constructors</source>
        <target state="translated">serialization 생성자를 구현하십시오.</target>
        <note />
      </trans-unit>
      <trans-unit id="ImplementSerializationMethodsCorrectlyDescription">
        <source>A method that handles a serialization event does not have the correct signature, return type, or visibility.</source>
        <target state="translated">serialization 이벤트를 처리하는 메서드에 올바른 시그니처, 반환 형식 또는 표시 여부가 없습니다.</target>
        <note />
      </trans-unit>
      <trans-unit id="ImplementSerializationMethodsCorrectlyMessageGeneric">
        <source>Because {0} is marked with OnSerializing, OnSerialized, OnDeserializing, or OnDeserialized, change its signature so that it is no longer generic.</source>
        <target state="translated">{0}이(가) OnSerializing, OnSerialized, OnDeserializing 또는 OnDeserialized로 표시되어 있으므로 제네릭 형식이 되지 않도록 시그니처를 변경하십시오.</target>
        <note />
      </trans-unit>
      <trans-unit id="ImplementSerializationMethodsCorrectlyMessageParameters">
        <source>Because {0} is marked with OnSerializing, OnSerialized, OnDeserializing, or OnDeserialized, change its signature so that it takes a single parameter of type 'System.Runtime.Serialization.StreamingContext'.</source>
        <target state="translated">{0}이(가) OnSerializing, OnSerialized, OnDeserializing 또는 OnDeserialized로 표시되어 있으므로 'System.Runtime.Serialization.StreamingContext' 형식의 단일 매개 변수를 사용하도록 시그니처를 변경하십시오.</target>
        <note />
      </trans-unit>
      <trans-unit id="ImplementSerializationMethodsCorrectlyMessageReturnType">
        <source>Because {0} is marked with OnSerializing, OnSerialized, OnDeserializing, or OnDeserialized, change its return type from {1} to void (Sub in Visual Basic).</source>
        <target state="translated">{0}이(가) OnSerializing, OnSerialized, OnDeserializing 또는 OnDeserialized로 표시되어 있으므로 반환 형식을 {1}에서 void(Visual Studio의 경우 Sub)로 변경하십시오.</target>
        <note />
      </trans-unit>
      <trans-unit id="ImplementSerializationMethodsCorrectlyMessageStatic">
        <source>Because {0} is marked with OnSerializing, OnSerialized, OnDeserializing, or OnDeserialized, change it from static (Shared in Visual Basic) to an instance method.</source>
        <target state="translated">{0}이(가) OnSerializing, OnSerialized, OnDeserializing 또는 OnDeserialized로 표시되어 있으므로 static(Visual Basic의 경우 Shared)에서 인스턴스 메서드로 변경하십시오.</target>
        <note />
      </trans-unit>
      <trans-unit id="ImplementSerializationMethodsCorrectlyMessageVisibility">
        <source>Because {0} is marked with OnSerializing, OnSerialized, OnDeserializing, or OnDeserialized, change its accessibility to private.</source>
        <target state="translated">{0}이(가) OnSerializing, OnSerialized, OnDeserializing 또는 OnDeserialized로 표시되어 있으므로 액세스 가능성을 private으로 변경하십시오.</target>
        <note />
      </trans-unit>
      <trans-unit id="ImplementSerializationMethodsCorrectlyTitle">
        <source>Implement serialization methods correctly</source>
        <target state="translated">serialization 메서드를 올바르게 구현하십시오.</target>
        <note />
      </trans-unit>
      <trans-unit id="MarkAllNonSerializableFieldsDescription">
        <source>An instance field of a type that is not serializable is declared in a type that is serializable.</source>
        <target state="translated">직렬화할 수 없는 형식의 인스턴스 필드는 직렬화할 수 있는 형식으로 선언됩니다.</target>
        <note />
      </trans-unit>
      <trans-unit id="MarkAllNonSerializableFieldsMessage">
        <source>Field {0} is a member of type {1} which is serializable but is of type {2} which is not serializable</source>
        <target state="translated">{0} 필드는 직렬화할 수 있는 {1} 형식의 멤버이지만 직렬화할 수 없는 {2} 형식입니다.</target>
        <note />
      </trans-unit>
      <trans-unit id="MarkAllNonSerializableFieldsTitle">
        <source>Mark all non-serializable fields</source>
        <target state="translated">모두 serialize할 수 없는 필드로 표시하십시오.</target>
        <note />
      </trans-unit>
      <trans-unit id="MarkISerializableTypesWithSerializableDescription">
        <source>To be recognized by the common language runtime as serializable, types must be marked by using the SerializableAttribute attribute even when the type uses a custom serialization routine through implementation of the ISerializable interface.</source>
        <target state="translated">공용 언어 런타임에서 serializable로 인식되려면 형식이 ISerializable 인터페이스 구현을 통해 사용자 지정 serialization 루틴을 사용하는 경우에도 SerializableAttribute 특성을 사용하여 형식을 표시해야 합니다.</target>
        <note />
      </trans-unit>
      <trans-unit id="MarkISerializableTypesWithSerializableMessage">
        <source>Add [Serializable] to {0} as this type implements ISerializable</source>
        <target state="translated">ISerializable을 구현하는 [Serializable]을 {0}에 추가합니다.</target>
        <note />
      </trans-unit>
      <trans-unit id="MarkISerializableTypesWithSerializableTitle">
        <source>Mark ISerializable types with serializable</source>
        <target state="translated">serializable로 ISerializable 형식 표시</target>
        <note />
      </trans-unit>
      <trans-unit id="ProvideDeserializationMethodsForOptionalFieldsDescription">
        <source>A type has a field that is marked by using the System.Runtime.Serialization.OptionalFieldAttribute attribute, and the type does not provide deserialization event handling methods.</source>
        <target state="translated">형식에 System.Runtime.Serialization.OptionalFieldAttribute 특성을 사용하여 표시된 필드가 있으면 해당 형식은 deserialization 이벤트 처리 메서드를 제공하지 않습니다.</target>
        <note />
      </trans-unit>
      <trans-unit id="ProvideDeserializationMethodsForOptionalFieldsMessageOnDeserialized">
        <source>Add a 'private void OnDeserialized(StreamingContext)' method to type {0} and attribute it with the System.Runtime.Serialization.OnDeserializedAttribute.</source>
        <target state="translated">'private void OnDeserialized(StreamingContext)' 메서드를 {0} 형식에 추가하고 System.Runtime.Serialization.OnDeserializedAttribute 특성을 사용하십시오.</target>
        <note />
      </trans-unit>
      <trans-unit id="ProvideDeserializationMethodsForOptionalFieldsMessageOnDeserializing">
        <source>Add a 'private void OnDeserializing(StreamingContext)' method to type {0} and attribute it with the System.Runtime.Serialization.OnDeserializingAttribute.</source>
        <target state="translated">'private void OnDeserializing(StreamingContext)' 메서드를 {0} 형식에 추가하고 System.Runtime.Serialization.OnDeserializingAttribute 특성을 사용하십시오.</target>
        <note />
      </trans-unit>
      <trans-unit id="ProvideDeserializationMethodsForOptionalFieldsTitle">
        <source>Provide deserialization methods for optional fields</source>
        <target state="translated">선택적 필드에 deserialization 메서드를 제공하십시오.</target>
        <note />
      </trans-unit>
      <trans-unit id="UseIndexer">
        <source>Use indexer</source>
        <target state="translated">인덱서 사용</target>
        <note />
      </trans-unit>
      <trans-unit id="UseOrdinalStringComparisonTitle">
        <source>Use ordinal stringcomparison</source>
        <target state="translated">서수 stringcomparison을 사용하세요.</target>
        <note />
      </trans-unit>
      <trans-unit id="UseOrdinalStringComparisonDescription">
        <source>A string comparison operation that is nonlinguistic does not set the StringComparison parameter to either Ordinal or OrdinalIgnoreCase. By explicitly setting the parameter to either StringComparison.Ordinal or StringComparison.OrdinalIgnoreCase, your code often gains speed, becomes more correct, and becomes more reliable.</source>
        <target state="translated">비언어적 문자열 비교 작업에서는 StringComparison 매개 변수를 서수 또는 OrdinalIgnoreCase로 설정하지 않습니다. 매개 변수를 명시적으로 StringComparison.Ordinal 또는 StringComparison.OrdinalIgnoreCase로 설정하면 코드의 속도가 빨라지고, 정확도와 신뢰도가 더 높아집니다.</target>
        <note />
      </trans-unit>
      <trans-unit id="UseOrdinalStringComparisonMessageStringComparison">
        <source>{0} passes '{1}' as the 'StringComparison' parameter to {2}. To perform a non-linguistic comparison, specify 'StringComparison.Ordinal' or 'StringComparison.OrdinalIgnoreCase' instead.</source>
        <target state="translated">{0}에서는 '{1}'을(를) 'StringComparison' 매개 변수로 {2}에 전달합니다. 비언어적 비교 작업을 수행하려면 'StringComparison.Ordinal' 또는 'StringComparison.OrdinalIgnoreCase'를 지정하세요.</target>
        <note />
      </trans-unit>
      <trans-unit id="UseOrdinalStringComparisonMessageStringComparer">
        <source>{0} passes '{1}' as the 'StringComparer' parameter to {2}. To perform a non-linguistic comparison, specify 'StringComparer.Ordinal' or 'StringComparer.OrdinalIgnoreCase' instead.</source>
        <target state="translated">{0}에서는 '{1}'을(를) 'StringComparer' 매개 변수로 {2}에 전달합니다. 비언어적 비교 작업을 수행하려면 'StringComparer.Ordinal' 또는 'StringComparer.OrdinalIgnoreCase'를 지정하세요.</target>
        <note />
      </trans-unit>
      <trans-unit id="DoNotUseTimersThatPreventPowerStateChangesTitle">
        <source>Do not use timers that prevent power state changes</source>
        <target state="translated">전원 상태 변경을 방해하는 타이머를 사용하지 마세요.</target>
        <note />
      </trans-unit>
      <trans-unit id="DoNotUseTimersThatPreventPowerStateChangesDescription">
        <source>Higher-frequency periodic activity will keep the CPU busy and interfere with power-saving idle timers that turn off the display and hard disks.</source>
        <target state="translated">정기적인 작업의 실행 빈도가 높아지면 CPU 사용률도 높아져 디스플레이 및 하드 디스크를 끄는 절전 유휴 타이머에 방해가 됩니다.</target>
        <note />
      </trans-unit>
      <trans-unit id="DoNotUseTimersThatPreventPowerStateChangesMessage">
        <source>Do not use timers that prevent power state changes</source>
        <target state="translated">전원 상태 변경을 방해하는 타이머를 사용하지 마세요.</target>
        <note />
      </trans-unit>
      <trans-unit id="AvoidUnsealedAttributesTitle">
        <source>Avoid unsealed attributes</source>
        <target state="translated">봉인되지 않은 특성을 사용하지 마세요.</target>
        <note />
      </trans-unit>
      <trans-unit id="AvoidUnsealedAttributesDescription">
        <source>The .NET Framework class library provides methods for retrieving custom attributes. By default, these methods search the attribute inheritance hierarchy. Sealing the attribute eliminates the search through the inheritance hierarchy and can improve performance.</source>
        <target state="translated">.NET Framework 클래스 라이브러리에서 사용자 지정 특성을 검색하기 위한 메서드를 제공합니다. 기본적으로 이 메서드는 특성 상속 계층 구조를 검색합니다. 특성을 봉인하면 상속 계층 구조를 통한 검색을 중단하여 성능을 향상시킬 수 있습니다.</target>
        <note />
      </trans-unit>
      <trans-unit id="AvoidUnsealedAttributesMessage">
        <source>Avoid unsealed attributes</source>
        <target state="translated">봉인되지 않은 특성을 사용하지 마세요.</target>
        <note />
      </trans-unit>
      <trans-unit id="TestForEmptyStringsUsingStringLengthTitle">
        <source>Test for empty strings using string length</source>
        <target state="translated">문자열 길이를 사용하여 빈 문자열을 테스트하세요.</target>
        <note />
      </trans-unit>
      <trans-unit id="TestForEmptyStringsUsingStringLengthDescription">
        <source>Comparing strings by using the String.Length property or the String.IsNullOrEmpty method is significantly faster than using Equals.</source>
        <target state="translated">String.Length 속성 또는 String.IsNullOrEmpty 메서드를 사용하면 Equals를 사용하는 것보다 훨씬 빠르게 문자열을 비교할 수 있습니다.</target>
        <note />
      </trans-unit>
      <trans-unit id="TestForEmptyStringsUsingStringLengthMessage">
        <source>Test for empty strings using 'string.Length' property or 'string.IsNullOrEmpty' method instead of an Equality check.</source>
        <target state="translated">동등성 검사 대신 'string.Length' 속성 또는 'string.IsNullOrEmpty' 메서드를 사용하여 빈 문자열을 테스트하세요.</target>
        <note />
      </trans-unit>
      <trans-unit id="DoNotLockOnObjectsWithWeakIdentityTitle">
        <source>Do not lock on objects with weak identity</source>
        <target state="translated">약한 ID를 가진 개체를 잠그지 마세요.</target>
        <note />
      </trans-unit>
      <trans-unit id="DoNotLockOnObjectsWithWeakIdentityDescription">
        <source>An object is said to have a weak identity when it can be directly accessed across application domain boundaries. A thread that tries to acquire a lock on an object that has a weak identity can be blocked by a second thread in a different application domain that has a lock on the same object.</source>
        <target state="translated">개체가 약한 ID를 가진 경우는 애플리케이션 도메인 경계에서 해당 개체에 직접 액세스할 수 있을 때를 말합니다. 약한 ID를 가진 개체에 대한 잠금을 획득하려는 스레드는 동일한 개체에 대한 잠금을 획득한 다른 애플리케이션 도메인의 두 번째 스레드로 인해 차단될 수 있습니다.</target>
        <note />
      </trans-unit>
      <trans-unit id="DoNotLockOnObjectsWithWeakIdentityMessage">
        <source>Do not lock on objects with weak identity</source>
        <target state="translated">약한 ID를 가진 개체를 잠그지 마세요.</target>
        <note />
      </trans-unit>
      <trans-unit id="DoNotCatchCorruptedStateExceptionsInGeneralHandlersTitle">
        <source>Do not catch corrupted state exceptions in general handlers.</source>
        <target state="translated">일반 처리기에서 손상된 상태 예외를 catch하지 마세요.</target>
        <note />
      </trans-unit>
      <trans-unit id="DoNotCatchCorruptedStateExceptionsInGeneralHandlersDescription">
        <source>Do not author general catch handlers in code that receives corrupted state exceptions.</source>
        <target state="translated">손상된 상태 예외를 수신하는 코드에서 일반 catch 처리기를 작성하지 마세요.</target>
        <note />
      </trans-unit>
      <trans-unit id="DoNotCatchCorruptedStateExceptionsInGeneralHandlersMessage">
        <source>Do not catch corrupted state exceptions in general handlers.</source>
        <target state="translated">일반 처리기에서 손상된 상태 예외를 catch하지 마세요.</target>
        <note />
      </trans-unit>
      <trans-unit id="RethrowToPreserveStackDetailsTitle">
        <source>Rethrow to preserve stack details</source>
        <target state="translated">다시 throw하여 스택 정보를 유지하세요.</target>
        <note />
      </trans-unit>
      <trans-unit id="RethrowToPreserveStackDetailsDescription">
        <source>An exception is rethrown and the exception is explicitly specified in the throw statement. If an exception is rethrown by specifying the exception in the throw statement, the list of method calls between the original method that threw the exception and the current method is lost.</source>
        <target state="translated">예외가 다시 throw되었으며 throw 문에서 해당 예외가 명시적으로 지정되었습니다. throw 문에서 예외를 지정하여 다시 throw한 경우 해당 예외를 throw한 원래 메서드와 현재 메서드 사이의 메서드 호출 목록이 손실됩니다.</target>
        <note />
      </trans-unit>
      <trans-unit id="RethrowToPreserveStackDetailsMessage">
        <source>Rethrow to preserve stack details</source>
        <target state="translated">다시 throw하여 스택 정보를 유지하세요.</target>
        <note />
      </trans-unit>
      <trans-unit id="DoNotRaiseReservedExceptionTypesTitle">
        <source>Do not raise reserved exception types</source>
        <target state="translated">예약된 예외 형식을 발생시키지 마세요.</target>
        <note />
      </trans-unit>
      <trans-unit id="DoNotRaiseReservedExceptionTypesDescription">
        <source>An exception of type that is not sufficiently specific or reserved by the runtime should never be raised by user code. This makes the original error difficult to detect and debug. If this exception instance might be thrown, use a different exception type.</source>
        <target state="translated">충분히 구체적이지 않거나 런타임에서 예약된 형식의 예외는 사용자 지정 코드에서 발생할 수 없습니다. 이로 인해 원래 오류를 감지하거나 디버그하기 어려워집니다. 이러한 예외 인스턴스가 throw되면 다른 예외 형식을 사용하세요.</target>
        <note />
      </trans-unit>
      <trans-unit id="DoNotRaiseReservedExceptionTypesMessageTooGeneric">
        <source>Exception type {0} is not sufficiently specific.</source>
        <target state="translated">{0} 예외 형식이 충분히 구체적이지 않습니다.</target>
        <note />
      </trans-unit>
      <trans-unit id="DoNotRaiseReservedExceptionTypesMessageReserved">
        <source>Exception type {0} is reserved by the runtime.</source>
        <target state="translated">{0} 예외 형식이 런타임에서 예약되었습니다.</target>
        <note />
      </trans-unit>
      <trans-unit id="InitializeValueTypeStaticFieldsInlineTitle">
        <source>Initialize value type static fields inline</source>
        <target state="translated">값 형식 정적 필드 인라인을 초기화하세요.</target>
        <note />
      </trans-unit>
      <trans-unit id="InitializeReferenceTypeStaticFieldsInlineTitle">
        <source>Initialize reference type static fields inline</source>
        <target state="translated">참조 형식 정적 필드 인라인을 초기화하세요.</target>
        <note />
      </trans-unit>
      <trans-unit id="InitializeValueTypeStaticFieldsInlineDescription">
        <source>A value type declares an explicit static constructor. To fix a violation of this rule, initialize all static data when it is declared and remove the static constructor.</source>
        <target state="translated">값 형식이 명시적 정적 생성자를 선언합니다. 이 규칙 위반 문제를 해결하려면 선언될 때 모든 정적 데이터를 초기화하고 정적 생성자를 제거하세요.</target>
        <note />
      </trans-unit>
      <trans-unit id="InitializeReferenceTypeStaticFieldsInlineDescription">
        <source>A reference type declares an explicit static constructor. To fix a violation of this rule, initialize all static data when it is declared and remove the static constructor.</source>
        <target state="translated">참조 형식이 명시적 정적 생성자를 선언합니다. 이 규칙 위반 문제를 해결하려면 선언될 때 모든 정적 데이터를 초기화하고 정적 생성자를 제거하세요.</target>
        <note />
      </trans-unit>
      <trans-unit id="InitializeStaticFieldsInlineMessage">
        <source>Initialize all static fields in '{0}' when those fields are declared and remove the explicit static constructor</source>
        <target state="translated">'{0}'의 필드가 선언될 때 모든 정적 필드를 초기화하고 정적 생성자를 제거하세요.</target>
        <note />
      </trans-unit>
      <trans-unit id="DisposableFieldsShouldBeDisposedTitle">
        <source>Disposable fields should be disposed</source>
        <target state="translated">삭제 가능한 필드는 삭제해야 합니다.</target>
        <note />
      </trans-unit>
      <trans-unit id="DisposableFieldsShouldBeDisposedDescription">
        <source>A type that implements System.IDisposable declares fields that are of types that also implement IDisposable. The Dispose method of the field is not called by the Dispose method of the declaring type. To fix a violation of this rule, call Dispose on fields that are of types that implement IDisposable if you are responsible for allocating and releasing the unmanaged resources held by the field.</source>
        <target state="translated">System.IDisposable을 구현하는 형식은 IDisposable도 구현하는 형식의 필드를 선언합니다. 필드의 Dispose 메서드는 선언 형식의 Dispose 메서드에 의해 호출되지 않습니다. 이 규칙 위반 문제를 해결하려면 필드에 포함되는 비관리형 리소스를 할당 및 해제해야 하는 경우 IDisposable을 구현하는 형식의 필드에서 Dispose를 호출합니다.</target>
        <note />
      </trans-unit>
      <trans-unit id="DisposableFieldsShouldBeDisposedMessage">
        <source>'{0}' contains field '{1}' that is of IDisposable type '{2}', but it is never disposed. Change the Dispose method on '{0}' to call Close or Dispose on this field.</source>
        <target state="translated">'{0}'에는 IDisposable 형식 '{2}'의 '{1}' 필드가 포함되지만, 삭제되지는 않습니다. 이 필드에서 Close 또는 Dispose를 호출하려면 '{0}'에서 Dispose 메서드를 변경합니다.</target>
        <note />
      </trans-unit>
      <trans-unit id="DoNotCallOverridableMethodsInConstructorsTitle">
        <source>Do not call overridable methods in constructors</source>
        <target state="translated">생성자에서 재정의 가능한 메서드를 호출하지 마세요.</target>
        <note />
      </trans-unit>
      <trans-unit id="DoNotCallOverridableMethodsInConstructorsDescription">
        <source>When a constructor calls a virtual method, the constructor for the instance that invokes the method may not have executed.</source>
        <target state="translated">생성자에서 가상 메서드를 호출하면 메서드를 호출하는 인스턴스에 대한 생성자가 실행되지 않을 수 있습니다.</target>
        <note />
      </trans-unit>
      <trans-unit id="DoNotCallOverridableMethodsInConstructorsMessage">
        <source>Do not call overridable methods in constructors</source>
        <target state="translated">생성자에서 재정의 가능한 메서드를 호출하지 마세요.</target>
        <note />
      </trans-unit>
      <trans-unit id="DisposeMethodsShouldCallBaseClassDisposeTitle">
        <source>Dispose methods should call base class dispose</source>
        <target state="translated">Dispose 메서드는 기본 클래스 Dispose를 호출해야 합니다.</target>
        <note />
      </trans-unit>
      <trans-unit id="DisposeMethodsShouldCallBaseClassDisposeDescription">
        <source>A type that implements System.IDisposable inherits from a type that also implements IDisposable. The Dispose method of the inheriting type does not call the Dispose method of the parent type. To fix a violation of this rule, call base.Dispose in your Dispose method.</source>
        <target state="translated">System.IDisposable을 구현하는 형식은 IDisposable도 구현하는 형식에서 상속됩니다. 상속 형식의 Dispose 메서드는 부모 형식의 Dispose 메서드를 호출하지 않습니다. 이 규칙 위반 문제를 해결하려면 Dispose 메서드에서 base.Dispose를 호출합니다.</target>
        <note />
      </trans-unit>
      <trans-unit id="DisposeMethodsShouldCallBaseClassDisposeMessage">
        <source>Ensure that method '{0}' calls '{1}' in all possible control flow paths.</source>
        <target state="translated">'{0}' 메서드가 모든 가능한 제어 흐름 경로에서 '{1}'을(를) 호출하도록 합니다.</target>
        <note />
      </trans-unit>
      <trans-unit id="DisposableTypesShouldDeclareFinalizerTitle">
        <source>Disposable types should declare finalizer</source>
        <target state="translated">삭제 가능한 형식에서 종료자를 선언해야 합니다.</target>
        <note />
      </trans-unit>
      <trans-unit id="DisposableTypesShouldDeclareFinalizerDescription">
        <source>A type that implements System.IDisposable and has fields that suggest the use of unmanaged resources does not implement a finalizer, as described by Object.Finalize.</source>
        <target state="translated">System.IDisposable을 구현하며, 관리되지 않는 리소스를 사용하도록 제안하는 필드가 있는 형식은 Object.Finalize에 설명된 대로 종료자를 구현하지 않습니다.</target>
        <note />
      </trans-unit>
      <trans-unit id="DisposableTypesShouldDeclareFinalizerMessage">
        <source>Disposable types should declare finalizer</source>
        <target state="translated">삭제 가능한 형식에서 종료자를 선언해야 합니다.</target>
        <note />
      </trans-unit>
      <trans-unit id="FinalizersShouldCallBaseClassFinalizerTitle">
        <source>Finalizers should call base class finalizer</source>
        <target state="translated">종료자가 기본 클래스 종료자를 호출해야 합니다.</target>
        <note />
      </trans-unit>
      <trans-unit id="FinalizersShouldCallBaseClassFinalizerDescription">
        <source>Finalization must be propagated through the inheritance hierarchy. To guarantee this, types must call their base class Finalize method in their own Finalize method.</source>
        <target state="translated">종료는 상속 계층 구조를 통해 전파되어야 합니다. 이를 보장하려면 형식은 고유 Finalize 메서드에서 기본 클래스 Finalize 메서드를 호출해야 합니다.</target>
        <note />
      </trans-unit>
      <trans-unit id="FinalizersShouldCallBaseClassFinalizerMessage">
        <source>Finalizers should call base class finalizer</source>
        <target state="translated">종료자가 기본 클래스 종료자를 호출해야 합니다.</target>
        <note />
      </trans-unit>
      <trans-unit id="ProvideCorrectArgumentsToFormattingMethodsTitle">
        <source>Provide correct arguments to formatting methods</source>
        <target state="translated">서식 지정 메서드에 올바른 인수를 제공하세요.</target>
        <note />
      </trans-unit>
      <trans-unit id="ProvideCorrectArgumentsToFormattingMethodsDescription">
        <source>The format argument that is passed to System.String.Format does not contain a format item that corresponds to each object argument, or vice versa.</source>
        <target state="translated">System.String.Format으로 전달된 format 인수에 각 개체 인수에 해당하는 format 항목이 포함되지 않으며 그 반대의 경우도 마찬가지입니다.</target>
        <note />
      </trans-unit>
      <trans-unit id="ProvideCorrectArgumentsToFormattingMethodsMessage">
        <source>Provide correct arguments to formatting methods</source>
        <target state="translated">서식 지정 메서드에 올바른 인수를 제공하세요.</target>
        <note />
      </trans-unit>
      <trans-unit id="TestForNaNCorrectlyTitle">
        <source>Test for NaN correctly</source>
        <target state="translated">NaN에 대해 정확하게 테스트하세요.</target>
        <note />
      </trans-unit>
      <trans-unit id="TestForNaNCorrectlyDescription">
        <source>This expression tests a value against Single.Nan or Double.Nan. Use Single.IsNan(Single) or Double.IsNan(Double) to test the value.</source>
        <target state="translated">이 식은 Single.Nan 또는 Double.Nan에 대한 값을 테스트합니다. Single.IsNan(단일) 또는 Double.IsNan(이중)을 사용하여 값을 테스트하세요.</target>
        <note />
      </trans-unit>
      <trans-unit id="TestForNaNCorrectlyMessage">
        <source>Test for NaN correctly</source>
        <target state="translated">NaN에 대해 정확하게 테스트하세요.</target>
        <note />
      </trans-unit>
      <trans-unit id="AttributeStringLiteralsShouldParseCorrectlyTitle">
        <source>Attribute string literals should parse correctly</source>
        <target state="translated">특성 문자열 리터럴이 올바르게 구문 분석되어야 합니다.</target>
        <note />
      </trans-unit>
      <trans-unit id="AttributeStringLiteralsShouldParseCorrectlyDescription">
        <source>The string literal parameter of an attribute does not parse correctly for a URL, a GUID, or a version.</source>
        <target state="translated">특성의 문자열 리터럴 매개 변수가 URL, GUID 또는 버전에 대해 올바르게 구문 분석되지 않습니다.</target>
        <note />
      </trans-unit>
      <trans-unit id="AttributeStringLiteralsShouldParseCorrectlyMessageDefault">
        <source>In the constructor of '{0}', change the value of argument '{1}', which is currently "{2}", to something that can be correctly parsed as '{3}'.</source>
        <target state="translated">'{0}'의 생성자에서 현재 "{2}"인 '{1}' 인수 값을 '{3}'(으)로 올바르게 구문 분석될 수 있는 다른 값으로 변경하세요.</target>
        <note />
      </trans-unit>
      <trans-unit id="AttributeStringLiteralsShouldParseCorrectlyMessageEmpty">
        <source>In the constructor of '{0}', change the value of argument '{1}', which is currently an empty string (""), to something that can be correctly parsed as '{2}'.</source>
        <target state="translated">'{0}'의 생성자에서 현재 빈 문자열("")인 '{1}' 인수 값을 '{2}'(으)로 올바르게 구문 분석될 수 있는 다른 값으로 변경하세요.</target>
        <note />
      </trans-unit>
      <trans-unit id="AvoidZeroLengthArrayAllocationsTitle">
        <source>Avoid zero-length array allocations.</source>
        <target state="translated">길이가 0인 배열 할당을 사용하지 마세요.</target>
        <note />
      </trans-unit>
      <trans-unit id="AvoidZeroLengthArrayAllocationsMessage">
        <source>Avoid unnecessary zero-length array allocations.  Use {0} instead.</source>
        <target state="translated">길이가 0인 불필요한 배열 할당을 사용하지 마세요.  대신 {0}을(를) 사용하세요.</target>
        <note />
      </trans-unit>
      <trans-unit id="DoNotUseEnumerableMethodsOnIndexableCollectionsInsteadUseTheCollectionDirectlyTitle">
        <source>Do not use Enumerable methods on indexable collections. Instead use the collection directly</source>
        <target state="translated">인덱싱 가능한 Enumerable 메서드를 사용하지 마세요. 대신 컬렉션을 직접 사용하세요.</target>
        <note />
      </trans-unit>
      <trans-unit id="DoNotUseEnumerableMethodsOnIndexableCollectionsInsteadUseTheCollectionDirectlyDescription">
        <source>This collection is directly indexable. Going through LINQ here causes unnecessary allocations and CPU work.</source>
        <target state="translated">이 컬렉션을 직접 인덱싱할 수 있습니다. 여기에서 LINQ를 통과하면 불필요한 할당과 CPU 작업이 발생합니다.</target>
        <note />
      </trans-unit>
      <trans-unit id="DoNotUseEnumerableMethodsOnIndexableCollectionsInsteadUseTheCollectionDirectlyMessage">
        <source>Do not use Enumerable methods on indexable collections. Instead use the collection directly</source>
        <target state="translated">인덱싱 가능한 Enumerable 메서드를 사용하지 마세요. 대신 컬렉션을 직접 사용하세요.</target>
        <note />
      </trans-unit>
      <trans-unit id="SpecifyCultureInfoTitle">
        <source>Specify CultureInfo</source>
        <target state="translated">CultureInfo를 지정하세요.</target>
        <note />
      </trans-unit>
      <trans-unit id="SpecifyCultureInfoDescription">
        <source>A method or constructor calls a member that has an overload that accepts a System.Globalization.CultureInfo parameter, and the method or constructor does not call the overload that takes the CultureInfo parameter. When a CultureInfo or System.IFormatProvider object is not supplied, the default value that is supplied by the overloaded member might not have the effect that you want in all locales. If the result will be displayed to the user, specify 'CultureInfo.CurrentCulture' as the 'CultureInfo' parameter. Otherwise, if the result will be stored and accessed by software, such as when it is persisted to disk or to a database, specify 'CultureInfo.InvariantCulture'.</source>
        <target state="translated">메서드 또는 생성자는 System.Globalization.CultureInfo 매개 변수를 허용하는 오버로드가 있는 멤버를 호출하며 CultureInfo 매개 변수를 사용하는 오버로드를 호출하지 않습니다. CultureInfo 또는 System.IFormatProvider 개체가 제공되지 않으면 오버로드된 멤버가 제공한 기본값을 사용하여 원하는 결과를 모든 로캘에서 얻지 못할 수 있습니다. 결과가 사용자에게 표시되는 경우 'CultureInfo.CurrentCulture'를 'CultureInfo' 매개 변수로 지정하세요. 반면 디스크 또는 데이터베이스에 보관될 때와 같이 결과가 저장되고, 소프트웨어에서 결과에 액세스하는 경우 'CultureInfo.InvariantCulture'를 지정하세요.</target>
        <note />
      </trans-unit>
      <trans-unit id="SpecifyCultureInfoMessage">
        <source>The behavior of '{0}' could vary based on the current user's locale settings. Replace this call in '{1}' with a call to '{2}'.</source>
        <target state="translated">'{0}'의 동작은 현재 사용자의 로캘 설정에 따라 다를 수 있습니다. '{1}'에서 이 호출을 '{2}'에 대한 호출로 바꾸세요.</target>
        <note />
      </trans-unit>
      <trans-unit id="SpecifyIFormatProviderTitle">
        <source>Specify IFormatProvider</source>
        <target state="translated">IFormatProvider를 지정하세요.</target>
        <note />
      </trans-unit>
      <trans-unit id="SpecifyIFormatProviderDescription">
        <source>A method or constructor calls one or more members that have overloads that accept a System.IFormatProvider parameter, and the method or constructor does not call the overload that takes the IFormatProvider parameter. When a System.Globalization.CultureInfo or IFormatProvider object is not supplied, the default value that is supplied by the overloaded member might not have the effect that you want in all locales. If the result will be based on the input from/output displayed to the user, specify 'CultureInfo.CurrentCulture' as the 'IFormatProvider'. Otherwise, if the result will be stored and accessed by software, such as when it is loaded from disk/database and when it is persisted to disk/database, specify 'CultureInfo.InvariantCulture'</source>
        <target state="translated">메서드 또는 생성자는 System.IFormatProvider 매개 변수를 허용하는 오버로드가 있는 하나 이상의 멤버를 호출하며 IFormatProvider 매개 변수를 사용하는 오버로드를 호출하지 않습니다. System.Globalization.CultureInfo 또는 IFormatProvider 개체가 제공되지 않으면 오버로드된 멤버가 제공한 기본값을 사용하여 원하는 결과를 모든 로캘에서 얻지 못할 수 있습니다. 결과가 입력 또는 출력을 기반으로 사용자에게 표시되는 경우 'CultureInfo.CurrentCulture'를 'IFormatProvider'로 지정하세요. 반면 디스크 또는 데이터베이스에서 로드되고 저장될 때와 같이 결과가 저장되고, 소프트웨어에서 결과에 액세스하는 경우 'CultureInfo.InvariantCulture'를 지정하세요.</target>
        <note />
      </trans-unit>
      <trans-unit id="SpecifyIFormatProviderMessageIFormatProviderAlternateString">
        <source>The behavior of '{0}' could vary based on the current user's locale settings. Replace this call in '{1}' with a call to '{2}'.</source>
        <target state="translated">'{0}'의 동작은 현재 사용자의 로캘 설정에 따라 다를 수 있습니다. '{1}'에서 이 호출을 '{2}'에 대한 호출로 바꾸세요.</target>
        <note />
      </trans-unit>
      <trans-unit id="SpecifyIFormatProviderMessageIFormatProviderAlternate">
        <source>The behavior of '{0}' could vary based on the current user's locale settings. Replace this call in '{1}' with a call to '{2}'.</source>
        <target state="translated">'{0}'의 동작은 현재 사용자의 로캘 설정에 따라 다를 수 있습니다. '{1}'에서 이 호출을 '{2}'에 대한 호출로 바꾸세요.</target>
        <note />
      </trans-unit>
      <trans-unit id="SpecifyIFormatProviderMessageUICultureString">
        <source>'{0}' passes '{1}' as the 'IFormatProvider' parameter to '{2}'. This property returns a culture that is inappropriate for formatting methods.</source>
        <target state="translated">'{0}'에서는 '{1}'을(를) 'IFormatProvider' 매개 변수로 '{2}'에 전달합니다. 이 속성이 서식 지정 메서드에 적합하지 않은 문화권을 반환합니다.</target>
        <note />
      </trans-unit>
      <trans-unit id="SpecifyIFormatProviderMessageUICulture">
        <source>'{0}' passes '{1}' as the 'IFormatProvider' parameter to '{2}'. This property returns a culture that is inappropriate for formatting methods.</source>
        <target state="translated">'{0}'에서는 '{1}'을(를) 'IFormatProvider' 매개 변수로 '{2}'에 전달합니다. 이 속성이 서식 지정 메서드에 적합하지 않은 문화권을 반환합니다.</target>
        <note />
      </trans-unit>
      <trans-unit id="SpecifyStringComparisonTitle">
        <source>Specify StringComparison</source>
        <target state="translated">StringComparison을 지정하세요.</target>
        <note />
      </trans-unit>
      <trans-unit id="SpecifyStringComparisonDescription">
        <source>A string comparison operation uses a method overload that does not set a StringComparison parameter. If the result will be displayed to the user, such as when sorting a list of items for display in a list box, specify 'StringComparison.CurrentCulture' or 'StringComparison.CurrentCultureIgnoreCase' as the 'StringComparison' parameter. If comparing case-insensitive identifiers, such as file paths, environment variables, or registry keys and values, specify 'StringComparison.OrdinalIgnoreCase'. Otherwise, if comparing case-sensitive identifiers, specify 'StringComparison.Ordinal'.</source>
        <target state="translated">문자열 비교 작업에서는 StringComparison 매개 변수를 설정하지 않는 메서드 오버로드를 사용합니다. 목록 상자에 표시하기 위해 항목 목록을 정렬할 때와 같이 결과가 사용자에게 표시되는 경우 'StringComparison.CurrentCulture' 또는 'StringComparison.CurrentCultureIgnoreCase'를 'StringComparison' 매개 변수로 지정하세요. 파일 경로, 환경 변수 또는 레지스트리 키 및 값 등의 대/소문자를 구분하지 않는 식별자를 비교하는 경우 'StringComparison.OrdinalIgnoreCase'를 지정하세요. 반면 대/소문자를 구분하는 식별자를 비교하는 경우 'StringComparison.Ordinal'을 지정하세요.</target>
        <note />
      </trans-unit>
      <trans-unit id="SpecifyStringComparisonMessage">
        <source>The behavior of '{0}' could vary based on the current user's locale settings. Replace this call in '{1}' with a call to '{2}'.</source>
        <target state="translated">'{0}'의 동작은 현재 사용자의 로캘 설정에 따라 다를 수 있습니다. '{1}'에서 이 호출을 '{2}'에 대한 호출로 바꾸세요.</target>
        <note />
      </trans-unit>
      <trans-unit id="NormalizeStringsToUppercaseTitle">
        <source>Normalize strings to uppercase</source>
        <target state="translated">대문자로 문자열 정규화</target>
        <note />
      </trans-unit>
      <trans-unit id="NormalizeStringsToUppercaseDescription">
        <source>Strings should be normalized to uppercase. A small group of characters cannot make a round trip when they are converted to lowercase. To make a round trip means to convert the characters from one locale to another locale that represents character data differently, and then to accurately retrieve the original characters from the converted characters.</source>
        <target state="translated">문자열이 대문자로 정규화되어야 합니다. 소규모의 문자가 소문자로 변환되면 왕복 작업을 수행할 수 없습니다. 왕복 작업은 문자를 하나의 로캘에서 문자 데이터가 다르게 표시되는 다른 로캘로 변환한 다음 변환된 문자에서 원래 문자를 정확하게 검색하는 것을 의미합니다.</target>
        <note />
      </trans-unit>
      <trans-unit id="NormalizeStringsToUppercaseMessageToUpper">
        <source>In method '{0}', replace the call to '{1}' with '{2}'.</source>
        <target state="translated">'{0}' 메서드에서 '{1}'에 대한 호출을 '{2}'(으)로 바꾸세요.</target>
        <note />
      </trans-unit>
      <trans-unit id="CallGCSuppressFinalizeCorrectlyTitle">
        <source>Dispose methods should call SuppressFinalize</source>
        <target state="translated">Dispose 메서드는 SuppressFinalize를 호출해야 합니다.</target>
        <note />
      </trans-unit>
      <trans-unit id="CallGCSuppressFinalizeCorrectlyDescription">
        <source>A method that is an implementation of Dispose does not call GC.SuppressFinalize; or a method that is not an implementation of Dispose calls GC.SuppressFinalize; or a method calls GC.SuppressFinalize and passes something other than this (Me in Visual?Basic).</source>
        <target state="translated">Dispose를 구현하는 메서드는 GC.SuppressFinalize를 호출하지 않지만 Dispose를 구현하지 않는 메서드는 GC.SuppressFinalize를 호출합니다. 메서드는 GC.SuppressFinalize를 호출하고 다른 개체(Visual Basic의 경우 Me)를 전달합니다.</target>
        <note />
      </trans-unit>
      <trans-unit id="CallGCSuppressFinalizeCorrectlyMessageNotCalledWithFinalizer">
        <source>Change {0} to call {1}. This will prevent unnecessary finalization of the object once it has been disposed and it has fallen out of scope.</source>
        <target state="translated">{0}을(를) 변경하여 {1}을(를) 호출하세요. 이렇게 하면 개체가 삭제되어 범위 외부로 이동된 후에 불필요하게 종료되지 않습니다.</target>
        <note />
      </trans-unit>
      <trans-unit id="CallGCSuppressFinalizeCorrectlyMessageNotCalled">
        <source>Change {0} to call {1}. This will prevent derived types that introduce a finalizer from needing to re-implement 'IDisposable' to call it.</source>
        <target state="translated">{0}을(를) 변경하여 {1}을(를) 호출하세요. 이렇게 하면 종료자를 사용하는 파생 형식에서 'IDisposable'을 호출하기 위해 다시 구현하지 않아도 됩니다.</target>
        <note />
      </trans-unit>
      <trans-unit id="CallGCSuppressFinalizeCorrectlyMessageNotPassedThis">
        <source>{0} calls {1} on something other than itself. Change the call site to pass 'this' ('Me' in Visual Basic) instead.</source>
        <target state="translated">{0}이(가) 자기 자신이 아닌 다른 개체에서 {1}을(를) 호출합니다. 대신 호출 사이트를 변경하여 'this'(Visual Basic의 경우 'Me')를 전달하세요.</target>
        <note />
      </trans-unit>
      <trans-unit id="CallGCSuppressFinalizeCorrectlyMessageOutsideDispose">
        <source>{0} calls {1}, a method that is typically only called within an implementation of 'IDisposable.Dispose'. Refer to the IDisposable pattern for more information.</source>
        <target state="translated">{0}이(가) 일반적으로 'IDisposable.Dispose'의 구현 내에서만 호출되는 메서드인 {1}을(를) 호출합니다. 자세한 내용은 IDisposable 패턴을 참조하세요.</target>
        <note />
      </trans-unit>
      <trans-unit id="InstantiateArgumentExceptionsCorrectlyTitle">
        <source>Instantiate argument exceptions correctly</source>
        <target state="translated">올바른 인수 예외를 인스턴스화하세요.</target>
        <note />
      </trans-unit>
      <trans-unit id="InstantiateArgumentExceptionsCorrectlyDescription">
        <source>A call is made to the default (parameterless) constructor of an exception type that is or derives from ArgumentException, or an incorrect string argument is passed to a parameterized constructor of an exception type that is or derives from ArgumentException.</source>
        <target state="translated">예외 형식의 매개 변수가 없는 기본 생성자에 발생하는 호출은 ArgumentException이거나 ArgumentException에서 파생됩니다. 즉, 올바르지 않은 문자열 인수는 ArgumentException이거나 ArgumentException에서 파생된 예외 형식의 매개 변수가 있는 생성자로 전달됩니다.</target>
        <note />
      </trans-unit>
      <trans-unit id="InstantiateArgumentExceptionsCorrectlyMessageNoArguments">
        <source>Call the {0} constructor that contains a message and/or paramName parameter.</source>
        <target state="translated">메시지 및/또는 paramName 매개 변수를 포함하는 {0} 생성자를 호출하세요.</target>
        <note />
      </trans-unit>
      <trans-unit id="InstantiateArgumentExceptionsCorrectlyMessageIncorrectMessage">
        <source>Method {0} passes parameter name '{1}' as the {2} argument to a {3} constructor. Replace this argument with a descriptive message and pass the parameter name in the correct position.</source>
        <target state="translated">{0} 메서드가 매개 변수 이름 '{1}'을(를) {3} 생성자에 {2} 인수로 전달합니다. 이 인수를 자세한 설명이 있는 메시지로 바꾸고 매개 변수 이름을 올바른 위치에 전달하세요.</target>
        <note />
      </trans-unit>
      <trans-unit id="InstantiateArgumentExceptionsCorrectlyMessageIncorrectParameterName">
        <source>Method {0} passes '{1}' as the {2} argument to a {3} constructor. Replace this argument with one of the method's parameter names. Note that the provided parameter name should have the exact casing as declared on the method.</source>
        <target state="translated">{0} 메서드가 '{1}'을(를) {3} 생성자에 {2} 인수로 전달합니다. 이 인수를 메서드의 매개 변수 이름 중 하나로 바꾸세요. 제공된 매개 변수 이름의 대/소문자는 메서드에 선언된 것과 일치해야 합니다.</target>
        <note />
      </trans-unit>
      <trans-unit id="UseArrayEmpty">
        <source>Use Array.Empty</source>
        <target state="translated">Array.Empty를 사용하세요.</target>
        <note />
      </trans-unit>
      <trans-unit id="BinaryFormatterMethodUsedDescription">
        <source>The method '{0}' is insecure when deserializing untrusted data.  If you need to instead detect BinaryFormatter deserialization without a SerializationBinder set, then disable rule CA2300, and enable rules CA2301 and CA2302.</source>
        <target state="translated">신뢰할 수 없는 데이터를 deserialize할 경우 '{0}' 메서드는 안전하지 않습니다. SerializationBinder를 설정하지 않고 BinaryFormatter deserialization을 검색해야 하는 경우에는 규칙 CA2300을 사용하지 않도록 설정하고 규칙 CA2301 및 CA2302를 사용하도록 설정합니다.</target>
        <note />
      </trans-unit>
      <trans-unit id="BinaryFormatterMethodUsedMessage">
        <source>The method '{0}' is insecure when deserializing untrusted data.</source>
        <target state="translated">신뢰할 수 없는 데이터를 deserialize하는 경우 '{0}' 메서드는 안전하지 않습니다.</target>
        <note />
      </trans-unit>
      <trans-unit id="BinaryFormatterMethodUsedTitle">
        <source>Do not use insecure deserializer BinaryFormatter</source>
        <target state="translated">안전하지 않은 역직렬 변환기 BinaryFormatter를 사용하지 마세요.</target>
        <note />
      </trans-unit>
      <trans-unit id="DoNotDisableUsingServicePointManagerSecurityProtocolsMessage">
        <source>Do not set Switch.System.ServiceModel.DisableUsingServicePointManagerSecurityProtocols to true.  Setting this switch limits Windows Communication Framework (WCF) to using Transport Layer Security (TLS) 1.0, which is insecure and obsolete.</source>
        <target state="translated">Switch.System.ServiceModel.DisableUsingServicePointManagerSecurityProtocols를 true로 설정하지 마세요. 이 스위치를 설정하면 WCF(Windows Communication Framework)가 안전하지 않고 사용되지 않는 TLS(전송 계층 보안) 1.0을 사용하도록 제한됩니다.</target>
        <note />
      </trans-unit>
      <trans-unit id="DoNotDisableUsingServicePointManagerSecurityProtocolsTitle">
        <source>Do not disable ServicePointManagerSecurityProtocols</source>
        <target state="translated">ServicePointManagerSecurityProtocols를 사용하지 않도록 설정 안 함</target>
        <note />
      </trans-unit>
      <trans-unit id="JavaScriptSerializerMaybeWithSimpleTypeResolverMessage">
        <source>The method '{0}' is insecure when deserializing untrusted data with a JavaScriptSerializer initialized with a SimpleTypeResolver. Ensure that the JavaScriptSerializer is initialized without a JavaScriptTypeResolver specified, or initialized with a JavaScriptTypeResolver that limits the types of objects in the deserialized object graph.</source>
        <target state="needs-review-translation">SimpleTypeResolver로 초기화된 JavaScriptSerializer로 신뢰할 수 없는 데이터를 deserialize하는 경우 '{0}' 메서드는 안전하지 않습니다. JavaScriptSerializer가 JavaScriptTypeResolver가 지정되지 않은 상태로 초기화되었거나 deserialize된 개체 그래프에서 해당 개체 형식을 제한하는 JavaScriptTypeResolver로 초기화되었는지 확인하세요.</target>
        <note />
      </trans-unit>
      <trans-unit id="JavaScriptSerializerMaybeWithSimpleTypeResolverTitle">
        <source>Ensure JavaScriptSerializer is not initialized with SimpleTypeResolver before deserializing</source>
        <target state="translated">deserialize하기 전에 JavaScriptSerializer가 SimpleTypeResolver로 초기화되지 않았는지 확인</target>
        <note />
      </trans-unit>
      <trans-unit id="JavaScriptSerializerWithSimpleTypeResolverMessage">
        <source>The method '{0}' is insecure when deserializing untrusted data with a JavaScriptSerializer initialized with a SimpleTypeResolver. Initialize JavaScriptSerializer without a JavaScriptTypeResolver specified, or initialize with a JavaScriptTypeResolver that limits the types of objects in the deserialized object graph.</source>
        <target state="needs-review-translation">SimpleTypeResolver로 초기화된 JavaScriptSerializer로 신뢰할 수 없는 데이터를 deserialize하는 경우 '{0}' 메서드는 안전하지 않습니다. JavaScriptTypeResolver가 지정되지 않은 상태로 JavaScriptSerializer를 초기화하거나 deserialize된 개체 그래프에서 해당 개체 형식을 제한하는 JavaScriptTypeResolver로 초기화하세요.</target>
        <note />
      </trans-unit>
      <trans-unit id="JavaScriptSerializerWithSimpleTypeResolverTitle">
        <source>Do not deserialize with JavaScriptSerializer using a SimpleTypeResolver</source>
        <target state="translated">SimpleTypeResolver를 사용하여 JavaScriptSerializer로 deserialize 안 함</target>
        <note />
      </trans-unit>
      <trans-unit id="JsonNetInsecureSettingsMessage">
        <source>When deserializing untrusted input, allowing arbitrary types to be deserialized is insecure.  When using JsonSerializerSettings, use TypeNameHandling.None, or for values other than None, restrict deserialized types with a SerializationBinder.</source>
        <target state="new">When deserializing untrusted input, allowing arbitrary types to be deserialized is insecure.  When using JsonSerializerSettings, use TypeNameHandling.None, or for values other than None, restrict deserialized types with a SerializationBinder.</target>
        <note />
      </trans-unit>
      <trans-unit id="JsonNetInsecureSettingsTitle">
        <source>Do not use insecure JsonSerializerSettings</source>
        <target state="new">Do not use insecure JsonSerializerSettings</target>
        <note />
      </trans-unit>
      <trans-unit id="JsonNetMaybeInsecureSettingsMessage">
        <source>When deserializing untrusted input, allowing arbitrary types to be deserialized is insecure.  When using JsonSerializerSettings, ensure TypeNameHandling.None is specified, or for values other than None, ensure a SerializationBinder is specified to restrict deserialized types.</source>
        <target state="new">When deserializing untrusted input, allowing arbitrary types to be deserialized is insecure.  When using JsonSerializerSettings, ensure TypeNameHandling.None is specified, or for values other than None, ensure a SerializationBinder is specified to restrict deserialized types.</target>
        <note />
      </trans-unit>
      <trans-unit id="JsonNetMaybeInsecureSettingsTitle">
        <source>Ensure that JsonSerializerSettings are secure</source>
        <target state="new">Ensure that JsonSerializerSettings are secure</target>
        <note />
      </trans-unit>
      <trans-unit id="JsonNetTypeNameHandlingDescription">
        <source>Deserializing JSON when using a TypeNameHandling value other than None can be insecure.  If you need to instead detect Json.NET deserialization when a SerializationBinder isn't specified, then disable rule CA2326, and enable rules CA2327, CA2328, CA2329, and CA2330.</source>
        <target state="new">Deserializing JSON when using a TypeNameHandling value other than None can be insecure.  If you need to instead detect Json.NET deserialization when a SerializationBinder isn't specified, then disable rule CA2326, and enable rules CA2327, CA2328, CA2329, and CA2330.</target>
        <note />
      </trans-unit>
      <trans-unit id="JsonNetTypeNameHandlingMessage">
        <source>Deserializing JSON when using a TypeNameHandling value other than None can be insecure.</source>
        <target state="new">Deserializing JSON when using a TypeNameHandling value other than None can be insecure.</target>
        <note />
      </trans-unit>
      <trans-unit id="JsonNetTypeNameHandlingTitle">
        <source>Do not use TypeNameHandling values other than None</source>
        <target state="new">Do not use TypeNameHandling values other than None</target>
        <note />
      </trans-unit>
      <trans-unit id="LosFormatterMethodUsedMessage">
        <source>The method '{0}' is insecure when deserializing untrusted data.</source>
        <target state="translated">신뢰할 수 없는 데이터를 deserialize하는 경우 '{0}' 메서드는 안전하지 않습니다.</target>
        <note />
      </trans-unit>
      <trans-unit id="LosFormatterMethodUsedTitle">
        <source>Do not use insecure deserializer LosFormatter</source>
        <target state="translated">안전하지 않은 역직렬 변환기 LosFormatter를 사용하지 마세요.</target>
        <note />
      </trans-unit>
      <trans-unit id="NetDataContractSerializerDeserializeMaybeWithoutBinderSetMessage">
        <source>The method '{0}' is insecure when deserializing untrusted data without a SerializationBinder to restrict the type of objects in the deserialized object graph.</source>
        <target state="translated">deserialize된 개체 그래프에서 개체 형식을 제한하기 위해 SerializationBinder 없이 신뢰할 수 없는 데이터를 deserialize하는 경우 '{0}' 메서드는 안전하지 않습니다.</target>
        <note />
      </trans-unit>
      <trans-unit id="NetDataContractSerializerDeserializeMaybeWithoutBinderSetTitle">
        <source>Ensure NetDataContractSerializer.Binder is set before deserializing</source>
        <target state="translated">deserialize하기 전에 NetDataContractSerializer.Binder를 설정해야 합니다.</target>
        <note />
      </trans-unit>
      <trans-unit id="NetDataContractSerializerDeserializeWithoutBinderSetMessage">
        <source>The method '{0}' is insecure when deserializing untrusted data without a SerializationBinder to restrict the type of objects in the deserialized object graph.</source>
        <target state="translated">deserialize된 개체 그래프에서 개체 형식을 제한하기 위해 SerializationBinder 없이 신뢰할 수 없는 데이터를 deserialize하는 경우 '{0}' 메서드는 안전하지 않습니다.</target>
        <note />
      </trans-unit>
      <trans-unit id="NetDataContractSerializerDeserializeWithoutBinderSetTitle">
        <source>Do not deserialize without first setting NetDataContractSerializer.Binder</source>
        <target state="translated">먼저 NetDataContractSerializer.Binder를 설정하지 않고 deserialize하지 마세요.</target>
        <note />
      </trans-unit>
      <trans-unit id="NetDataContractSerializerMethodUsedDescription">
        <source>The method '{0}' is insecure when deserializing untrusted data.  If you need to instead detect NetDataContractSerializer deserialization without a SerializationBinder set, then disable rule CA2310, and enable rules CA2311 and CA2312.</source>
        <target state="translated">신뢰할 수 없는 데이터를 deserialize할 경우 '{0}' 메서드는 안전하지 않습니다. SerializationBinder를 설정하지 않고 NetDataContractSerializer deserialization을 검색해야 하는 경우에는 규칙 CA2310을 사용하지 않도록 설정하고 규칙 CA2311 및 CA2312를 사용하도록 설정합니다.</target>
        <note />
      </trans-unit>
      <trans-unit id="NetDataContractSerializerMethodUsedMessage">
        <source>The method '{0}' is insecure when deserializing untrusted data.</source>
        <target state="translated">신뢰할 수 없는 데이터를 deserialize하는 경우 '{0}' 메서드는 안전하지 않습니다.</target>
        <note />
      </trans-unit>
      <trans-unit id="NetDataContractSerializerMethodUsedTitle">
        <source>Do not use insecure deserializer NetDataContractSerializer</source>
        <target state="translated">안전하지 않은 역직렬 변환기 NetDataContractSerializer를 사용하지 마세요.</target>
        <note />
      </trans-unit>
      <trans-unit id="ObjectStateFormatterMethodUsedMessage">
        <source>The method '{0}' is insecure when deserializing untrusted data.</source>
        <target state="translated">신뢰할 수 없는 데이터를 deserialize하는 경우 '{0}' 메서드는 안전하지 않습니다.</target>
        <note />
      </trans-unit>
      <trans-unit id="ObjectStateFormatterMethodUsedTitle">
        <source>Do not use insecure deserializer ObjectStateFormatter</source>
        <target state="translated">안전하지 않은 역직렬 변환기 ObjectStateFormatter를 사용하지 마세요.</target>
        <note />
      </trans-unit>
      <trans-unit id="ReviewCodeForDllInjectionVulnerabilitiesMessage">
        <source>Potential DLL injection vulnerability was found where '{0}' in method '{1}' may be tainted by user-controlled data from '{2}' in method '{3}'.</source>
        <target state="translated">'{1}' 메서드의 '{0}'이(가) '{3}' 메서드의 '{2}'에서 사용자 제어 데이터에 의해 감염될 수 있는 잠재적인 DLL 삽입 취약성이 발견되었습니다.</target>
        <note />
      </trans-unit>
      <trans-unit id="ReviewCodeForDllInjectionVulnerabilitiesTitle">
        <source>Review code for DLL injection vulnerabilities</source>
        <target state="translated">코드에서 DLL 삽입 취약성 검토</target>
        <note />
      </trans-unit>
      <trans-unit id="ReviewCodeForFilePathInjectionVulnerabilitiesMessage">
        <source>Potential file path injection vulnerability was found where '{0}' in method '{1}' may be tainted by user-controlled data from '{2}' in method '{3}'.</source>
        <target state="translated">'{1}' 메서드의 '{0}'이(가) '{3}' 메서드의 '{2}'에서 사용자 제어 데이터에 의해 감염될 수 있는 잠재적인 파일 경로 삽입 취약성이 발견되었습니다.</target>
        <note />
      </trans-unit>
      <trans-unit id="ReviewCodeForFilePathInjectionVulnerabilitiesTitle">
        <source>Review code for file path injection vulnerabilities</source>
        <target state="translated">코드에서 파일 경로 삽입 취약성 검토</target>
        <note />
      </trans-unit>
      <trans-unit id="ReviewCodeForInformationDisclosureVulnerabilitiesMessage">
        <source>Potential information disclosure vulnerability was found where '{0}' in method '{1}' may contain unintended information from '{2}' in method '{3}'.</source>
        <target state="translated">'{1}' 메서드의 '{0}'에 '{3}' 메서드에 있는 '{2}'의 의도하지 않은 데이터가 포함될 수 있는 잠재적인 정보 공개 취약성이 발견되었습니다.</target>
        <note />
      </trans-unit>
      <trans-unit id="ReviewCodeForInformationDisclosureVulnerabilitiesTitle">
        <source>Review code for information disclosure vulnerabilities</source>
        <target state="translated">코드에서 정보 공개 취약성 검토</target>
        <note />
      </trans-unit>
      <trans-unit id="ReviewCodeForLdapInjectionVulnerabilitiesMessage">
        <source>Potential LDAP injection vulnerability was found where '{0}' in method '{1}' may be tainted by user-controlled data from '{2}' in method '{3}'.</source>
        <target state="translated">'{1}' 메서드의 '{0}'이(가) '{3}' 메서드의 '{2}'에서 사용자 제어 데이터에 의해 감염될 수 있는 잠재적인 LDAP 삽입 취약성이 발견되었습니다.</target>
        <note />
      </trans-unit>
      <trans-unit id="ReviewCodeForLdapInjectionVulnerabilitiesTitle">
        <source>Review code for LDAP injection vulnerabilities</source>
        <target state="translated">코드에서 LDAP 삽입 취약성 검토</target>
        <note />
      </trans-unit>
      <trans-unit id="ReviewCodeForOpenRedirectVulnerabilitiesMessage">
        <source>Potential open redirect vulnerability was found where '{0}' in method '{1}' may be tainted by user-controlled data from '{2}' in method '{3}'.</source>
        <target state="translated">'{1}' 메서드의 '{0}'이(가) '{3}' 메서드의 '{2}'에서 사용자 제어 데이터에 의해 감염될 수 있는 잠재적인 오픈 리디렉션 취약성이 발견되었습니다.</target>
        <note />
      </trans-unit>
      <trans-unit id="ReviewCodeForOpenRedirectVulnerabilitiesTitle">
        <source>Review code for open redirect vulnerabilities</source>
        <target state="translated">코드에서 오픈 리디렉션 취약성 검토</target>
        <note />
      </trans-unit>
      <trans-unit id="ReviewCodeForProcessCommandInjectionVulnerabilitiesMessage">
        <source>Potential process command injection vulnerability was found where '{0}' in method '{1}' may be tainted by user-controlled data from '{2}' in method '{3}'.</source>
        <target state="translated">'{1}' 메서드의 '{0}'이(가) '{3}' 메서드의 '{2}'에서 사용자 제어 데이터에 의해 감염될 수 있는 잠재적인 프로세스 명령 삽입 취약성이 발견되었습니다.</target>
        <note />
      </trans-unit>
      <trans-unit id="ReviewCodeForProcessCommandInjectionVulnerabilitiesTitle">
        <source>Review code for process command injection vulnerabilities</source>
        <target state="translated">코드에서 프로세스 명령 삽입 취약성 검토</target>
        <note />
      </trans-unit>
      <trans-unit id="ReviewCodeForRegexInjectionVulnerabilitiesMessage">
        <source>Potential regex injection vulnerability was found where '{0}' in method '{1}' may be tainted by user-controlled data from '{2}' in method '{3}'.</source>
        <target state="translated">'{1}' 메서드의 '{0}'이(가) '{3}' 메서드의 '{2}'에서 사용자 제어 데이터에 의해 감염될 수 있는 잠재적인 regex 삽입 취약성이 발견되었습니다.</target>
        <note />
      </trans-unit>
      <trans-unit id="ReviewCodeForRegexInjectionVulnerabilitiesTitle">
        <source>Review code for regex injection vulnerabilities</source>
        <target state="translated">코드에서 regex 삽입 취약성 검토</target>
        <note />
      </trans-unit>
      <trans-unit id="ReviewCodeForSqlInjectionVulnerabilitiesMessage">
        <source>Potential SQL injection vulnerability was found where '{0}' in method '{1}' may be tainted by user-controlled data from '{2}' in method '{3}'.</source>
        <target state="translated">'{1}' 메서드의 '{0}'이(가) '{3}' 메서드의 '{2}'에서 사용자 제어 데이터에 의해 감염될 수 있는 잠재적인 SQL 삽입 취약성이 발견되었습니다.</target>
        <note />
      </trans-unit>
      <trans-unit id="ReviewCodeForSqlInjectionVulnerabilitiesTitle">
        <source>Review code for SQL injection vulnerabilities</source>
        <target state="translated">코드에서 SQL 삽입 취약성 검토</target>
        <note />
      </trans-unit>
      <trans-unit id="BinaryFormatterDeserializeMaybeWithoutBinderSetMessage">
        <source>The method '{0}' is insecure when deserializing untrusted data without a SerializationBinder to restrict the type of objects in the deserialized object graph.</source>
        <target state="translated">deserialize된 개체 그래프에서 개체 형식을 제한하기 위해 SerializationBinder 없이 신뢰할 수 없는 데이터를 deserialize하는 경우 '{0}' 메서드는 안전하지 않습니다.</target>
        <note />
      </trans-unit>
      <trans-unit id="BinaryFormatterDeserializeMaybeWithoutBinderSetTitle">
        <source>Ensure BinaryFormatter.Binder is set before calling BinaryFormatter.Deserialize</source>
        <target state="translated">BinaryFormatter.Deserialize를 호출하기 전에 BinaryFormatter.Binder를 설정해야 합니다.</target>
        <note />
      </trans-unit>
      <trans-unit id="BinaryFormatterDeserializeWithoutBinderSetMessage">
        <source>The method '{0}' is insecure when deserializing untrusted data without a SerializationBinder to restrict the type of objects in the deserialized object graph.</source>
        <target state="translated">deserialize된 개체 그래프에서 개체 형식을 제한하기 위해 SerializationBinder 없이 신뢰할 수 없는 데이터를 deserialize하는 경우 '{0}' 메서드는 안전하지 않습니다.</target>
        <note />
      </trans-unit>
      <trans-unit id="BinaryFormatterDeserializeWithoutBinderSetTitle">
        <source>Do not call BinaryFormatter.Deserialize without first setting BinaryFormatter.Binder</source>
        <target state="translated">먼저 BinaryFormatter.Binder를 설정하지 않고 BinaryFormatter.Deserialize를 호출하지 마세요.</target>
        <note />
      </trans-unit>
      <trans-unit id="ReviewCodeForXPathInjectionVulnerabilitiesMessage">
        <source>Potential XPath injection vulnerability was found where '{0}' in method '{1}' may be tainted by user-controlled data from '{2}' in method '{3}'.</source>
        <target state="translated">'{1}' 메서드의 '{0}'이(가) '{3}' 메서드의 '{2}'에서 사용자 제어 데이터에 의해 감염될 수 있는 잠재적인 XPath 삽입 취약성이 발견되었습니다.</target>
        <note />
      </trans-unit>
      <trans-unit id="ReviewCodeForXPathInjectionVulnerabilitiesTitle">
        <source>Review code for XPath injection vulnerabilities</source>
        <target state="translated">코드에서 XPath 삽입 취약성 검토</target>
        <note />
      </trans-unit>
      <trans-unit id="ReviewCodeForXamlInjectionVulnerabilitiesMessage">
        <source>Potential XAML injection vulnerability was found where '{0}' in method '{1}' may be tainted by user-controlled data from '{2}' in method '{3}'.</source>
        <target state="translated">'{1}' 메서드의 '{0}'이(가) '{3}' 메서드의 '{2}'에서 사용자 제어 데이터에 의해 감염될 수 있는 잠재적인 XAML 삽입 취약성이 발견되었습니다.</target>
        <note />
      </trans-unit>
      <trans-unit id="ReviewCodeForXamlInjectionVulnerabilitiesTitle">
        <source>Review code for XAML injection vulnerabilities</source>
        <target state="translated">코드에서 XAML 삽입 취약성 검토</target>
        <note />
      </trans-unit>
      <trans-unit id="ReviewCodeForXmlInjectionVulnerabilitiesMessage">
        <source>Potential XML injection vulnerability was found where '{0}' in method '{1}' may be tainted by user-controlled data from '{2}' in method '{3}'.</source>
        <target state="translated">'{1}' 메서드의 '{0}'이(가) '{3}' 메서드의 '{2}'에서 사용자 제어 데이터에 의해 감염될 수 있는 잠재적인 XML 삽입 취약성이 발견되었습니다.</target>
        <note />
      </trans-unit>
      <trans-unit id="ReviewCodeForXmlInjectionVulnerabilitiesTitle">
        <source>Review code for XML injection vulnerabilities</source>
        <target state="translated">코드에서 XML 삽입 취약성 검토</target>
        <note />
      </trans-unit>
      <trans-unit id="ReviewCodeForXssVulnerabilitiesMessage">
        <source>Potential cross-site scripting (XSS) vulnerability was found where '{0}' in method '{1}' may be tainted by user-controlled data from '{2}' in method '{3}'.</source>
        <target state="translated">'{1}' 메서드의 '{0}'이(가) '{3}' 메서드의 '{2}'에서 사용자 제어 데이터에 의해 감염될 수 있는 잠재적인 XSS(사이트 간 스크립팅) 취약성이 발견되었습니다.</target>
        <note />
      </trans-unit>
      <trans-unit id="ReviewCodeForXssVulnerabilitiesTitle">
        <source>Review code for XSS vulnerabilities</source>
        <target state="translated">코드에서 XSS 취약성 검토</target>
        <note />
      </trans-unit>
      <trans-unit id="ApprovedCipherMode">
        <source>Do Not Use Unsafe Cipher Modes</source>
        <target state="translated">안전하지 않은 암호화 모드를 사용하지 마세요.</target>
        <note />
      </trans-unit>
      <trans-unit id="ApprovedCipherModeDescription">
        <source>These modes are vulnerable to attacks. Use only approved modes (CBC, CTS).</source>
        <target state="translated">이러한 모드는 공격에 취약합니다. 승인된 모드(CBC, CTS)만 사용하세요.</target>
        <note />
      </trans-unit>
      <trans-unit id="ApprovedCipherModeMessage">
        <source>It uses an unsafe Cipher Mode {0}</source>
        <target state="translated">안전하지 않은 암호화 모드 {0}을(를) 사용합니다.</target>
        <note />
      </trans-unit>
      <trans-unit id="DefinitelyInstallRootCert">
        <source>Do Not Add Certificates To Root Store</source>
        <target state="translated">루트 저장소에 인증서 추가 안 함</target>
        <note />
      </trans-unit>
      <trans-unit id="DefinitelyInstallRootCertMessage">
        <source>Adding certificates to the operating system's trusted root certificates increases the risk of incorrectly authenticating an illegitimate certificate</source>
        <target state="translated">운영 체제의 신뢰할 수 있는 루트 인증서에 인증서를 추가하면 불법 인증서를 잘못 인증하게 될 위험이 늘어납니다.</target>
        <note />
      </trans-unit>
      <trans-unit id="DefinitelyUseSecureCookiesASPNetCore">
        <source>Use Secure Cookies In ASP.Net Core</source>
        <target state="translated">ASP.NET Core에서 보안 쿠키 사용</target>
        <note />
      </trans-unit>
      <trans-unit id="DefinitelyUseSecureCookiesASPNetCoreMessage">
        <source>Set CookieOptions.Secure = true when setting a cookie</source>
        <target state="translated">쿠키를 설정할 때 CookieOptions.Secure = true를 설정합니다.</target>
        <note />
      </trans-unit>
      <trans-unit id="DoNotAddArchiveItemPathToTheTargetFileSystemPath">
        <source>Do Not Add Archive Item's Path To The Target File System Path</source>
        <target state="translated">대상 파일 시스템 경로에 아카이브 항목 경로 추가 안 함</target>
        <note />
      </trans-unit>
      <trans-unit id="DoNotAddArchiveItemPathToTheTargetFileSystemPathDescription">
        <source>When extracting files from an archive and using the archive item's path, check if the path is safe. Archive path can be relative and can lead to file system access outside of the expected file system target path, leading to malicious config changes and remote code execution via lay-and-wait technique.</source>
        <target state="translated">아카이브에서 파일을 추출하고 아카이브 항목 경로를 사용할 때 경로가 안전한지 확인합니다. 아카이브 경로는 상대적일 수 있고 예상 파일 시스템 대상 경로 밖의 파일 시스템 액세스를 초래하여 lay-and-wait 기법을 통해 악의적으로 구성이 변경되고 원격 코드 실행이 이루어질 수 있습니다.</target>
        <note />
      </trans-unit>
      <trans-unit id="DoNotAddArchiveItemPathToTheTargetFileSystemPathMessage">
        <source>When creating path for '{0} in method {1}' from relative archive item path to extract file and the source is an untrusted zip archive, make sure to sanitize relative archive item path '{2} in method {3}'</source>
        <target state="translated">파일을 추출하기 위해 상대 아카이브 항목 경로에서 '메서드 {1}의 {0}' 경로를 만들 때 소스가 신뢰할 수 없는 zip 아카이브인 경우 상대 아카이브 항목 경로 '메서드 {3}의 {2}'을(를) 삭제해야 합니다.</target>
        <note />
      </trans-unit>
      <trans-unit id="DefinitelyUseWeakKDFInsufficientIterationCount">
        <source>Do Not Use Weak Key Derivation Function With Insufficient Iteration Count</source>
        <target state="translated">부족한 반복 횟수로 취약한 키 파생 함수를 사용하면 안 됨</target>
        <note />
      </trans-unit>
      <trans-unit id="DefinitelyUseWeakKDFInsufficientIterationCountMessage">
        <source>Use at least {0} iterations when deriving a cryptographic key from a password. By default, Rfc2898DeriveByte's IterationCount is only 1000</source>
        <target state="translated">암호에서 암호화 키를 파생할 때 {0}회 이상의 반복을 사용하세요. 기본적으로 Rfc2898DeriveByte의 IterationCount는 1,000뿐입니다.</target>
        <note />
      </trans-unit>
      <trans-unit id="DoNotAddSchemaByURL">
        <source>Do Not Add Schema By URL</source>
        <target state="translated">URL로 스키마를 추가하지 마세요.</target>
        <note />
      </trans-unit>
      <trans-unit id="DoNotAddSchemaByURLDescription">
        <source>This overload of XmlSchemaCollection.Add method internally enables DTD processing on the XML reader instance used, and uses UrlResolver for resolving external XML entities. The outcome is information disclosure. Content from file system or network shares for the machine processing the XML can be exposed to attacker. In addition, an attacker can use this as a DoS vector.</source>
        <target state="translated">XmlSchemaCollection.Add 메서드의 이 오버로드는 사용되는 XML 판독기에서 내부적으로 DTD 처리를 사용하도록 설정하고 UrlResolver를 사용하여 외부 XML 엔터티를 확인합니다. 결과는 정보 공개입니다. XML을 처리하는 머신에 대한 파일 시스템 또는 네트워크 공유의 콘텐츠가 공격자에게 공개될 수 있습니다. 또한 공격자가 이 취약성을 DoS 벡터로 사용할 수 있습니다.</target>
        <note />
      </trans-unit>
      <trans-unit id="DoNotAddSchemaByURLMessage">
        <source>This overload of the Add method is potentially unsafe because it may resolve dangerous external references</source>
        <target state="translated">Add 메서드의 이 오버로드는 위험한 외부 참조를 확인할 수 있으므로 잠재적으로 안전하지 않습니다.</target>
        <note />
      </trans-unit>
      <trans-unit id="DoNotCallDangerousMethodsInDeserialization">
        <source>Do Not Call Dangerous Methods In Deserialization</source>
        <target state="translated">역직렬화에서 위험한 메서드를 호출하면 안 됨</target>
        <note />
      </trans-unit>
      <trans-unit id="DoNotCallDangerousMethodsInDeserializationDescription">
        <source>Insecure Deserialization is a vulnerability which occurs when untrusted data is used to abuse the logic of an application, inflict a Denial-of-Service (DoS) attack, or even execute arbitrary code upon it being deserialized. It’s frequently possible for malicious users to abuse these deserialization features when the application is deserializing untrusted data which is under their control. Specifically, invoke dangerous methods in the process of deserialization. Successful insecure deserialization attacks could allow an attacker to carry out attacks such as DoS attacks, authentication bypasses, and remote code execution.</source>
        <target state="translated">안전하지 않은 deserialization은 트러스트되지 않은 데이터를 사용하여 애플리케이션 논리를 남용할 때 발생하는 취약성이고, DoS(서비스 거부) 공격을 가하거나 deserialize될 때 임의의 코드를 실행하기도 합니다. 종종 악의적인 사용자가 제어하는 트리스트되지 않은 데이터를 애플리케이션에서 deserialize할 때 이러한 deserialization 기능을 사용할 수 있습니다. 특히 deserialization 과정에 위험한 메서드를 호출합니다. 안전하지 않은 deserialization 공격이 성공하면 공격자가 DoS 공격, 인증 건너뜀 및 원격 코드 실행과 같은 공격을 수행할 수 있습니다.</target>
        <note />
      </trans-unit>
      <trans-unit id="DoNotCallDangerousMethodsInDeserializationMessage">
        <source>When deserializing an instance of class {0}, method {1} can call dangerous method {2}.</source>
        <target state="translated">{0} 클래스의 인스턴스를 deserialize할 때 {1} 메서드가 위험한 {2} 메서드를 호출할 수 있습니다.</target>
        <note />
      </trans-unit>
      <trans-unit id="DoNotDisableCertificateValidation">
        <source>Do Not Disable Certificate Validation</source>
        <target state="translated">인증서 유효성 검사를 비활성화하지 않음</target>
        <note />
      </trans-unit>
      <trans-unit id="DoNotDisableCertificateValidationDescription">
        <source>A certificate can help authenticate the identity of the server. Clients should validate the server certificate to ensure requests are sent to the intended server. If the ServerCertificateValidationCallback always returns 'true', any certificate will pass validation.</source>
        <target state="translated">인증서는 서버의 ID를 인증하는 데 도움이 될 수 있습니다. 클라이언트가 요청을 원하는 서버에 보내려면 서버 인증서의 유효성을 검사해야 합니다. ServerCertificateValidationCallback이 항상 'true'를 반환하는 경우 모든 인증서가 유효성 검사를 통과합니다.</target>
        <note />
      </trans-unit>
      <trans-unit id="DoNotDisableCertificateValidationMessage">
        <source>The ServerCertificateValidationCallback is set to a function that accepts any server certificate, by always returning true. Ensure that server certificates are validated to verify the identity of the server receiving requests.</source>
        <target state="translated">ServerCertificateValidationCallback은 항상 true를 반환하여 서버 인증서를 허용하는 함수로 설정되어 있습니다. 서버 인증서의 유효성을 검사하여 요청을 받는 서버의 ID를 확인해야 합니다.</target>
        <note />
      </trans-unit>
      <trans-unit id="DoNotDisableHTTPHeaderChecking">
        <source>Do Not Disable HTTP Header Checking</source>
        <target state="translated">HTTP 헤더 검사를 사용하지 않도록 설정하지 마세요.</target>
        <note />
      </trans-unit>
      <trans-unit id="DoNotDisableHTTPHeaderCheckingDescription">
        <source>HTTP header checking enables encoding of the carriage return and newline characters, \r and \n, that are found in response headers. This encoding can help to avoid injection attacks that exploit an application that echoes untrusted data contained by the header.</source>
        <target state="translated">HTTP 헤더 검사를 사용하면 응답 헤더에 있는 캐리지 리턴 및 줄 바꿈 문자 \r 및 \n을 인코딩할 수 있습니다. 이 인코딩을 수행하면 헤더에 포함된 신뢰할 수 없는 데이터를 에코하는 애플리케이션을 악용하는 삽입 공격을 방지할 수 있습니다.</target>
        <note />
      </trans-unit>
      <trans-unit id="DoNotDisableHTTPHeaderCheckingMessage">
        <source>Do not disable HTTP header checking</source>
        <target state="translated">HTTP 헤더 검사를 사용하지 않도록 설정하지 마세요.</target>
        <note />
      </trans-unit>
      <trans-unit id="DoNotDisableRequestValidation">
        <source>Do Not Disable Request Validation</source>
        <target state="translated">요청 유효성 검사를 사용하지 않도록 설정하지 마세요.</target>
        <note />
      </trans-unit>
      <trans-unit id="DoNotDisableRequestValidationDescription">
        <source>Request validation is a feature in ASP.NET that examines HTTP requests and determines whether they contain potentially dangerous content. This check adds protection from markup or code in the URL query string, cookies, or posted form values that might have been added for malicious purposes. So, it is generally desirable and should be left enabled for defense in depth.</source>
        <target state="translated">요청 유효성 검사는 HTTP 요청을 검사하고 잠재적으로 위험한 콘텐츠가 포함되는지 확인하는 ASP.NET 기능입니다. 이 검사는 악의적인 목적으로 추가되었을 수 있는 URL 쿼리 문자열, 쿠키 또는 게시된 양식 값에 있는 태그 또는 코드에서 보호를 추가합니다. 따라서 일반적으로 이 검사를 수행하는 것이 좋고 심층 방어를 위해 사용하도록 설정해 두어야 합니다.</target>
        <note />
      </trans-unit>
      <trans-unit id="DoNotDisableRequestValidationMessage">
        <source>{0} has request validation disabled</source>
        <target state="translated">{0}에서 요청 유효성 검사가 사용하지 않도록 설정되었습니다.</target>
        <note />
      </trans-unit>
      <trans-unit id="DoNotDisableSchUseStrongCrypto">
        <source>Do Not Disable SChannel Use of Strong Crypto</source>
        <target state="translated">SChannel의 강력한 암호화 사용을 비활성화하지 않음</target>
        <note />
      </trans-unit>
      <trans-unit id="DoNotDisableSchUseStrongCryptoDescription">
        <source>Starting with the .NET Framework 4.6, the System.Net.ServicePointManager and System.Net.Security.SslStream classes are recommeded to use new protocols. The old ones have protocol weaknesses and are not supported. Setting Switch.System.Net.DontEnableSchUseStrongCrypto with true will use the old weak crypto check and opt out of the protocol migration.</source>
        <target state="translated">.NET Framework 4.6부터 System.Net.ServicePointManager 및 System.Net.Security.SslStream 클래스의 경우 새 프로토콜을 사용하는 것이 좋습니다. 프로토콜 약점이 있는 기존 프로토콜은 지원되지 않습니다. Switch.System.Net.DontEnableSchUseStrongCrypto를 true로 설정하면 이전의 취약한 암호화 검사를 사용하여 프로토콜 마이그레이션을 옵트아웃합니다.</target>
        <note />
      </trans-unit>
      <trans-unit id="DoNotDisableSchUseStrongCryptoMessage">
        <source>{0} disables TLS 1.2 and enables SSLv3</source>
        <target state="translated">{0}이(가) TLS 1.2를 사용하지 않도록, SSLv3를 사용하도록 설정합니다.</target>
        <note />
      </trans-unit>
      <trans-unit id="DoNotHardCodeEncryptionKey">
        <source>Do Not Hard Code Encryption Key</source>
        <target state="new">Do Not Hard Code Encryption Key</target>
        <note />
      </trans-unit>
      <trans-unit id="DoNotHardCodeEncryptionKeyDescription">
        <source>SymmetricAlgorithm's .Key property, or a method's rgbKey parameter, should never be a hardcoded value.</source>
        <target state="new">SymmetricAlgorithm's .Key property, or a method's rgbKey parameter, should never be a hardcoded value.</target>
        <note />
      </trans-unit>
      <trans-unit id="DoNotHardCodeEncryptionKeyMessage">
        <source>Potential security vulnerability was found where '{0}' in method '{1}' may be tainted by hardcoded key from '{2}' in method '{3}'</source>
        <target state="new">Potential security vulnerability was found where '{0}' in method '{1}' may be tainted by hardcoded key from '{2}' in method '{3}'</target>
        <note />
      </trans-unit>
      <trans-unit id="DoNotInstallRootCertDescription">
        <source>By default, the Trusted Root Certification Authorities certificate store is configured with a set of public CAs that has met the requirements of the Microsoft Root Certificate Program. Since all trusted root CAs can issue certificates for any domain, an attacker can pick a weak or coercible CA that you install by yourself to target for an attack – and a single vulnerable, malicious or coercible CA undermines the security of the entire system. To make matters worse, these attacks can go unnoticed quite easily.</source>
        <target state="translated">기본적으로 신뢰할 수 있는 루트 인증 기관 인증서 저장소는 Microsoft 루트 인증서 프로그램의 요구 사항을 준수하는 공용 CA 세트로 구성됩니다. 모든 신뢰할 수 있는 루트 CA는 모든 도메인에 대한 인증서를 발급할 수 있으므로 공격자는 사용자가 직접 설치한 약하거나 강제할 수 있는 CA를 선택하여 공격 대상으로 지정할 수 있으며, 취약하거나 악의적이거나 강제할 수 있는 CA 하나가 전체 시스템의 보안을 약화시킵니다. 설상가상으로 이러한 공격자는 상당히 쉽게 눈에 띄지 않고 넘어갈 수 있습니다.</target>
        <note />
      </trans-unit>
      <trans-unit id="DoNotReferSelfInSerializableClass">
        <source>Do Not Refer Self In Serializable Class</source>
        <target state="translated">직렬화 가능 클래스에서 자체 참조하지 않음</target>
        <note />
      </trans-unit>
      <trans-unit id="DoNotReferSelfInSerializableClassDescription">
        <source>This can allow an attacker to DOS or exhaust the memory of the process.</source>
        <target state="translated">이를 통해 공격자는 DOS 공격을 수행하거나 프로세스의 메모리를 모두 사용할 수 있습니다.</target>
        <note />
      </trans-unit>
      <trans-unit id="DoNotReferSelfInSerializableClassMessage">
        <source>{0} participates in a potential reference cycle</source>
        <target state="translated">{0}이(가) 잠재적 참조 순환에 참여합니다.</target>
        <note />
      </trans-unit>
      <trans-unit id="DoNotSerializeTypesWithPointerFields">
        <source>Do Not Serialize Types With Pointer Fields</source>
        <target state="translated">포인터 필드를 사용하여 형식을 직렬화하지 마세요.</target>
        <note />
      </trans-unit>
      <trans-unit id="DoNotSerializeTypesWithPointerFieldsDescription">
        <source>Pointers are not "type safe" in the sense that you cannot guarantee the correctness of the memory they point at. So, serializing types with pointer fields is dangerous, as it may allow an attacker to control the pointer.</source>
        <target state="translated">포인터는 가리키는 메모리의 정확성을 보장할 수 없다는 점에서 "형식이 안전"하지 않습니다. 따라서 공격자가 포인터를 제어하게 될 수 있으므로 포인터 필드를 사용하여 형식을 직렬화하는 것은 위험합니다.</target>
        <note />
      </trans-unit>
      <trans-unit id="DoNotSerializeTypesWithPointerFieldsMessage">
        <source>Pointer field {0} on serializable type.</source>
        <target state="translated">serializable 형식의 포인터 필드 {0}.</target>
        <note />
      </trans-unit>
      <trans-unit id="DoNotUseAccountSAS">
        <source>Do Not Use Account Shared Access Signature</source>
        <target state="translated">계정 공유 액세스 서명 사용 안 함</target>
        <note />
      </trans-unit>
      <trans-unit id="DoNotUseAccountSASDescription">
        <source>Shared Access Signatures(SAS) are a vital part of the security model for any application using Azure Storage, they should provide limited and safe permissions to your storage account to clients that don't have the account key. All of the operations available via a service SAS are also available via an account SAS, that is, account SAS is too powerful. So it is recommended to use Service SAS to delegate access more carefully.</source>
        <target state="translated">SAS(공유 액세스 서명)는 Azure Storage를 사용하는 애플리케이션에 대한 보안 모델의 필수적인 부분으로, 계정 키가 없는 클라이언트에 스토리지 계정에 대한 제한되고 안전한 권한을 제공해야 합니다. 서비스 SAS를 통해 사용할 수 있는 모든 작업은 계정 SAS를 통해서도 사용할 수 있습니다. 즉, 계정 SAS는 권한이 너무 강력합니다. 따라서 서비스 SAS를 사용하여 액세스 권한을 더욱 신중하게 위임하는 것이 좋습니다.</target>
        <note />
      </trans-unit>
      <trans-unit id="DoNotUseAccountSASMessage">
        <source>Use Service SAS instead of Account SAS for fine grained access control and container-level access policy</source>
        <target state="translated">세분화된 액세스 제어와 컨테이너 수준 액세스 정책을 위해 계정 SAS가 아닌 서비스 SAS 사용</target>
        <note />
      </trans-unit>
      <trans-unit id="DoNotUseBrokenCryptographicAlgorithms">
        <source>Do Not Use Broken Cryptographic Algorithms</source>
        <target state="translated">손상된 암호화 알고리즘을 사용하지 마세요.</target>
        <note />
      </trans-unit>
      <trans-unit id="DoNotUseBrokenCryptographicAlgorithmsDescription">
        <source>An attack making it computationally feasible to break this algorithm exists. This allows attackers to break the cryptographic guarantees it is designed to provide. Depending on the type and application of this cryptographic algorithm, this may allow attackers to read enciphered messages, tamper with enciphered  messages, forge digital signatures, tamper with hashed content, or otherwise compromise any cryptosystem based on this algorithm. Replace encryption uses with the AES algorithm (AES-256, AES-192 and AES-128 are acceptable) with a key length greater than or equal to 128 bits. Replace hashing uses with a hashing function in the SHA-2 family, such as SHA512, SHA384, or SHA256. Replace digital signature uses with RSA with a key length greater than or equal to 2048-bits, or ECDSA with a key length greater than or equal to 256 bits.</source>
        <target state="translated">계산상 이 알고리즘을 손상시킬 수 있는 공격이 있습니다. 이를 통해, 제공되어야 하는 암호화 보장이 공격자에 의해 손상될 수 있습니다. 암호화 알고리즘의 형식과 애플리케이션에 따라 공격자가 암호화된 메시지를 읽고, 암호화된 메시지를 변조하고, 디지털 서명을 위조하고, 해시된 콘텐츠를 변조하거나 이 알고리즘 기반의 암호화 시스템을 손상시킬 수 있습니다. 암호화를 키 길이가 128비트보다 크거나 같은 AES 알고리즘(AES-256, AES-192 및 AES-128 사용 가능)으로 바꾸세요. 해시를 SHA512, SHA384 또는 SHA256과 같은 SHA-2 패밀리의 해시 알고리즘으로 바꾸세요. 디지털 서명을 키 길이가 2048비트보다 크거나 같은 RSA 또는 키 길이가 256비트보다 크거나 같은 ECDSA로 바꾸세요.</target>
        <note />
      </trans-unit>
      <trans-unit id="DoNotUseBrokenCryptographicAlgorithmsMessage">
        <source>{0} uses a broken cryptographic algorithm {1}</source>
        <target state="translated">{0}이(가) 손상된 암호화 알고리즘 {1}을(를) 사용합니다.</target>
        <note />
      </trans-unit>
      <trans-unit id="DoNotUseDSA">
        <source>Do Not Use Digital Signature Algorithm (DSA)</source>
        <target state="translated">DSA (디지털 서명 알고리즘) 사용 안 함</target>
        <note />
      </trans-unit>
      <trans-unit id="DoNotUseDSADescription">
        <source>DSA is too weak to use.</source>
        <target state="translated">DSA가 보호 수준이 너무 낮아 사용할 수 없습니다.</target>
        <note />
      </trans-unit>
      <trans-unit id="DoNotUseDSAMessage">
        <source>Asymmetric encryption algorithm {0} is weak. Switch to an RSA with at least 2048 key size, ECDH or ECDSA algorithm instead</source>
        <target state="translated">비대칭 암호화 알고리즘 {0}은(는) 보호 수준이 낮습니다. 최소 2048 키 크기, ECDH 또는 ECDSA 알고리즘이 포함된 RSA로 전환하세요.</target>
        <note />
      </trans-unit>
      <trans-unit id="DoNotUseDeprecatedSecurityProtocols">
        <source>Do Not Use Deprecated Security Protocols</source>
        <target state="translated">사용되지 않는 보안 프로토콜을 사용하지 마세요.</target>
        <note />
      </trans-unit>
      <trans-unit id="DoNotUseDeprecatedSecurityProtocolsDescription">
        <source>Using a deprecated security protocol rather than the system default is risky.</source>
        <target state="translated">시스템 기본값이 아닌 사용되지 않는 보안 프로토콜을 사용하는 것은 위험합니다.</target>
        <note />
      </trans-unit>
      <trans-unit id="DoNotUseDeprecatedSecurityProtocolsMessage">
        <source>Hard-coded use of deprecated security protocol {0}</source>
        <target state="translated">사용되지 않는 보안 프로토콜 {0}의 하드 코드된 사용</target>
        <note />
      </trans-unit>
      <trans-unit id="DoNotUseMD5">
        <source>Do not use insecure cryptographic algorithm MD5.</source>
        <target state="translated">안전하지 않은 암호화 알고리즘 MD5를 사용하지 마세요.</target>
        <note />
      </trans-unit>
      <trans-unit id="DoNotUseMD5Description">
        <source>This type implements MD5, a cryptographically insecure hashing function. Hash collisions are computationally feasible for the MD5 and HMACMD5 algorithms. Replace this usage with a SHA-2 family hash algorithm (SHA512, SHA384, SHA256).</source>
        <target state="translated">이 형식은 안전하지 않게 암호화된 해시 알고리즘인 MD5를 구현합니다. MD5 및 HMACMD5 알고리즘에서 계산상 해시 충돌이 발생할 수 있습니다. 이 사용법을 SHA-2 패밀리 해시 알고리즘(SHA512, SHA384, SHA256)으로 바꾸세요.</target>
        <note />
      </trans-unit>
      <trans-unit id="DoNotUseObsoleteKDFAlgorithm">
        <source>Do not use obsolete key derivation function</source>
        <target state="translated">사용되지 않는 키 파생 함수 사용 안 함</target>
        <note />
      </trans-unit>
      <trans-unit id="DoNotUseObsoleteKDFAlgorithmDescription">
        <source>Password-based key derivation should use PBKDF2 with SHA-2. Avoid using PasswordDeriveBytes since it generates a PBKDF1 key. Avoid using Rfc2898DeriveBytes.CryptDeriveKey since it doesn't use the iteration count or salt.</source>
        <target state="translated">암호 기반 키 파생은 PBKDF2와 SHA-2를 사용해야 합니다. PasswordDeriveBytes는 PBKDF1 키를 생성하므로 사용하지 마세요. Rfc2898DeriveBytes.CryptDeriveKey는 반복 횟수 또는 솔트를 사용하지 않으므로 사용하지 마세요.</target>
        <note />
      </trans-unit>
      <trans-unit id="DoNotUseObsoleteKDFAlgorithmMessage">
        <source>Call to obsolete key derivation function {0}.{1}</source>
        <target state="translated">사용되지 않는 키 파생 함수 {0}.{1}에 대한 호출</target>
        <note />
      </trans-unit>
      <trans-unit id="DoNotUseSHA1">
        <source>Do not use insecure cryptographic algorithm SHA1.</source>
        <target state="translated">안전하지 않은 암호화 알고리즘 SHA1을 사용하지 마세요.</target>
        <note />
      </trans-unit>
      <trans-unit id="DoNotUseSHA1Description">
        <source>This type implements SHA1, a cryptographically insecure hashing function. Hash collisions are computationally feasible for the SHA-1 and SHA-0 algorithms. Replace this usage with a SHA-2 family hash algorithm (SHA512, SHA384, SHA256).</source>
        <target state="translated">이 형식은 안전하지 않게 암호화된 해시 알고리즘인 SHA1을 구현합니다. SHA-1 및 SHA-0 알고리즘에서 계산상 해시 충돌이 발생할 수 있습니다. 이 사용법을 SHA-2 패밀리 해시 알고리즘(SHA512, SHA384, SHA256)으로 바꾸세요.</target>
        <note />
      </trans-unit>
      <trans-unit id="DoNotUseWeakCryptographicAlgorithms">
        <source>Do Not Use Weak Cryptographic Algorithms</source>
        <target state="translated">취약한 암호화 알고리즘을 사용하지 마세요.</target>
        <note />
      </trans-unit>
      <trans-unit id="DoNotUseWeakCryptographicAlgorithmsDescription">
        <source>Cryptographic algorithms degrade over time as attacks become for advances to attacker get access to more computation. Depending on the type and application of this cryptographic algorithm, further degradation of the cryptographic strength of it may allow attackers to read enciphered messages, tamper with enciphered  messages, forge digital signatures, tamper with hashed content, or otherwise compromise any cryptosystem based on this algorithm. Replace encryption uses with the AES algorithm (AES-256, AES-192 and AES-128 are acceptable) with a key length greater than or equal to 128 bits. Replace hashing uses with a hashing function in the SHA-2 family, such as SHA-2 512, SHA-2 384, or SHA-2 256.</source>
        <target state="translated">암호화 알고리즘의 성능이 점점 저하되어 공격자가 더 많은 계산에 액세스할 수 있도록 공격이 진화합니다. 암호화 알고리즘의 형식과 애플리케이션 및 계속 저하되는 암호화 기능에 따라 공격자가 암호화된 메시지를 읽고, 암호화된 메시지를 변조하고, 디지털 서명을 위조하고, 해시된 콘텐츠를 변조하거나 이 알고리즘 기반의 암호화 시스템을 손상시킬 수 있습니다. 암호화를 키 길이가 128비트보다 크거나 같은 AES 알고리즘(AES-256, AES-192 및 AES-128 사용 가능)으로 바꾸세요. 해시를 SHA-2 512, SHA-2 384 또는 SHA-2 256과 같은 SHA-2 패밀리의 해시 알고리즘으로 바꾸세요.</target>
        <note />
      </trans-unit>
      <trans-unit id="DoNotUseWeakCryptographicAlgorithmsMessage">
        <source>{0} uses a weak cryptographic algorithm {1}</source>
        <target state="translated">{0}이(가) 취약한 암호화 알고리즘 {1}을(를) 사용합니다.</target>
        <note />
      </trans-unit>
      <trans-unit id="DoNotUseWeakKDFAlgorithm">
        <source>Do Not Use Weak Key Derivation Function Algorithm</source>
        <target state="translated">취약한 키 파생 함수 알고리즘은 사용하지 마세요.</target>
        <note />
      </trans-unit>
      <trans-unit id="DoNotUseWeakKDFAlgorithmDescription">
        <source>Some implementations of the Rfc2898DeriveBytes class allow for a hash algorithm to be specified in a constructor parameter or overwritten in the HashAlgorithm property. If a hash algorithm is specified, then it should be SHA-256 or higher.</source>
        <target state="translated">Rfc2898DeriveBytes 클래스의 일부 구현에서는 해시 알고리즘을 생성자 매개 변수에 지정하거나 HashAlgorithm 속성에서 덮어쓸 수 있도록 허용합니다. 해시 알고리즘이 지정된 경우 SHA-256 이상의 해시 알고리즘이어야 합니다.</target>
        <note />
      </trans-unit>
      <trans-unit id="DoNotUseWeakKDFAlgorithmMessage">
        <source>{0} created with a weak hash algorithm. Use SHA256, SHA384, or SHA512 to create a strong key from a password</source>
        <target state="translated">{0}이(가) 취약한 해시 알고리즘으로 생성되었습니다. 암호에서 강력한 키를 만들려면 SHA256, SHA384 또는 SHA512를 사용하세요.</target>
        <note />
      </trans-unit>
      <trans-unit id="DoNotUseWeakKDFInsufficientIterationCountDescription">
        <source>When deriving cryptographic keys from user-provided inputs such as password, use sufficient iteration count (at least 100k).</source>
        <target state="translated">암호와 같은 사용자 제공 입력에서 암호화 키를 파생할 때 충분한 반복 횟수(10만 이상)를 사용하세요.</target>
        <note />
      </trans-unit>
      <trans-unit id="DoNotUseXslTransform">
        <source>Do Not Use XslTransform</source>
        <target state="translated">XslTransform 사용 안 함</target>
        <note />
      </trans-unit>
      <trans-unit id="DoNotUseXslTransformMessage">
        <source>Do not use XslTransform. It does not restrict potentially dangerous external references.</source>
        <target state="translated">XslTransform을 사용하지 마세요. 잠재적으로 위험한 외부 참조를 제한하지 않습니다.</target>
        <note />
      </trans-unit>
      <trans-unit id="HardCodedSecurityProtocolMessage">
        <source>Avoid hardcoding SecurityProtocolType {0}, and instead use SecurityProtocolType.SystemDefault to allow the operating system to choose the best Transport Layer Security protocol to use.</source>
        <target state="translated">운영 체제에서 사용할 최상의 전송 계층 보안 프로토콜을 선택할 수 있게 하려면 SecurityProtocolType {0}을(를) 하드 코딩하지 말고 대신 SecurityProtocolType.SystemDefault를 사용하세요.</target>
        <note />
      </trans-unit>
      <trans-unit id="HardCodedSecurityProtocolTitle">
        <source>Avoid hardcoding SecurityProtocolType value</source>
        <target state="translated">SecurityProtocolType 값 하드 코딩 방지</target>
        <note />
      </trans-unit>
      <trans-unit id="MaybeInstallRootCert">
        <source>Ensure Certificates Are Not Added To Root Store</source>
        <target state="translated">루트 저장소에 인증서가 추가되지 않았는지 확인</target>
        <note />
      </trans-unit>
      <trans-unit id="MaybeInstallRootCertMessage">
        <source>Adding certificates to the operating system's trusted root certificates is insecure. Ensure that the target store is not root store.</source>
        <target state="translated">운영 체제의 신뢰할 수 있는 루트 인증서에 인증서를 추가하는 것은 안전하지 않습니다. 대상 저장소가 루트 저장소가 아닌지 확인하세요.</target>
        <note />
      </trans-unit>
      <trans-unit id="MaybeUseSecureCookiesASPNetCore">
        <source>Ensure Use Secure Cookies In ASP.Net Core</source>
        <target state="translated">ASP.NET Core에서 보안 쿠키 사용 확인</target>
        <note />
      </trans-unit>
      <trans-unit id="MaybeUseSecureCookiesASPNetCoreMessage">
        <source>Ensure that CookieOptions.Secure = true when setting a cookie</source>
        <target state="translated">쿠키를 설정할 때 CookieOptions.Secure = true인지 확인합니다.</target>
        <note />
      </trans-unit>
      <trans-unit id="MaybeUseWeakKDFInsufficientIterationCount">
        <source>Ensure Sufficient Iteration Count When Using Weak Key Derivation Function</source>
        <target state="translated">취약한 키 파생 함수를 사용할 때 충분한 반복 횟수가 필요함</target>
        <note />
      </trans-unit>
      <trans-unit id="MaybeUseWeakKDFInsufficientIterationCountMessage">
        <source>Ensure that the iteration count is at least {0} when deriving a cryptographic key from a password. By default, Rfc2898DeriveByte's IterationCount is only 1000</source>
        <target state="translated">암호에서 암호화 키를 파생할 때 {0} 이상의 반복 횟수를 사용하세요. 기본적으로 Rfc2898DeriveByte의 IterationCount는 1,000뿐입니다.</target>
        <note />
      </trans-unit>
      <trans-unit id="SetViewStateUserKey">
        <source>Set ViewStateUserKey For Classes Derived From Page</source>
        <target state="translated">Page에서 파생된 클래스의 ViewStateUserKey 설정</target>
        <note />
      </trans-unit>
      <trans-unit id="SetViewStateUserKeyDescription">
        <source>Setting the ViewStateUserKey property can help you prevent attacks on your application by allowing you to assign an identifier to the view-state variable for individual users so that they cannot use the variable to generate an attack. Otherwise, there will be cross-site request forgery vulnerabilities.</source>
        <target state="translated">ViewStateUserKey 속성을 설정하면 공격을 생성하는 데 변수를 사용할 수 없도록 개별 사용자의 뷰 상태 변수에 식별자를 할당할 수 있어 애플리케이션에 대한 공격을 방지할 수 있습니다. 그렇지 않으면 교차 사이트 요청 위조 취약성이 발생합니다.</target>
        <note />
      </trans-unit>
      <trans-unit id="SetViewStateUserKeyMessage">
        <source>The class {0} derived from System.Web.UI.Page does not set the ViewStateUserKey property in the OnInit method or Page_Init method</source>
        <target state="translated">System.Web.UI.Page에서 파생된 {0} 클래스가 OnInit 메서드 또는 Page_Init 메서드에서 ViewStateUserKey 속성을 설정하지 않습니다.</target>
        <note />
      </trans-unit>
      <trans-unit id="UseContainerLevelAccessPolicy">
        <source>Use Container Level Access Policy</source>
        <target state="translated">컨테이너 수준 액세스 정책 사용</target>
        <note />
      </trans-unit>
      <trans-unit id="UseContainerLevelAccessPolicyDescription">
        <source>No access policy identifier is specified, making tokens non-revocable.</source>
        <target state="translated">액세스 정책 식별자가 지정되지 않아 토큰을 해지 불가능으로 만듭니다.</target>
        <note />
      </trans-unit>
      <trans-unit id="UseContainerLevelAccessPolicyMessage">
        <source>Consider using Azure's role-based access control instead of a Shared Access Signature (SAS) if possible. If you still need to use a SAS, use a container-level access policy when creating a SAS</source>
        <target state="translated">가능한 경우 SAS(공유 액세스 서명) 대신 Azure의 역할 기반 액세스 제어를 사용하세요. 계속 SAS를 사용해야 할 경우 SAS를 만들 때 컨테이너 수준 액세스 정책을 사용하세요.</target>
        <note />
      </trans-unit>
      <trans-unit id="UseRSAWithSufficientKeySize">
        <source>Use Rivest–Shamir–Adleman (RSA) Algorithm With Sufficient Key Size</source>
        <target state="translated">충분한 키 크기로 RSA(Rivest–Shamir–Adleman) 알고리즘 사용</target>
        <note />
      </trans-unit>
      <trans-unit id="UseRSAWithSufficientKeySizeDescription">
        <source>Encryption algorithms are vulnerable to brute force attacks when too small a key size is used.</source>
        <target state="translated">사용되는 키 크기가 너무 작으면 암호화 알고리즘이 무차별 암호 대입 공격에 취약할 수 있습니다.</target>
        <note />
      </trans-unit>
      <trans-unit id="UseRSAWithSufficientKeySizeMessage">
        <source>Asymmetric encryption algorithm {0}'s key size is less than 2048. Switch to an RSA with at least 2048 key size, ECDH or ECDSA algorithm instead.</source>
        <target state="translated">비대칭 암호화 알고리즘 {0}의 키 크기가 2048보다 작습니다. 최소 2048 키 크기, ECDH 또는 ECDSA 알고리즘이 포함된 RSA로 전환하세요.</target>
        <note />
      </trans-unit>
      <trans-unit id="UseSecureCookiesASPNetCoreDescription">
        <source>Applications available over HTTPS must use secure cookies.</source>
        <target state="translated">HTTPS를 통해 사용할 수 있는 애플리케이션은 보안 쿠키를 사용해야 합니다.</target>
        <note />
      </trans-unit>
      <trans-unit id="UseSharedAccessProtocolHttpsOnly">
        <source>Use SharedAccessProtocol HttpsOnly</source>
        <target state="translated">SharedAccessProtocol HttpsOnly 사용</target>
        <note />
      </trans-unit>
      <trans-unit id="UseSharedAccessProtocolHttpsOnlyDescription">
        <source>HTTPS encrypts network traffic. Use HttpsOnly, rather than HttpOrHttps, to ensure network traffic is always encrypted to help prevent disclosure of sensitive data.</source>
        <target state="translated">HTTPS는 네트워크 트래픽을 암호화합니다. 중요한 데이터가 공개되지 않도록 하려면 HttpOrHttps 대신 HttpsOnly를 사용하여 네트워크 트래픽을 상시 암호화하도록 합니다.</target>
        <note />
      </trans-unit>
      <trans-unit id="UseSharedAccessProtocolHttpsOnlyMessage">
        <source>Consider using Azure's role-based access control instead of a Shared Access Signature (SAS) if possible. If you still need to use a SAS, specify SharedAccessProtocol.HttpsOnly</source>
        <target state="translated">가능한 경우 SAS(공유 액세스 서명) 대신 Azure의 역할 기반 액세스 제어를 사용하세요. 계속 SAS를 사용해야 할 경우 SharedAccessProtocol.HttpsOnly를 지정하세요.</target>
        <note />
      </trans-unit>
      <trans-unit id="UseXmlReaderDescription">
        <source>Processing XML from untrusted data may load dangerous external references, which should be restricted by using an XmlReader with a secure resolver or with DTD processing disabled.</source>
        <target state="translated">신뢰할 수 없는 데이터의 XML을 처리하면 위험한 외부 참조가 로드될 수 있습니다. 위험한 외부 참조는 안전한 확인자와 함께 또는 DTD 처리를 사용하지 않도록 설정한 상태로 XmlReader를 사용하여 제한해야 합니다.</target>
        <note />
      </trans-unit>
      <trans-unit id="UseXmlReaderForDataSetReadXml">
        <source>Use XmlReader For DataSet Read Xml</source>
        <target state="translated">데이터 세트 읽기 Xml에 XmlReader 사용</target>
        <note />
      </trans-unit>
      <trans-unit id="UseXmlReaderForDeserialize">
        <source>Use XmlReader For Deserialize</source>
        <target state="translated">Deserialize에 XmlReader 사용</target>
        <note />
      </trans-unit>
      <trans-unit id="UseXmlReaderForSchemaRead">
        <source>Use XmlReader For Schema Read</source>
        <target state="translated">스키마 읽기에 XmlReader 사용</target>
        <note />
      </trans-unit>
      <trans-unit id="UseXmlReaderForValidatingReader">
        <source>Use XmlReader For Validating Reader</source>
        <target state="translated">판독기 유효성 검사에 XmlReader 사용</target>
        <note />
      </trans-unit>
      <trans-unit id="UseXmlReaderForXPathDocument">
        <source>Use XmlReader For XPathDocument</source>
        <target state="translated">XPathDocument에 XmlReader 사용</target>
        <note />
      </trans-unit>
      <trans-unit id="UseXmlReaderMessage">
        <source>This overload of the {0}.{1} method is potentially unsafe, use an overload that takes a XmlReader instance instead</source>
        <target state="translated">{0}.{1} 메서드의 이 오버로드는 안전하지 않을 수 있으므로 대신 XmlReader 인스턴스를 사용하는 오버로드를 사용하세요.</target>
        <note />
      </trans-unit>
      <trans-unit id="DoNotCreateTasksWithoutPassingATaskSchedulerTitle">
        <source>Do not create tasks without passing a TaskScheduler</source>
        <target state="translated">TaskScheduler를 전달하지 않은 상태에서 작업을 만들지 마세요.</target>
        <note />
      </trans-unit>
      <trans-unit id="DoNotCreateTasksWithoutPassingATaskSchedulerDescription">
        <source>Do not create tasks unless you are using one of the overloads that takes a TaskScheduler. The default is to schedule on TaskScheduler.Current, which would lead to deadlocks. Either use TaskScheduler.Default to schedule on the thread pool, or explicitly pass TaskScheduler.Current to make your intentions clear.</source>
        <target state="translated">TaskScheduler를 사용하는 오버로드 중 하나를 사용하지 않는 경우 작업을 만들지 마세요. 기본값은 TaskScheduler.Current에 예약하는 것이며 이는 교착 상태를 유발할 수 있습니다. 원하는 결과를 얻으려면 스레드 풀에서 TaskScheduler.Default를 사용하여 예약하거나 TaskScheduler.Current를 명시적으로 전달하세요.</target>
        <note />
      </trans-unit>
      <trans-unit id="DoNotCreateTasksWithoutPassingATaskSchedulerMessage">
        <source>Do not create tasks without passing a TaskScheduler</source>
        <target state="translated">TaskScheduler를 전달하지 않은 상태에서 작업을 만들지 마세요.</target>
        <note />
      </trans-unit>
    </body>
  </file>
</xliff><|MERGE_RESOLUTION|>--- conflicted
+++ resolved
@@ -147,7 +147,6 @@
         <target state="translated">보안 위험을 줄이려면 {1}의 StructLayout.CharSet을 CharSet.Unicode로 설정하거나 {0} 필드를 명시적으로 UnmanagedType.LPWStr로 마샬링하여 필드를 유니코드로 마샬링하세요. 이 문자열을 ANSI 또는 시스템 설정으로 마샬링해야 하는 경우 MarshalAs를 명시적으로 지정하고, BestFitMapping 특성을 사용하여 최적 문자 매핑을 해제하세요. 또한 ThrowOnUnmappableChar이 설정되어 있는지 확인하여 보안을 강화하세요.</target>
         <note />
       </trans-unit>
-<<<<<<< HEAD
       <trans-unit id="UseAutoValidateAntiforgeryToken">
         <source>Use antiforgery tokens in ASP.NET Core MVC controllers</source>
         <target state="new">Use antiforgery tokens in ASP.NET Core MVC controllers</target>
@@ -161,7 +160,8 @@
       <trans-unit id="UseAutoValidateAntiforgeryTokenMessage">
         <source>Method {0} handles a {1} request without performing CSRF token validation</source>
         <target state="new">Method {0} handles a {1} request without performing CSRF token validation</target>
-=======
+        <note />
+      </trans-unit>
       <trans-unit id="UseDefaultDllImportSearchPathsAttribute">
         <source>Use DefaultDllImportSearchPaths attribute for P/Invokes</source>
         <target state="new">Use DefaultDllImportSearchPaths attribute for P/Invokes</target>
@@ -175,7 +175,6 @@
       <trans-unit id="UseDefaultDllImportSearchPathsAttributeMessage">
         <source>The method {0} didn't use DefaultDllImportSearchPaths attribute for P/Invokes.</source>
         <target state="new">The method {0} didn't use DefaultDllImportSearchPaths attribute for P/Invokes.</target>
->>>>>>> f152af91
         <note />
       </trans-unit>
       <trans-unit id="UseManagedEquivalentsOfWin32ApiTitle">
