--- conflicted
+++ resolved
@@ -963,7 +963,95 @@
         }
 
         /// <summary>
-<<<<<<< HEAD
+        /// Parameters for PropertySetAnalysis to flag hazardous usage when both TestTypeToTrackWithConstructor.AString starts with 'A'.
+        /// </summary>
+        private readonly PropertySetAnalysisParameters TestTypeToTrackWithConstructor_HazardousIfAStringStartsWithA =
+            new PropertySetAnalysisParameters(
+                "TestTypeToTrackWithConstructor",
+                new ConstructorMapper(
+                    (IMethodSymbol constructorMethodSymbol,
+                        IReadOnlyList<ValueContentAbstractValue> argumentValueContentAbstractValues,
+                        IReadOnlyList<PointsToAbstractValue> argumentPointsToAbstractValues) =>
+                    {
+                        // When doing this for reals, need to examine the method to make sure we're looking at the right method and arguments.
+
+                        PropertySetAbstractValueKind kind = PropertySetAnalysis.EvaluateLiteralValues(
+                            argumentValueContentAbstractValues[2],
+                            v => (v as string)?.StartsWith("A", StringComparison.Ordinal) == true);
+                        return PropertySetAbstractValue.GetInstance(kind);
+                    }),
+            new PropertyMapperCollection(
+                new PropertyMapper(
+                    "AString",
+                    (ValueContentAbstractValue valueContentAbstractValue) =>
+                    {
+                        return PropertySetAnalysis.EvaluateLiteralValues(
+                            valueContentAbstractValue,
+                            v => (v as string)?.StartsWith("A", StringComparison.Ordinal) == true);
+                    })),
+            new HazardousUsageEvaluatorCollection(
+                new HazardousUsageEvaluator(    // When TypeToTrackWithConstructor.Method() is invoked, need to evaluate its state.
+                    "Method",
+                    (IMethodSymbol methodSymbol, PropertySetAbstractValue abstractValue) =>
+                    {
+                        // When doing this for reals, need to examine the method to make sure we're looking at the right method and arguments.
+
+                        // With only one property being tracked, this is straightforward.
+                        switch (abstractValue[0])
+                        {
+                            case PropertySetAbstractValueKind.Flagged:
+                                return HazardousUsageEvaluationResult.Flagged;
+                            case PropertySetAbstractValueKind.MaybeFlagged:
+                                return HazardousUsageEvaluationResult.MaybeFlagged;
+                            default:
+                                return HazardousUsageEvaluationResult.Unflagged;
+                        }
+                    })));
+
+        [Fact]
+        public void TestTypeToTrackWithConstructor_HazardousIfAStringStartsWithA_Flagged()
+        {
+            VerifyCSharp(@"
+using System;
+using System.Collections;
+
+class TestClass
+{
+    void TestMethod()
+    /*<bind>*/{
+        TestTypeToTrackWithConstructor t = new TestTypeToTrackWithConstructor(default(TestEnum), null, ""A string"");
+        t.Method();
+    }/*</bind>*/
+}",
+                TestTypeToTrackWithConstructor_HazardousIfAStringStartsWithA,
+                (10, 9, "void TestTypeToTrack.Method()", HazardousUsageEvaluationResult.Flagged));
+        }
+
+        [Fact]
+        public void TestTypeToTrackWithConstructor_HazardousIfAStringStartsWithA_Interprocedural_Flagged()
+        {
+            VerifyCSharp(@"
+using System;
+using System.Collections;
+
+class TestClass
+{
+    void TestMethod()
+    /*<bind>*/{
+        TestTypeToTrackWithConstructor t = GetTestType();
+        t.Method();
+    }/*</bind>*/
+
+    TestTypeToTrackWithConstructor GetTestType()
+    {
+        return new TestTypeToTrackWithConstructor(default(TestEnum), null, ""A string"");
+    }
+}",
+                TestTypeToTrackWithConstructor_HazardousIfAStringStartsWithA,
+                (10, 9, "void TestTypeToTrack.Method()", HazardousUsageEvaluationResult.Flagged));
+        }
+
+        /// <summary>
         /// Parameters for PropertySetAnalysis to flag hazardous usage when the TestTypeToTrack.AString property is not null when returning a TestTypeToTrack.
         /// </summary>
         private readonly PropertySetAnalysisParameters TestTypeToTrack_HazardousIfStringIsNonNullOnReturn =
@@ -1028,7 +1116,6 @@
         {
             VerifyCSharp(@"
 using System;
-
 class TestClass
 {
     TestTypeToTrack TestMethod()
@@ -1039,7 +1126,7 @@
     }/*</bind>*/
 }",
                 TestTypeToTrack_HazardousIfStringIsNonNullOnReturn,
-                (10, 16, null, HazardousUsageEvaluationResult.MaybeFlagged));
+                (9, 16, null, HazardousUsageEvaluationResult.MaybeFlagged));
         }
 
         [Fact]
@@ -1158,65 +1245,10 @@
         public void TestTypeToTrack_HazardousIfStringObjectIsNonNull_AnObjectNonNull_Flagged()
         {
             VerifyCSharp(@"
-=======
-        /// Parameters for PropertySetAnalysis to flag hazardous usage when both TestTypeToTrackWithConstructor.AString starts with 'A'.
-        /// </summary>
-        private readonly PropertySetAnalysisParameters TestTypeToTrackWithConstructor_HazardousIfAStringStartsWithA =
-            new PropertySetAnalysisParameters(
-                "TestTypeToTrackWithConstructor",
-                new ConstructorMapper(
-                    (IMethodSymbol constructorMethodSymbol,
-                        IReadOnlyList<ValueContentAbstractValue> argumentValueContentAbstractValues,
-                        IReadOnlyList<PointsToAbstractValue> argumentPointsToAbstractValues) =>
-                    {
-                        // When doing this for reals, need to examine the method to make sure we're looking at the right method and arguments.
-
-                        PropertySetAbstractValueKind kind = PropertySetAnalysis.EvaluateLiteralValues(
-                            argumentValueContentAbstractValues[2],
-                            v => (v as string)?.StartsWith("A", StringComparison.Ordinal) == true);
-                        return PropertySetAbstractValue.GetInstance(kind);
-                    }),
-            new PropertyMapperCollection(
-                new PropertyMapper(
-                    "AString",
-                    (ValueContentAbstractValue valueContentAbstractValue) =>
-                    {
-                        return PropertySetAnalysis.EvaluateLiteralValues(
-                            valueContentAbstractValue,
-                            v => (v as string)?.StartsWith("A", StringComparison.Ordinal) == true);
-                    })),
-            new HazardousUsageEvaluatorCollection(
-                new HazardousUsageEvaluator(    // When TypeToTrackWithConstructor.Method() is invoked, need to evaluate its state.
-                    "Method",
-                    (IMethodSymbol methodSymbol, PropertySetAbstractValue abstractValue) =>
-                    {
-                        // When doing this for reals, need to examine the method to make sure we're looking at the right method and arguments.
-
-                        // With only one property being tracked, this is straightforward.
-                        switch (abstractValue[0])
-                        {
-                            case PropertySetAbstractValueKind.Flagged:
-                                return HazardousUsageEvaluationResult.Flagged;
-                            case PropertySetAbstractValueKind.MaybeFlagged:
-                                return HazardousUsageEvaluationResult.MaybeFlagged;
-                            default:
-                                return HazardousUsageEvaluationResult.Unflagged;
-                        }
-                    })));
-
-        [Fact]
-        public void TestTypeToTrackWithConstructor_HazardousIfAStringStartsWithA_Flagged()
-        {
-            VerifyCSharp(@"
-using System;
-using System.Collections;
-
->>>>>>> 0e597a9e
-class TestClass
-{
-    void TestMethod()
-    /*<bind>*/{
-<<<<<<< HEAD
+class TestClass
+{
+    void TestMethod()
+    /*<bind>*/{
         TestTypeToTrack t = new TestTypeToTrack();
         t.AnObject = new System.Random();
         t.Method();
@@ -1231,35 +1263,17 @@
         {
             VerifyCSharp(@"
 using System;
-=======
-        TestTypeToTrackWithConstructor t = new TestTypeToTrackWithConstructor(default(TestEnum), null, ""A string"");
-        t.Method();
-    }/*</bind>*/
-}",
-                TestTypeToTrackWithConstructor_HazardousIfAStringStartsWithA,
-                (10, 9, "void TestTypeToTrack.Method()", HazardousUsageEvaluationResult.Flagged));
-        }
-
-        [Fact]
-        public void TestTypeToTrackWithConstructor_HazardousIfAStringStartsWithA_Interprocedural_Flagged()
-        {
-            VerifyCSharp(@"
-using System;
-using System.Collections;
->>>>>>> 0e597a9e
-
-class TestClass
-{
-    void TestMethod()
-    /*<bind>*/{
-<<<<<<< HEAD
+class TestClass
+{
+    void TestMethod()
+    /*<bind>*/{
         TestTypeToTrack t = new TestTypeToTrack();
         t.AString = String.Empty;   // Ideally String.Empty would be NullAbstractValue.NonNull.
         t.Method();
     }/*</bind>*/
 }",
                 TestTypeToTrack_HazardousIfStringObjectIsNonNull,
-                (10, 9, "void TestTypeToTrack.Method()", HazardousUsageEvaluationResult.MaybeFlagged));
+                (9, 9, "void TestTypeToTrack.Method()", HazardousUsageEvaluationResult.MaybeFlagged));
         }
 
         [Fact]
@@ -1294,19 +1308,6 @@
     }/*</bind>*/
 }",
                 TestTypeToTrack_HazardousIfStringObjectIsNonNull);
-=======
-        TestTypeToTrackWithConstructor t = GetTestType();
-        t.Method();
-    }/*</bind>*/
-
-    TestTypeToTrackWithConstructor GetTestType()
-    {
-        return new TestTypeToTrackWithConstructor(default(TestEnum), null, ""A string"");
-    }
-}",
-                TestTypeToTrackWithConstructor_HazardousIfAStringStartsWithA,
-                (10, 9, "void TestTypeToTrack.Method()", HazardousUsageEvaluationResult.Flagged));
->>>>>>> 0e597a9e
         }
 
         #region Infrastructure
