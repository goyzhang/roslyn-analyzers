﻿// Copyright (c) Microsoft.  All Rights Reserved.  Licensed under the Apache License, Version 2.0.  See License.txt in the project root for license information.

namespace Roslyn.Diagnostics.Analyzers
{
    internal static class RoslynDiagnosticIds
    {
        public const string UseEmptyEnumerableRuleId = "RS0001";
        public const string UseSingletonEnumerableRuleId = "RS0002";
        // public const string DirectlyAwaitingTaskAnalyzerRuleId = "RS0003";           // Now CA2007 => Microsoft.ApiDesignGuidelines.Analyzers.DoNotDirectlyAwaitATaskAnalyzer
        public const string UseSiteDiagnosticsCheckerRuleId = "RS0004";
        public const string DoNotUseCodeActionCreateRuleId = "RS0005";
        public const string MixedVersionsOfMefAttributesRuleId = "RS0006";
        // public const string UseArrayEmptyRuleId = "RS0007";                          // Now CA1825 => System.Runtime.Analyzers.AvoidZeroLengthArrayAllocationsAnalyzer
        // public const string ImplementIEquatableRuleId = "RS0008";                    // Now CA1067 => Microsoft.ApiDesignGuidelines.Analyzers.EquatableAnalyzer
        // public const string OverrideObjectEqualsRuleId = "RS0009";                   // Now CA1815 => Microsoft.ApiDesignGuidelines.Analyzers.OverrideEqualsAndOperatorEqualsOnValueTypesAnalyzer
        // public const string DoNotUseVerbatimCrefsRuleId = "RS0010";                  // Now RS0010 => XmlDocumentationComments.Analyzers.AvoidUsingCrefTagsWithAPrefixAnalyzer
        // public const string CancellationTokenMustBeLastRuleId = "RS0011";            // Now CA1068 => Microsoft.ApiDesignGuidelines.Analyzers.CancellationTokenParametersMustComeLastAnalyzer
        // public const string DoNotCallToImmutableArrayRuleId = "RS0012";              // Now CA2009 => System.Collections.Immutable.Analyzers.DoNotCallToImmutableCollectionOnAnImmutableCollectionValueAnalyzer
        //public const string DoNotAccessDiagnosticDescriptorRuleId = "RS0013";         // Removed (see https://github.com/dotnet/roslyn-analyzers/issues/3560)
        // public const string DoNotCallLinqOnIndexable = "RS0014";                     // Now RS0014 => System.Runtime.Analyzers.DoNotUseEnumerableMethodsOnIndexableCollectionsInsteadUseTheCollectionDirectlyAnalyzer
        // public const string ConsumePreserveSigRuleId = "RS0015";                     // Now CA2010 => System.Runtime.InteropServices.Analyzers.AlwaysConsumeTheValueReturnedByMethodsMarkedWithPreserveSigAttributeAnalyzer
        public const string DeclarePublicApiRuleId = "RS0016";
        public const string RemoveDeletedApiRuleId = "RS0017";
        // public const string DoNotCreateTasksWithoutTaskSchedulerRuleId = "RS0018";   // Now CA2008 => System.Threading.Tasks.Analyzers.DoNotCreateTasksWithoutPassingATaskSchedulerAnalyzer
        public const string SymbolDeclaredEventRuleId = "RS0019";
        // public const string DeadCodeRuleId = "RS0020";                               // Now ???
        // public const string DeadCodeTriggerRuleId = "RS0021";                        // Now ???
        public const string ExposedNoninstantiableTypeRuleId = "RS0022";
        public const string MissingSharedAttributeRuleId = "RS0023";
        public const string PublicApiFilesInvalid = "RS0024";
        public const string DuplicatedSymbolInPublicApiFiles = "RS0025";
        public const string AvoidMultipleOverloadsWithOptionalParameters = "RS0026";
        public const string OverloadWithOptionalParametersShouldHaveMostParameters = "RS0027";
        public const string RoslynAnalyzerMustUseIdInSpecifiedRangeRuleId = "RS0028";
        public const string RoslynAnalyzerMustUseCategoriesFromSpecifiedRangeRuleId = "RS0029";
        public const string SymbolIsBannedRuleId = "RS0030";
        public const string DuplicateBannedSymbolRuleId = "RS0031";
        public const string TestExportsShouldNotBeDiscoverableRuleId = "RS0032";
        public const string ImportingConstructorShouldBeObsoleteRuleId = "RS0033";
        public const string ExportedPartsShouldHaveImportingConstructorRuleId = "RS0034";
        public const string RestrictedInternalsVisibleToRuleId = "RS0035";
        public const string AnnotatePublicApiRuleId = "RS0036";
        public const string ShouldAnnotateApiFilesRuleId = "RS0037";
        public const string PreferNullLiteralRuleId = "RS0038";
        public const string RelaxTestNamingSuppressionRuleId = "RS0039";
        public const string DefaultableTypeShouldHaveDefaultableFieldsRuleId = "RS0040";
        public const string ObliviousPublicApiRuleId = "RS0041";
        public const string DoNotCopyValueRuleId = "RS0042";
        public const string DoNotCallGetTestAccessorRuleId = "RS0043";
<<<<<<< HEAD
        // public const string CreateTestAccessorRuleId = "RS0044"; // Now converted to a refactoring
        // public const string ExposeMemberForTestingRuleId = "RS0045"; // Now converted to a refactoring
=======
        public const string CreateTestAccessorRuleId = "RS0044";
        public const string ExposeMemberForTestingRuleId = "RS0045";
        public const string AvoidOptSuffixForNullableEnableCodeRuleId = "RS0046";
>>>>>>> be15a6e1

        public const string WrapStatementsRuleId = "RS0100";
        public const string BlankLinesRuleId = "RS0101";
        public const string BracePlacementRuleId = "RS0102";
    }
}<|MERGE_RESOLUTION|>--- conflicted
+++ resolved
@@ -47,14 +47,9 @@
         public const string ObliviousPublicApiRuleId = "RS0041";
         public const string DoNotCopyValueRuleId = "RS0042";
         public const string DoNotCallGetTestAccessorRuleId = "RS0043";
-<<<<<<< HEAD
         // public const string CreateTestAccessorRuleId = "RS0044"; // Now converted to a refactoring
         // public const string ExposeMemberForTestingRuleId = "RS0045"; // Now converted to a refactoring
-=======
-        public const string CreateTestAccessorRuleId = "RS0044";
-        public const string ExposeMemberForTestingRuleId = "RS0045";
         public const string AvoidOptSuffixForNullableEnableCodeRuleId = "RS0046";
->>>>>>> be15a6e1
 
         public const string WrapStatementsRuleId = "RS0100";
         public const string BlankLinesRuleId = "RS0101";
