﻿// Copyright (c) Microsoft.  All Rights Reserved.  Licensed under the Apache License, Version 2.0.  See License.txt in the project root for license information.

using System.Collections.Immutable;
using Analyzer.Utilities;
using Analyzer.Utilities.Extensions;
using Microsoft.CodeAnalysis;
using Microsoft.CodeAnalysis.Diagnostics;

namespace Roslyn.Diagnostics.Analyzers
{
    public abstract class DiagnosticDescriptorAccessAnalyzer<TSyntaxKind, TMemberAccessExpressionSyntax> : DiagnosticAnalyzer
        where TSyntaxKind : struct
        where TMemberAccessExpressionSyntax : SyntaxNode
    {
        private const string DiagnosticTypeFullName = "Microsoft.CodeAnalysis.Diagnostic";

        private static readonly LocalizableString s_localizableTitle = new LocalizableResourceString(nameof(RoslynDiagnosticsAnalyzersResources.DoNotInvokeDiagnosticDescriptorTitle), RoslynDiagnosticsAnalyzersResources.ResourceManager, typeof(RoslynDiagnosticsAnalyzersResources));
        private static readonly LocalizableString s_localizableMessage = new LocalizableResourceString(nameof(RoslynDiagnosticsAnalyzersResources.DoNotInvokeDiagnosticDescriptorMessage), RoslynDiagnosticsAnalyzersResources.ResourceManager, typeof(RoslynDiagnosticsAnalyzersResources));
        private static readonly LocalizableString s_localizableDescription = new LocalizableResourceString(nameof(RoslynDiagnosticsAnalyzersResources.DoNotInvokeDiagnosticDescriptorDescription), RoslynDiagnosticsAnalyzersResources.ResourceManager, typeof(RoslynDiagnosticsAnalyzersResources));

        internal static readonly DiagnosticDescriptor DoNotRealizeDiagnosticDescriptorRule = new DiagnosticDescriptor(
            RoslynDiagnosticIds.DoNotAccessDiagnosticDescriptorRuleId,
            s_localizableTitle,
            s_localizableMessage,
<<<<<<< HEAD
            DiagnosticCategory.RoslynDiagnosticsPerformance,
            DiagnosticHelpers.DefaultDiagnosticSeverity,
=======
            DiagnosticCategory.RoslyDiagnosticsPerformance,
            DiagnosticSeverity.Warning,
>>>>>>> 885e18b9
            isEnabledByDefault: false,
            description: s_localizableDescription,
            customTags: WellKnownDiagnosticTags.Telemetry);

        public sealed override ImmutableArray<DiagnosticDescriptor> SupportedDiagnostics => ImmutableArray.Create(DoNotRealizeDiagnosticDescriptorRule);

        public sealed override void Initialize(AnalysisContext context)
        {
            context.EnableConcurrentExecution();
            context.ConfigureGeneratedCodeAnalysis(GeneratedCodeAnalysisFlags.None);

            context.RegisterSyntaxNodeAction(AnalyzeNode, SimpleMemberAccessExpressionKind);
        }

        protected abstract TSyntaxKind SimpleMemberAccessExpressionKind { get; }

        protected abstract SyntaxNode GetLeftOfMemberAccess(TMemberAccessExpressionSyntax memberAccess);
        protected abstract SyntaxNode GetRightOfMemberAccess(TMemberAccessExpressionSyntax memberAccess);
        protected abstract bool IsThisOrBaseOrMeOrMyBaseExpression(SyntaxNode node);

        private void AnalyzeNode(SyntaxNodeAnalysisContext context)
        {
            var memberAccess = (TMemberAccessExpressionSyntax)context.Node;
            SyntaxNode right = GetRightOfMemberAccess(memberAccess);
            if (right.ToString() != nameof(Diagnostic.Descriptor))
            {
                return;
            }

            SyntaxNode left = GetLeftOfMemberAccess(memberAccess);
            ITypeSymbol leftType = context.SemanticModel.GetTypeInfo(left).Type;
            if (leftType != null && leftType.ToDisplayString() == DiagnosticTypeFullName && !IsThisOrBaseOrMeOrMyBaseExpression(left))
            {
                string nameOfMember = string.Empty;
                if (memberAccess.Parent is TMemberAccessExpressionSyntax parentMemberAccess)
                {
                    SyntaxNode member = GetRightOfMemberAccess(parentMemberAccess);
                    nameOfMember = " '" + member.ToString() + "'";
                }

                memberAccess.CreateDiagnostic(DoNotRealizeDiagnosticDescriptorRule, nameof(Diagnostic.Descriptor), nameof(Diagnostic), nameOfMember);
            }
        }
    }
}<|MERGE_RESOLUTION|>--- conflicted
+++ resolved
@@ -22,13 +22,8 @@
             RoslynDiagnosticIds.DoNotAccessDiagnosticDescriptorRuleId,
             s_localizableTitle,
             s_localizableMessage,
-<<<<<<< HEAD
-            DiagnosticCategory.RoslynDiagnosticsPerformance,
-            DiagnosticHelpers.DefaultDiagnosticSeverity,
-=======
             DiagnosticCategory.RoslyDiagnosticsPerformance,
             DiagnosticSeverity.Warning,
->>>>>>> 885e18b9
             isEnabledByDefault: false,
             description: s_localizableDescription,
             customTags: WellKnownDiagnosticTags.Telemetry);
