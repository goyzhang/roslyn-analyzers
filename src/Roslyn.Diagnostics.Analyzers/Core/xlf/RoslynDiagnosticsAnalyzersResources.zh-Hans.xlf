﻿<?xml version="1.0" encoding="utf-8"?>
<xliff xmlns="urn:oasis:names:tc:xliff:document:1.2" xmlns:xsi="http://www.w3.org/2001/XMLSchema-instance" version="1.2" xsi:schemaLocation="urn:oasis:names:tc:xliff:document:1.2 xliff-core-1.2-transitional.xsd">
  <file datatype="xml" source-language="en" target-language="zh-HANS" original="../RoslynDiagnosticsAnalyzersResources.resx">
    <body>
<<<<<<< HEAD
      <trans-unit id="AvoidOptSuffixForNullableEnableCodeRuleIdDescription">
        <source>Avoid the 'Opt' suffix in a nullable-enabled code.</source>
        <target state="new">Avoid the 'Opt' suffix in a nullable-enabled code.</target>
        <note />
      </trans-unit>
      <trans-unit id="AvoidOptSuffixForNullableEnableCodeRuleIdMessage">
        <source>Avoid the 'Opt' suffix in a nullable-enabled code</source>
        <target state="new">Avoid the 'Opt' suffix in a nullable-enabled code</target>
        <note />
      </trans-unit>
      <trans-unit id="AvoidOptSuffixForNullableEnableCodeRuleIdTitle">
        <source>Avoid the 'Opt' suffix</source>
        <target state="new">Avoid the 'Opt' suffix</target>
=======
      <trans-unit id="BlankLinesMessage">
        <source>Avoid multiple blank lines</source>
        <target state="new">Avoid multiple blank lines</target>
        <note />
      </trans-unit>
      <trans-unit id="BracePlacementMessage">
        <source>Braces must not have blank lines between them</source>
        <target state="new">Braces must not have blank lines between them</target>
>>>>>>> 06bd49db
        <note />
      </trans-unit>
      <trans-unit id="CreateTestAccessorDescription">
        <source>This is a refactoring which simplifies the process of creating test accessors using the 'TestAccessor' pattern.</source>
        <target state="needs-review-translation">这是一种重构，它简化了使用 TestAccessor 模式创建测试访问器的过程</target>
        <note />
      </trans-unit>
      <trans-unit id="CreateTestAccessorMessage">
        <source>Create test accessor</source>
        <target state="translated">创建测试访问器</target>
        <note />
      </trans-unit>
      <trans-unit id="CreateTestAccessorTitle">
        <source>Create test accessor</source>
        <target state="translated">创建测试访问器</target>
        <note />
      </trans-unit>
      <trans-unit id="DefaultableTypeShouldHaveDefaultableFieldsDescription">
        <source>Defaultable types should have defaultable fields.</source>
        <target state="needs-review-translation">可默认类型应具有可默认字段。</target>
        <note />
      </trans-unit>
      <trans-unit id="DefaultableTypeShouldHaveDefaultableFieldsMessage">
        <source>Defaultable type '{0}' has a non-defaultable field or auto-property '{1}'</source>
        <target state="translated">可默认类型“{0}”具有不可默认字段或自动属性“{1}”</target>
        <note />
      </trans-unit>
      <trans-unit id="DefaultableTypeShouldHaveDefaultableFieldsTitle">
        <source>Defaultable types should have defaultable fields</source>
        <target state="translated">可默认类型应具有可默认字段。</target>
        <note />
      </trans-unit>
      <trans-unit id="DoNotCallGetTestAccessorDescription">
        <source>'GetTestAccessor()' is a helper method reserved for testing. Production code must not call this member.</source>
        <target state="needs-review-translation">GetTestAccessor() 是保留以用于测试的 helper 方法。生产代码不能调用此成员。</target>
        <note />
      </trans-unit>
      <trans-unit id="DoNotCallGetTestAccessorMessage">
        <source>Do not call 'GetTestAccessor()' from production code</source>
        <target state="needs-review-translation">请勿从生产代码中调用 GetTestAccessor()</target>
        <note />
      </trans-unit>
      <trans-unit id="DoNotCallGetTestAccessorTitle">
        <source>Do not call 'GetTestAccessor()'</source>
        <target state="needs-review-translation">请勿调用 GetTestAccessor()</target>
        <note />
      </trans-unit>
      <trans-unit id="DoNotCopyValueAvoidNullableWrapperDescription">
        <source>Avoid nullable wrapper.</source>
        <target state="new">Avoid nullable wrapper.</target>
        <note />
      </trans-unit>
      <trans-unit id="DoNotCopyValueAvoidNullableWrapperMessage">
        <source>Do not wrap non-copyable type '{0}' in '{1}' operation</source>
        <target state="new">Do not wrap non-copyable type '{0}' in '{1}' operation</target>
        <note />
      </trans-unit>
      <trans-unit id="DoNotCopyValueDescription">
        <source>Do not copy value.</source>
        <target state="new">Do not copy value.</target>
        <note />
      </trans-unit>
      <trans-unit id="DoNotCopyValueMessage">
        <source>Do not copy value</source>
        <target state="new">Do not copy value</target>
        <note />
      </trans-unit>
      <trans-unit id="DoNotCopyValueNoBoxingDescription">
        <source>Do not box non-copyable value types.</source>
        <target state="new">Do not box non-copyable value types.</target>
        <note />
      </trans-unit>
      <trans-unit id="DoNotCopyValueNoBoxingMessage">
        <source>Do not box non-copyable type '{0}'</source>
        <target state="new">Do not box non-copyable type '{0}'</target>
        <note />
      </trans-unit>
      <trans-unit id="DoNotCopyValueNoUnboxingDescription">
        <source>Do not unbox non-copyable value types.</source>
        <target state="new">Do not unbox non-copyable value types.</target>
        <note />
      </trans-unit>
      <trans-unit id="DoNotCopyValueNoUnboxingMessage">
        <source>Do not unbox non-copyable type '{0}'</source>
        <target state="new">Do not unbox non-copyable type '{0}'</target>
        <note />
      </trans-unit>
      <trans-unit id="DoNotCopyValueTitle">
        <source>Do not copy value</source>
        <target state="new">Do not copy value</target>
        <note />
      </trans-unit>
      <trans-unit id="DoNotCopyValueUnsupportedUseDescription">
        <source>Unsupported use of non-copyable type.</source>
        <target state="new">Unsupported use of non-copyable type.</target>
        <note />
      </trans-unit>
      <trans-unit id="DoNotCopyValueUnsupportedUseMessage">
        <source>Unsupported use of non-copyable type '{0}' in '{1}' operation</source>
        <target state="new">Unsupported use of non-copyable type '{0}' in '{1}' operation</target>
        <note />
      </trans-unit>
      <trans-unit id="ExportedPartsShouldHaveImportingConstructorCodeFix_ImplicitConstructor">
        <source>Explicitly define the importing constructor</source>
        <target state="translated">显式定义导入构造函数</target>
        <note />
      </trans-unit>
      <trans-unit id="ExportedPartsShouldHaveImportingConstructorCodeFix_MissingAttribute">
        <source>Add 'ImportingConstructor' attribute</source>
        <target state="translated">添加 "ImportingConstructor" 特性</target>
        <note />
      </trans-unit>
      <trans-unit id="ExportedPartsShouldHaveImportingConstructorCodeFix_NonPublicConstructor">
        <source>Make constructor public</source>
        <target state="translated">使构造函数成为公共构造函数</target>
        <note />
      </trans-unit>
      <trans-unit id="ExportedPartsShouldHaveImportingConstructorDescription">
        <source>Exported parts should be marked with 'ImportingConstructorAttribute'.</source>
        <target state="needs-review-translation">导出的部分应具有 [ImportingConstructor]</target>
        <note />
      </trans-unit>
      <trans-unit id="ExportedPartsShouldHaveImportingConstructorMessage">
        <source>'{0}' is MEF-exported and should have a single importing constructor of the correct form</source>
        <target state="translated">“{0}”是 MEF 导出的，应具有正确形式的单个导入构造函数</target>
        <note />
      </trans-unit>
      <trans-unit id="ExportedPartsShouldHaveImportingConstructorTitle">
        <source>Exported parts should be marked with 'ImportingConstructorAttribute'</source>
        <target state="needs-review-translation">导出的部分应具有 [ImportingConstructor]</target>
        <note />
      </trans-unit>
      <trans-unit id="ExposeMemberForTestingDescription">
        <source>Expose member for testing.</source>
        <target state="needs-review-translation">公开要进行测试的成员</target>
        <note />
      </trans-unit>
      <trans-unit id="ExposeMemberForTestingMessage">
        <source>Expose member for testing</source>
        <target state="translated">公开要进行测试的成员</target>
        <note />
      </trans-unit>
      <trans-unit id="ExposeMemberForTestingTitle">
        <source>Expose member for testing</source>
        <target state="translated">公开要进行测试的成员</target>
        <note />
      </trans-unit>
      <trans-unit id="FixNumberedComments">
        <source>Fix numbered comments</source>
        <target state="translated">修复带编号的注释</target>
        <note />
      </trans-unit>
      <trans-unit id="ImportingConstructorShouldBeObsoleteCodeFix_ErrorSetToFalse">
        <source>Set 'ObsoleteAttribute.Error' to 'true'</source>
        <target state="needs-review-translation">将 ObsoleteAttribute.Error 设置为 true</target>
        <note />
      </trans-unit>
      <trans-unit id="ImportingConstructorShouldBeObsoleteCodeFix_IncorrectDescription">
        <source>Use correct 'ObsoleteAttribute' message.</source>
        <target state="needs-review-translation">使用正确的 ObsoleteAttribute 消息</target>
        <note />
      </trans-unit>
      <trans-unit id="ImportingConstructorShouldBeObsoleteCodeFix_MissingAttribute">
        <source>Add 'ObsoleteAttribute'</source>
        <target state="needs-review-translation">添加 ObsoleteAttribute</target>
        <note />
      </trans-unit>
      <trans-unit id="ImportingConstructorShouldBeObsoleteCodeFix_MissingDescription">
        <source>Configure 'ObsoleteAttribute' for importing constructor.</source>
        <target state="needs-review-translation">配置 ObsoleteAttribute 以导入构造函数</target>
        <note />
      </trans-unit>
      <trans-unit id="ImportingConstructorShouldBeObsoleteCodeFix_MissingError">
        <source>Set 'ObsoleteAttribute.Error' to 'true'</source>
        <target state="needs-review-translation">将 ObsoleteAttribute.Error 设置为 true</target>
        <note />
      </trans-unit>
      <trans-unit id="ImportingConstructorShouldBeObsoleteDescription">
        <source>Importing constructor should be marked with 'ObsoleteAttribute'.</source>
        <target state="needs-review-translation">导入构造函数应为 [Obsolete]</target>
        <note />
      </trans-unit>
      <trans-unit id="ImportingConstructorShouldBeObsoleteMessage">
        <source>Importing constructor should be marked with 'ObsoleteAttribute'</source>
        <target state="needs-review-translation">导入构造函数应为 [Obsolete]</target>
        <note />
      </trans-unit>
      <trans-unit id="ImportingConstructorShouldBeObsoleteTitle">
        <source>Importing constructor should be marked with 'ObsoleteAttribute'</source>
        <target state="needs-review-translation">导入构造函数应为 [Obsolete]</target>
        <note />
      </trans-unit>
      <trans-unit id="Place_statement_on_following_line">
        <source>Place statement on following line</source>
        <target state="new">Place statement on following line</target>
        <note />
      </trans-unit>
      <trans-unit id="PreferNullLiteralCodeFix">
        <source>Use 'null' instead of 'default'</source>
        <target state="translated">使用 "null" 而不是“默认值”</target>
        <note />
      </trans-unit>
      <trans-unit id="PreferNullLiteralDescription">
        <source>Use 'null' instead of 'default' for nullable types.</source>
        <target state="translated">对可为 null 类型使用 "null" 而不是默认值。</target>
        <note />
      </trans-unit>
      <trans-unit id="PreferNullLiteralMessage">
        <source>Use 'null' instead of 'default' for nullable types</source>
        <target state="translated">对可为 null 类型使用 "null" 而不是默认值</target>
        <note />
      </trans-unit>
      <trans-unit id="PreferNullLiteralTitle">
        <source>Prefer null literal</source>
        <target state="translated">首选 null 文本</target>
        <note />
      </trans-unit>
      <trans-unit id="RelaxTestNamingSuppressorJustification">
        <source>Asynchronous test methods do not require the 'Async' suffix</source>
        <target state="needs-review-translation">异步测试方法不需要 "Async" 后缀。</target>
        <note />
      </trans-unit>
      <trans-unit id="Remove_blank_lines_between_braces">
        <source>Remove blank lines between braces</source>
        <target state="new">Remove blank lines between braces</target>
        <note />
      </trans-unit>
      <trans-unit id="Remove_extra_blank_lines">
        <source>Remove extra blank lines</source>
        <target state="new">Remove extra blank lines</target>
        <note />
      </trans-unit>
      <trans-unit id="TestExportsShouldNotBeDiscoverableCodeFix">
        <source>Apply 'PartNotDiscoverableAttribute'</source>
        <target state="needs-review-translation">应用 PartNotDiscoverableAttribute</target>
        <note />
      </trans-unit>
      <trans-unit id="TestExportsShouldNotBeDiscoverableDescription">
        <source>Test exports should not be discoverable.</source>
        <target state="needs-review-translation">测试导出应该不可被发现</target>
        <note />
      </trans-unit>
      <trans-unit id="TestExportsShouldNotBeDiscoverableMessage">
        <source>'{0}' is exported for test purposes and should be marked with 'PartNotDiscoverableAttribute'</source>
        <target state="needs-review-translation">导出“{0}”以用于测试，并且应将其标记为 PartNotDiscoverable</target>
        <note />
      </trans-unit>
      <trans-unit id="TestExportsShouldNotBeDiscoverableTitle">
        <source>Test exports should not be discoverable</source>
        <target state="translated">测试导出应该不可被发现</target>
        <note />
      </trans-unit>
      <trans-unit id="UseSpecializedCollectionsEmptyEnumerableTitle">
        <source>Use 'SpecializedCollections.EmptyEnumerable()'</source>
        <target state="needs-review-translation">使用 SpecializedCollections.EmptyEnumerable()</target>
        <note />
      </trans-unit>
      <trans-unit id="UseSpecializedCollectionsEmptyEnumerableDescription">
        <source>#N/A</source>
        <target state="translated">#N/A</target>
        <note />
      </trans-unit>
      <trans-unit id="UseSpecializedCollectionsEmptyEnumerableMessage">
        <source>Use 'SpecializedCollections.EmptyEnumerable()'</source>
        <target state="needs-review-translation">使用 SpecializedCollections.EmptyEnumerable()</target>
        <note />
      </trans-unit>
      <trans-unit id="UseSpecializedCollectionsSingletonEnumerableTitle">
        <source>Use 'SpecializedCollections.SingletonEnumerable()'</source>
        <target state="needs-review-translation">使用 SpecializedCollections.SingletonEnumerable()</target>
        <note />
      </trans-unit>
      <trans-unit id="UseSpecializedCollectionsSingletonEnumerableDescription">
        <source>#N/A</source>
        <target state="translated">#N/A</target>
        <note />
      </trans-unit>
      <trans-unit id="UseSpecializedCollectionsSingletonEnumerableMessage">
        <source>Use 'SpecializedCollections.SingletonEnumerable()'</source>
        <target state="needs-review-translation">使用 SpecializedCollections.SingletonEnumerable()</target>
        <note />
      </trans-unit>
      <trans-unit id="InvokeTheCorrectPropertyToEnsureCorrectUseSiteDiagnosticsTitle">
        <source>Invoke the correct property to ensure correct use site diagnostics</source>
        <target state="needs-review-translation">调用正确的属性以确保正确使用站点诊断。</target>
        <note />
      </trans-unit>
      <trans-unit id="InvokeTheCorrectPropertyToEnsureCorrectUseSiteDiagnosticsDescription">
        <source>#N/A</source>
        <target state="translated">#N/A</target>
        <note />
      </trans-unit>
      <trans-unit id="InvokeTheCorrectPropertyToEnsureCorrectUseSiteDiagnosticsMessage">
        <source>Invoke the correct property to ensure correct use site diagnostics</source>
        <target state="needs-review-translation">调用正确的属性以确保正确使用站点诊断。</target>
        <note />
      </trans-unit>
      <trans-unit id="DoNotUseGenericCodeActionCreateToCreateCodeActionTitle">
        <source>Do not use generic 'CodeAction.Create' to create 'CodeAction'</source>
        <target state="needs-review-translation">不要使用通用的 CodeAction.Create 来创建 CodeAction</target>
        <note />
      </trans-unit>
      <trans-unit id="DoNotUseGenericCodeActionCreateToCreateCodeActionDescription">
        <source>#N/A</source>
        <target state="translated">#N/A</target>
        <note />
      </trans-unit>
      <trans-unit id="DoNotUseGenericCodeActionCreateToCreateCodeActionMessage">
        <source>Do not use generic 'CodeAction.Create' to create 'CodeAction'</source>
        <target state="needs-review-translation">不要使用通用的 CodeAction.Create 来创建 CodeAction</target>
        <note />
      </trans-unit>
      <trans-unit id="OverrideObjectEqualsObjectWhenImplementingIequatableTitle">
        <source>Override 'Object.Equals(object)' when implementing 'IEquatable'</source>
        <target state="needs-review-translation">当实现 IEquatable 时，重写 Object.Equals(object)</target>
        <note />
      </trans-unit>
      <trans-unit id="OverrideObjectEqualsObjectWhenImplementingIequatableDescription">
        <source>#N/A</source>
        <target state="translated">#N/A</target>
        <note />
      </trans-unit>
      <trans-unit id="OverrideObjectEqualsObjectWhenImplementingIequatableMessage">
        <source>Override 'Object.Equals(object)' when implementing 'IEquatable'</source>
        <target state="needs-review-translation">当实现 IEquatable 时，重写 Object.Equals(object)</target>
        <note />
      </trans-unit>
      <trans-unit id="DoNotInvokeDiagnosticDescriptorTitle">
        <source>Do not invoke 'Diagnostic.Descriptor'</source>
        <target state="needs-review-translation">不要调用 Diagnostic.Descriptor</target>
        <note />
      </trans-unit>
      <trans-unit id="DoNotInvokeDiagnosticDescriptorDescription">
        <source>Accessing the 'Descriptor' property of 'Diagnostic' in compiler layer leads to unnecessary string allocations for fields of the descriptor that are not utilized in command line compilation. Hence, you should avoid accessing the 'Descriptor' of the compiler diagnostics here. Instead you should directly access these properties off the 'Diagnostic' type.</source>
        <target state="needs-review-translation">在编译器层中访问诊断的描述符属性时，会导致在命令行编译中未使用的描述符字段发生不必要的字符串分配。因此，应避免在此处访问编译器诊断的描述符。而是直接从诊断类型访问这些属性。</target>
        <note />
      </trans-unit>
      <trans-unit id="DoNotInvokeDiagnosticDescriptorMessage">
        <source>Do not invoke property '{0}' on type '{1}', instead directly access the required member{2} on '{1}'</source>
        <target state="translated">不要对类型“{1}”调用属性“{0}”，而是直接访问“{1}”上所需的成员 {2}</target>
        <note />
      </trans-unit>
      <trans-unit id="SymbolDeclaredEventMustBeGeneratedForSourceSymbolsTitle">
        <source>'SymbolDeclaredEvent' must be generated for source symbols</source>
        <target state="needs-review-translation">必须为源符号生成 SymbolDeclaredEvent</target>
        <note />
      </trans-unit>
      <trans-unit id="SymbolDeclaredEventMustBeGeneratedForSourceSymbolsDescription">
        <source>Compilation event queue is required to generate symbol declared events for all declared source symbols. Hence, every source symbol type or one of its base types must generate a symbol declared event.</source>
        <target state="translated">要为声明的所有源符号生成符号声明事件，需使用编译事件队列。因此，每个源符号类型或其任一基类型必须生成符号声明事件。</target>
        <note />
      </trans-unit>
      <trans-unit id="SymbolDeclaredEventMustBeGeneratedForSourceSymbolsMessage">
        <source>'SymbolDeclaredEvent' must be generated for source symbols</source>
        <target state="needs-review-translation">必须为源符号生成 SymbolDeclaredEvent</target>
        <note />
      </trans-unit>
      <trans-unit id="DoNotMixAttributesFromDifferentVersionsOfMEFTitle">
        <source>Do not mix attributes from different versions of MEF</source>
        <target state="translated">切勿混合不同版本 MEF 中的属性</target>
        <note />
      </trans-unit>
      <trans-unit id="DoNotMixAttributesFromDifferentVersionsOfMEFDescription">
        <source>Do not mix attributes from different versions of MEF.</source>
        <target state="needs-review-translation">切勿混合不同版本 MEF 中的属性</target>
        <note />
      </trans-unit>
      <trans-unit id="DoNotMixAttributesFromDifferentVersionsOfMEFMessage">
        <source>Attribute '{0}' comes from a different version of MEF than the export attribute on '{1}'</source>
        <target state="translated">属性“{0}”来自与“{1}”上的导出属性不同的 MEF 版本</target>
        <note />
      </trans-unit>
      <trans-unit id="PartsExportedWithMEFv2MustBeMarkedAsSharedTitle">
        <source>Parts exported with MEFv2 must be marked with 'SharedAttribute'</source>
        <target state="needs-review-translation">通过 MEFv2 导出的部件必须标记为 Shared</target>
        <note />
      </trans-unit>
      <trans-unit id="PartsExportedWithMEFv2MustBeMarkedAsSharedDescription">
        <source>Part exported with MEFv2 must be marked with the 'SharedAttribute'.</source>
        <target state="needs-review-translation">通过 MEFv2 导出的部件必须标记为 Shared 属性。</target>
        <note />
      </trans-unit>
      <trans-unit id="PartsExportedWithMEFv2MustBeMarkedAsSharedMessage">
        <source>'{0}' is exported with MEFv2 and hence must be marked with 'SharedAttribute'</source>
        <target state="needs-review-translation">“{0}”是通过 MEFv2 导出的，因此必须标记为 Shared</target>
        <note />
      </trans-unit>
      <trans-unit id="WrapStatementsMessage">
        <source>Statements must be placed on their own line</source>
        <target state="new">Statements must be placed on their own line</target>
        <note />
      </trans-unit>
    </body>
  </file>
</xliff><|MERGE_RESOLUTION|>--- conflicted
+++ resolved
@@ -2,7 +2,6 @@
 <xliff xmlns="urn:oasis:names:tc:xliff:document:1.2" xmlns:xsi="http://www.w3.org/2001/XMLSchema-instance" version="1.2" xsi:schemaLocation="urn:oasis:names:tc:xliff:document:1.2 xliff-core-1.2-transitional.xsd">
   <file datatype="xml" source-language="en" target-language="zh-HANS" original="../RoslynDiagnosticsAnalyzersResources.resx">
     <body>
-<<<<<<< HEAD
       <trans-unit id="AvoidOptSuffixForNullableEnableCodeRuleIdDescription">
         <source>Avoid the 'Opt' suffix in a nullable-enabled code.</source>
         <target state="new">Avoid the 'Opt' suffix in a nullable-enabled code.</target>
@@ -16,7 +15,8 @@
       <trans-unit id="AvoidOptSuffixForNullableEnableCodeRuleIdTitle">
         <source>Avoid the 'Opt' suffix</source>
         <target state="new">Avoid the 'Opt' suffix</target>
-=======
+        <note />
+      </trans-unit>
       <trans-unit id="BlankLinesMessage">
         <source>Avoid multiple blank lines</source>
         <target state="new">Avoid multiple blank lines</target>
@@ -25,7 +25,6 @@
       <trans-unit id="BracePlacementMessage">
         <source>Braces must not have blank lines between them</source>
         <target state="new">Braces must not have blank lines between them</target>
->>>>>>> 06bd49db
         <note />
       </trans-unit>
       <trans-unit id="CreateTestAccessorDescription">
