﻿// Copyright (c) Microsoft.  All Rights Reserved.  Licensed under the Apache License, Version 2.0.  See License.txt in the project root for license information.

<<<<<<< HEAD
using System.Collections.Immutable;

namespace Analyzer.Utilities.FlowAnalysis.Analysis.PropertySetAnalysis
{
    internal class PropertySetAbstractValue
    {
        public PropertySetAbstractValue(ImmutableArray<PropertySetAbstractValueKind> propertyAbstractValues)
        {
            PropertyAbstractValues = propertyAbstractValues;
=======
using System;
using System.Collections.Immutable;
using System.Diagnostics;
using Microsoft.CodeAnalysis;

namespace Analyzer.Utilities.FlowAnalysis.Analysis.PropertySetAnalysis
{
    /// <summary>
    /// 
    /// </summary>
    /// <remarks>
    /// Note that <see cref="KnownPropertyAbstractValues"/> may be "incomplete", e.g. it doesn't cover all properties.  In such cases, missing elements are <see cref="PropertySetAbstractValueKind.Unknown"/>.</remarks>
    internal class PropertySetAbstractValue
    {
        public static readonly PropertySetAbstractValue Unknown = new PropertySetAbstractValue();

        public static PropertySetAbstractValue GetInstance(ImmutableArray<PropertySetAbstractValueKind> propertyAbstractValues)
        {
            // TODO: Pool instances.
            return new PropertySetAbstractValue(propertyAbstractValues);
        }

        public static PropertySetAbstractValue GetInstance(ArrayBuilder<PropertySetAbstractValueKind> arrayBuilder)
        {
            // TODO: Pool instances.
            return new PropertySetAbstractValue(arrayBuilder.ToImmutable());
        }

        private PropertySetAbstractValue(ImmutableArray<PropertySetAbstractValueKind> propertyAbstractValues)
        {
            this.KnownPropertyAbstractValues = propertyAbstractValues;
        }

        private PropertySetAbstractValue()
        {
            this.KnownPropertyAbstractValues = ImmutableArray<PropertySetAbstractValueKind>.Empty;
>>>>>>> 650a4413
        }

        /// <summary>
        /// Individual values of the set of properties being tracked.
        /// </summary>
        /// <remarks>
        /// Order of the array is the same as the provided <see cref="PropertyMapper"/>s.
        /// </remarks>
<<<<<<< HEAD
        public ImmutableArray<PropertySetAbstractValueKind> PropertyAbstractValues { get; }
=======
        private ImmutableArray<PropertySetAbstractValueKind> KnownPropertyAbstractValues { get; }

        public int KnownValuesCount => this.KnownPropertyAbstractValues.Length;

        public PropertySetAbstractValueKind this[int index]
        {
            get
            {
                if (index < 0)
                {
                    throw new ArgumentOutOfRangeException(nameof(index));
                }

                if (index >= this.KnownValuesCount)
                {
                    return PropertySetAbstractValueKind.Unknown;
                }
                else
                {
                    return this.KnownPropertyAbstractValues[index];
                }
            }
        }

        public PropertySetAbstractValue ReplaceAt(int index, PropertySetAbstractValueKind kind)
        {
            Debug.Assert(index >= 0);

            int newLength;
            if (index >= this.KnownPropertyAbstractValues.Length)
            {
                newLength = index + 1;
            }
            else
            {
                newLength = this.KnownPropertyAbstractValues.Length;
            }

            ArrayBuilder<PropertySetAbstractValueKind> kinds = ArrayBuilder<PropertySetAbstractValueKind>.GetInstance(newLength);
            try
            {
                kinds.AddRange(this.KnownPropertyAbstractValues);

                for (int i = kinds.Count; i < newLength; i++)
                {
                    kinds.Add(PropertySetAbstractValueKind.Unknown);
                }

                kinds[index] = kind;
                return GetInstance(kinds);
            }
            finally
            {
                kinds.Free();
            }
        }
>>>>>>> 650a4413
    }
}<|MERGE_RESOLUTION|>--- conflicted
+++ resolved
@@ -1,16 +1,5 @@
 ﻿// Copyright (c) Microsoft.  All Rights Reserved.  Licensed under the Apache License, Version 2.0.  See License.txt in the project root for license information.
 
-<<<<<<< HEAD
-using System.Collections.Immutable;
-
-namespace Analyzer.Utilities.FlowAnalysis.Analysis.PropertySetAnalysis
-{
-    internal class PropertySetAbstractValue
-    {
-        public PropertySetAbstractValue(ImmutableArray<PropertySetAbstractValueKind> propertyAbstractValues)
-        {
-            PropertyAbstractValues = propertyAbstractValues;
-=======
 using System;
 using System.Collections.Immutable;
 using System.Diagnostics;
@@ -47,7 +36,6 @@
         private PropertySetAbstractValue()
         {
             this.KnownPropertyAbstractValues = ImmutableArray<PropertySetAbstractValueKind>.Empty;
->>>>>>> 650a4413
         }
 
         /// <summary>
@@ -56,9 +44,6 @@
         /// <remarks>
         /// Order of the array is the same as the provided <see cref="PropertyMapper"/>s.
         /// </remarks>
-<<<<<<< HEAD
-        public ImmutableArray<PropertySetAbstractValueKind> PropertyAbstractValues { get; }
-=======
         private ImmutableArray<PropertySetAbstractValueKind> KnownPropertyAbstractValues { get; }
 
         public int KnownValuesCount => this.KnownPropertyAbstractValues.Length;
@@ -115,6 +100,5 @@
                 kinds.Free();
             }
         }
->>>>>>> 650a4413
     }
 }