--- conflicted
+++ resolved
@@ -718,12 +718,7 @@
 {
     public static void Foo() { }
 }
-<<<<<<< HEAD
-",
-                DiagnosticResult.CompilerError("CS1031").WithLocation(2, 19).WithMessage("Type expected"));
-=======
-");
->>>>>>> 51c6a7de
+");
         }
 
         [Fact]
@@ -735,12 +730,7 @@
 	Public Shared Sub Foo()
 	End Sub
 End Class
-<<<<<<< HEAD
-",
-                DiagnosticResult.CompilerError("BC30182").WithLocation(3, 10).WithMessage("Type expected."));
-=======
-");
->>>>>>> 51c6a7de
+");
         }
 
         [Fact]
@@ -750,12 +740,7 @@
 public class C27 :{|CS1031:|}
 {
 }
-<<<<<<< HEAD
-",
-                DiagnosticResult.CompilerError("CS1031").WithLocation(2, 19).WithMessage("Type expected"));
-=======
-");
->>>>>>> 51c6a7de
+");
         }
 
         [Fact]
@@ -765,12 +750,7 @@
 Public Class B27
 	Inherits{|BC30182:|}
 End Class
-<<<<<<< HEAD
-",
-                DiagnosticResult.CompilerError("BC30182").WithLocation(3, 10).WithMessage("Type expected."));
-=======
-");
->>>>>>> 51c6a7de
+");
         }
 
         [Fact]
