<?xml version="1.0" encoding="utf-8"?>
<root>
  <!-- 
    Microsoft ResX Schema 
    
    Version 2.0
    
    The primary goals of this format is to allow a simple XML format 
    that is mostly human readable. The generation and parsing of the 
    various data types are done through the TypeConverter classes 
    associated with the data types.
    
    Example:
    
    ... ado.net/XML headers & schema ...
    <resheader name="resmimetype">text/microsoft-resx</resheader>
    <resheader name="version">2.0</resheader>
    <resheader name="reader">System.Resources.ResXResourceReader, System.Windows.Forms, ...</resheader>
    <resheader name="writer">System.Resources.ResXResourceWriter, System.Windows.Forms, ...</resheader>
    <data name="Name1"><value>this is my long string</value><comment>this is a comment</comment></data>
    <data name="Color1" type="System.Drawing.Color, System.Drawing">Blue</data>
    <data name="Bitmap1" mimetype="application/x-microsoft.net.object.binary.base64">
        <value>[base64 mime encoded serialized .NET Framework object]</value>
    </data>
    <data name="Icon1" type="System.Drawing.Icon, System.Drawing" mimetype="application/x-microsoft.net.object.bytearray.base64">
        <value>[base64 mime encoded string representing a byte array form of the .NET Framework object]</value>
        <comment>This is a comment</comment>
    </data>
                
    There are any number of "resheader" rows that contain simple 
    name/value pairs.
    
    Each data row contains a name, and value. The row also contains a 
    type or mimetype. Type corresponds to a .NET class that support 
    text/value conversion through the TypeConverter architecture. 
    Classes that don't support this are serialized and stored with the 
    mimetype set.
    
    The mimetype is used for serialized objects, and tells the 
    ResXResourceReader how to depersist the object. This is currently not 
    extensible. For a given mimetype the value must be set accordingly:
    
    Note - application/x-microsoft.net.object.binary.base64 is the format 
    that the ResXResourceWriter will generate, however the reader can 
    read any of the formats listed below.
    
    mimetype: application/x-microsoft.net.object.binary.base64
    value   : The object must be serialized with 
            : System.Runtime.Serialization.Formatters.Binary.BinaryFormatter
            : and then encoded with base64 encoding.
    
    mimetype: application/x-microsoft.net.object.soap.base64
    value   : The object must be serialized with 
            : System.Runtime.Serialization.Formatters.Soap.SoapFormatter
            : and then encoded with base64 encoding.

    mimetype: application/x-microsoft.net.object.bytearray.base64
    value   : The object must be serialized into a byte array 
            : using a System.ComponentModel.TypeConverter
            : and then encoded with base64 encoding.
    -->
  <xsd:schema id="root" xmlns="" xmlns:xsd="http://www.w3.org/2001/XMLSchema" xmlns:msdata="urn:schemas-microsoft-com:xml-msdata">
    <xsd:import namespace="http://www.w3.org/XML/1998/namespace" />
    <xsd:element name="root" msdata:IsDataSet="true">
      <xsd:complexType>
        <xsd:choice maxOccurs="unbounded">
          <xsd:element name="metadata">
            <xsd:complexType>
              <xsd:sequence>
                <xsd:element name="value" type="xsd:string" minOccurs="0" />
              </xsd:sequence>
              <xsd:attribute name="name" use="required" type="xsd:string" />
              <xsd:attribute name="type" type="xsd:string" />
              <xsd:attribute name="mimetype" type="xsd:string" />
              <xsd:attribute ref="xml:space" />
            </xsd:complexType>
          </xsd:element>
          <xsd:element name="assembly">
            <xsd:complexType>
              <xsd:attribute name="alias" type="xsd:string" />
              <xsd:attribute name="name" type="xsd:string" />
            </xsd:complexType>
          </xsd:element>
          <xsd:element name="data">
            <xsd:complexType>
              <xsd:sequence>
                <xsd:element name="value" type="xsd:string" minOccurs="0" msdata:Ordinal="1" />
                <xsd:element name="comment" type="xsd:string" minOccurs="0" msdata:Ordinal="2" />
              </xsd:sequence>
              <xsd:attribute name="name" type="xsd:string" use="required" msdata:Ordinal="1" />
              <xsd:attribute name="type" type="xsd:string" msdata:Ordinal="3" />
              <xsd:attribute name="mimetype" type="xsd:string" msdata:Ordinal="4" />
              <xsd:attribute ref="xml:space" />
            </xsd:complexType>
          </xsd:element>
          <xsd:element name="resheader">
            <xsd:complexType>
              <xsd:sequence>
                <xsd:element name="value" type="xsd:string" minOccurs="0" msdata:Ordinal="1" />
              </xsd:sequence>
              <xsd:attribute name="name" type="xsd:string" use="required" />
            </xsd:complexType>
          </xsd:element>
        </xsd:choice>
      </xsd:complexType>
    </xsd:element>
  </xsd:schema>
  <resheader name="resmimetype">
    <value>text/microsoft-resx</value>
  </resheader>
  <resheader name="version">
    <value>2.0</value>
  </resheader>
  <resheader name="reader">
    <value>System.Resources.ResXResourceReader, System.Windows.Forms, Version=4.0.0.0, Culture=neutral, PublicKeyToken=b77a5c561934e089</value>
  </resheader>
  <resheader name="writer">
    <value>System.Resources.ResXResourceWriter, System.Windows.Forms, Version=4.0.0.0, Culture=neutral, PublicKeyToken=b77a5c561934e089</value>
  </resheader>
  <data name="UseLiteralsWhereAppropriateTitle" xml:space="preserve">
    <value>Use literals where appropriate</value>
  </data>
  <data name="UseLiteralsWhereAppropriateDescription" xml:space="preserve">
    <value>A field is declared static and read-only (Shared and ReadOnly in Visual Basic), and is initialized by using a value that is computable at compile time. Because the value that is assigned to the targeted field is computable at compile time, change the declaration to a const (Const in Visual Basic) field so that the value is computed at compile time instead of at run?time.</value>
  </data>
  <data name="UseLiteralsWhereAppropriateMessageDefault" xml:space="preserve">
    <value>Field {0} is declared as 'static readonly' but is initialized with a constant value '{1}'. Mark this field as 'const' instead.</value>
  </data>
  <data name="UseLiteralsWhereAppropriateMessageEmptyString" xml:space="preserve">
    <value>Field {0} is declared as 'static readonly' but is initialized with an empty string (""). Mark this field as 'const' instead.</value>
  </data>
  <data name="DoNotInitializeUnnecessarilyTitle" xml:space="preserve">
    <value>Do not initialize unnecessarily</value>
  </data>
  <data name="DoNotInitializeUnnecessarilyDescription" xml:space="preserve">
    <value>The common language runtime initializes all fields to their default values before running the constructor. In most cases, initializing a field to its default value in a constructor is redundant, which degrades performance and adds to maintenance costs. One case where it is not redundant occurs when the constructor calls another constructor of the same class or a base class constructor and that constructor initializes the field to a non-default value. In this case, changing the value of the field back to its default value can be appropriate.</value>
  </data>
  <data name="DoNotInitializeUnnecessarilyMessage" xml:space="preserve">
    <value>Do not initialize unnecessarily</value>
  </data>
  <data name="PreferJaggedArraysOverMultidimensionalTitle" xml:space="preserve">
    <value>Prefer jagged arrays over multidimensional</value>
  </data>
  <data name="PreferJaggedArraysOverMultidimensionalDescription" xml:space="preserve">
    <value>A jagged array is an array whose elements are arrays. The arrays that make up the elements can be of different sizes, leading to less wasted space for some sets of data.</value>
  </data>
  <data name="PreferJaggedArraysOverMultidimensionalMessageDefault" xml:space="preserve">
    <value>{0} is a multidimensional array. Replace it with a jagged array if possible.</value>
  </data>
  <data name="PreferJaggedArraysOverMultidimensionalMessageReturn" xml:space="preserve">
    <value>{0} returns a multidimensional array of {1}. Replace it with a jagged array if possible.</value>
  </data>
  <data name="PreferJaggedArraysOverMultidimensionalMessageBody" xml:space="preserve">
    <value>{0} uses a multidimensional array of {1}. Replace it with a jagged array if possible.</value>
  </data>
  <data name="MarkMembersAsStaticTitle" xml:space="preserve">
    <value>Mark members as static</value>
  </data>
  <data name="MarkMembersAsStaticDescription" xml:space="preserve">
    <value>Members that do not access instance data or call instance methods can be marked as static (Shared in Visual Basic). After you mark the methods as static, the compiler will emit nonvirtual call sites to these members. This can give you a measurable performance gain for performance-sensitive code.</value>
  </data>
  <data name="MarkMembersAsStaticMessage" xml:space="preserve">
    <value>Member {0} does not access instance data and can be marked as static (Shared in VisualBasic)</value>
  </data>
  <data name="DisposeObjectsBeforeLosingScopeTitle" xml:space="preserve">
    <value>Dispose Objects Before Losing Scope</value>
  </data>
  <data name="DisposeObjectsBeforeLosingScopeDescription" xml:space="preserve">
    <value>Because an exceptional event might occur that will prevent the finalizer of an object from running, the object should be explicitly disposed before all references to it are out of scope.</value>
  </data>
  <data name="DisposeObjectsBeforeLosingScopeMessage" xml:space="preserve">
    <value>Dispose Objects Before Losing Scope</value>
  </data>
  <data name="ReviewVisibleEventHandlersTitle" xml:space="preserve">
    <value>Review visible event handlers</value>
  </data>
  <data name="ReviewVisibleEventHandlersDescription" xml:space="preserve">
    <value>A public or protected event-handling method was detected. Event-handling methods should not be exposed unless absolutely necessary.</value>
  </data>
  <data name="ReviewVisibleEventHandlersMessageSecurity" xml:space="preserve">
    <value>Consider making {0} not externally visible or ensure that it is benign code.</value>
  </data>
  <data name="ReviewVisibleEventHandlersMessageDefault" xml:space="preserve">
    <value>Consider making {0} not externally visible.</value>
  </data>
  <data name="SealMethodsThatSatisfyPrivateInterfacesTitle" xml:space="preserve">
    <value>Seal methods that satisfy private interfaces</value>
  </data>
  <data name="SealMethodsThatSatisfyPrivateInterfacesDescription" xml:space="preserve">
    <value>An inheritable public type provides an overridable method implementation of an internal (Friend in Visual Basic) interface. To fix a violation of this rule, prevent the method from being overridden outside the assembly.</value>
  </data>
  <data name="SealMethodsThatSatisfyPrivateInterfacesMessage" xml:space="preserve">
    <value>Seal methods that satisfy private interfaces</value>
  </data>
  <data name="RemoveEmptyFinalizers" xml:space="preserve">
    <value>Remove empty Finalizers</value>
  </data>
  <data name="RemoveEmptyFinalizersDescription" xml:space="preserve">
    <value>Finalizers should be avoided where possible, to avoid the additional performance overhead involved in tracking object lifetime.</value>
  </data>
  <data name="DoNotCallOverridableMethodsInConstructors" xml:space="preserve">
    <value>Do not call overridable methods in constructors</value>
  </data>
  <data name="DoNotCallOverridableMethodsInConstructorsDescription" xml:space="preserve">
    <value>Virtual methods defined on the class should not be called from constructors. If a derived class has overridden the method, the derived class version will be called (before the derived class constructor is called).</value>
  </data>
  <data name="RethrowToPreserveStackDetailsMessage" xml:space="preserve">
    <value>Re-throwing caught exception changes stack information.</value>
  </data>
  <data name="RethrowToPreserveStackDetailsTitle" xml:space="preserve">
    <value>Rethrow to preserve stack details.</value>
  </data>
<<<<<<< HEAD
  <data name="MakeDeclaringTypeInternal" xml:space="preserve">
    <value>Make declaring type internal.</value>
  </data>
  <data name="MakeDeclaringTypeSealed" xml:space="preserve">
    <value>Make declaring type sealed.</value>
  </data>
  <data name="MakeMemberNotOverridable" xml:space="preserve">
    <value>Make member not overridable.</value>
=======
  <data name="DoNotRaiseExceptionsInExceptionClausesDescription" xml:space="preserve">
    <value>When an exception is raised in a finally clause, the new exception hides the active exception. This makes the original error difficult to detect and debug.</value>
  </data>
  <data name="DoNotRaiseExceptionsInExceptionClausesMessageFinally" xml:space="preserve">
    <value>Do not raise an exception from within a finally clause. </value>
  </data>
  <data name="DoNotRaiseExceptionsInExceptionClausesTitle" xml:space="preserve">
    <value>Do not raise exceptions in finally clauses</value>
>>>>>>> 9515d816
  </data>
</root><|MERGE_RESOLUTION|>--- conflicted
+++ resolved
@@ -210,7 +210,6 @@
   <data name="RethrowToPreserveStackDetailsTitle" xml:space="preserve">
     <value>Rethrow to preserve stack details.</value>
   </data>
-<<<<<<< HEAD
   <data name="MakeDeclaringTypeInternal" xml:space="preserve">
     <value>Make declaring type internal.</value>
   </data>
@@ -219,7 +218,7 @@
   </data>
   <data name="MakeMemberNotOverridable" xml:space="preserve">
     <value>Make member not overridable.</value>
-=======
+  </data>
   <data name="DoNotRaiseExceptionsInExceptionClausesDescription" xml:space="preserve">
     <value>When an exception is raised in a finally clause, the new exception hides the active exception. This makes the original error difficult to detect and debug.</value>
   </data>
@@ -228,6 +227,5 @@
   </data>
   <data name="DoNotRaiseExceptionsInExceptionClausesTitle" xml:space="preserve">
     <value>Do not raise exceptions in finally clauses</value>
->>>>>>> 9515d816
   </data>
 </root>