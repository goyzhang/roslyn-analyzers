﻿<?xml version="1.0" encoding="utf-8"?>
<xliff xmlns="urn:oasis:names:tc:xliff:document:1.2" xmlns:xsi="http://www.w3.org/2001/XMLSchema-instance" version="1.2" xsi:schemaLocation="urn:oasis:names:tc:xliff:document:1.2 xliff-core-1.2-transitional.xsd">
  <file datatype="xml" source-language="en" target-language="de" original="../MicrosoftCodeQualityAnalyzersResources.resx">
    <body>
      <trans-unit id="AppendConfigureAwaitTrue">
        <source>Append .ConfigureAwait(true)</source>
        <target state="translated">"ConfigureAwait(true)" anfügen</target>
        <note />
      </trans-unit>
      <trans-unit id="AssigningSymbolAndItsMemberInSameStatementDescription">
        <source>Assigning to a symbol and its member (field/property) in the same statement is not recommended. It is not clear if the member access was intended to use symbol's old value prior to the assignment or new value from the assignment in this statement. For clarity, consider splitting the assignments into separate statements.</source>
        <target state="translated">Die Zuweisung zu einem Symbol und dem zugehörigen Member (Feld/Eigenschaft) in derselben Anweisung wird nicht empfohlen. In diesem Fall bleibt unklar, ob beim Memberzugriff der alte Wert des Symbols vor der Zuweisung oder der neue Wert aus der Zuweisung in dieser Anweisung verwendet werden soll. Aus Gründen der Übersichtlichkeit sollten die Zuweisungen in separate Anweisungen aufgeteilt werden.</target>
        <note />
      </trans-unit>
      <trans-unit id="AssigningSymbolAndItsMemberInSameStatementMessage">
        <source>Symbol '{0}' and its member '{1}' are both assigned in the same statement. You are at risk of assigning the member of an unintended object.</source>
        <target state="translated">Das Symbol "{0}" und der zugehörige Member "{1}" werden beide in derselben Anweisung zugewiesen. Damit riskieren Sie, dass der Member eines unbeabsichtigten Objekts zugewiesen wird.</target>
        <note />
      </trans-unit>
      <trans-unit id="AssigningSymbolAndItsMemberInSameStatementTitle">
        <source>Assigning symbol and its member in the same statement.</source>
        <target state="translated">Das Symbol und der zugehörige Member werden in der gleichen Anweisung zugewiesen.</target>
        <note />
      </trans-unit>
      <trans-unit id="AvoidAsyncVoidTitle">
        <source>Avoid Async Void</source>
        <target state="translated">Async Void vermeiden</target>
        <note />
      </trans-unit>
      <trans-unit id="AvoidAsyncVoidDescription">
        <source>#N/A</source>
        <target state="translated">#Nicht zutreffend</target>
        <note />
      </trans-unit>
      <trans-unit id="AvoidAsyncVoidMessage">
        <source>Avoid Async Void</source>
        <target state="translated">Async Void vermeiden</target>
        <note />
      </trans-unit>
      <trans-unit id="AsyncMethodNamesShouldEndInAsyncTitle">
        <source>Async Method Names Should End in Async</source>
        <target state="translated">Async-Methodennamen müssen auf "Async" enden</target>
        <note />
      </trans-unit>
      <trans-unit id="AsyncMethodNamesShouldEndInAsyncDescription">
        <source>#N/A</source>
        <target state="translated">#Nicht zutreffend</target>
        <note />
      </trans-unit>
      <trans-unit id="AsyncMethodNamesShouldEndInAsyncMessage">
        <source>Async Method Names Should End in Async</source>
        <target state="translated">Async-Methodennamen müssen auf "Async" enden</target>
        <note />
      </trans-unit>
      <trans-unit id="AvoidExcessiveParametersOnGenericTypesDescription">
        <source>The more type parameters a generic type contains, the more difficult it is to know and remember what each type parameter represents.</source>
        <target state="new">The more type parameters a generic type contains, the more difficult it is to know and remember what each type parameter represents.</target>
        <note />
      </trans-unit>
      <trans-unit id="AvoidExcessiveParametersOnGenericTypesMessage">
        <source>Consider a design where '{0}' has no more than {1} type parameters.</source>
        <target state="new">Consider a design where '{0}' has no more than {1} type parameters.</target>
        <note />
      </trans-unit>
      <trans-unit id="AvoidExcessiveParametersOnGenericTypesTitle">
        <source>Avoid excessive parameters on generic types</source>
        <target state="new">Avoid excessive parameters on generic types</target>
        <note />
      </trans-unit>
      <trans-unit id="AvoidInfiniteRecursionMessageMaybe">
        <source>Do not assign the property within its setter. This call might result in an infinite recursion.</source>
        <target state="translated">Weisen Sie die Eigenschaft nicht innerhalb ihres Setters zu. Dieser Aufruf führt möglicherweise zu einer Endlosrekursion.</target>
        <note />
      </trans-unit>
      <trans-unit id="AvoidInfiniteRecursionMessageSure">
        <source>Do not assign the property within its setter. This call will result in an infinite recursion.</source>
        <target state="translated">Weisen Sie die Eigenschaft nicht innerhalb ihres Setters zu. Dieser Aufruf führt zu einer Endlosrekursion.</target>
        <note />
      </trans-unit>
      <trans-unit id="AvoidInfiniteRecursionTitle">
        <source>Avoid infinite recursion</source>
        <target state="translated">Endlosrekursion vermeiden</target>
        <note />
      </trans-unit>
      <trans-unit id="AvoidOutParametersDescription">
        <source>Passing types by reference (using 'out' or 'ref') requires experience with pointers, understanding how value types and reference types differ, and handling methods with multiple return values. Also, the difference between 'out' and 'ref' parameters is not widely understood.</source>
        <target state="translated">Das Übergeben von Typen als Verweis (mit "out" oder "ref") erfordert Erfahrung mit Zeigern, den Unterschieden zwischen Werttypen und Verweistypen sowie der Verarbeitung von Methoden mit mehreren Rückgabewerten. Auch der Unterschied zwischen den Parametern "out" und "ref" ist nicht allgemein geläufig.</target>
        <note />
      </trans-unit>
      <trans-unit id="AvoidOutParametersMessage">
        <source>Avoid 'out' parameters as they are not designed for general audience.</source>
        <target state="translated">Vermeiden Sie out-Parameter, weil diese nicht für eine allgemeine Zielgruppe vorgesehen sind.</target>
        <note />
      </trans-unit>
      <trans-unit id="AvoidOutParametersTitle">
        <source>Avoid out parameters</source>
        <target state="translated">out-Parameter vermeiden</target>
        <note />
      </trans-unit>
      <trans-unit id="DoNotCatchGeneralExceptionTypesDescription">
        <source>A general exception such as System.Exception or System.SystemException or a disallowed exception type is caught in a catch statement, or a general catch clause is used. General and disallowed exceptions should not be caught.</source>
        <target state="translated">Eine allgemeine Ausnahme wie "System.Exception" oder "System.SystemException" oder ein unzulässiger Ausnahmetyp wurde durch eine catch-Anweisung abgefangen, oder es wird eine Klausel verwendet, um Ausnahmen generell abzufangen. Allgemeine und unzulässige Ausnahmen sollten jedoch nicht abgefangen werden.</target>
        <note />
      </trans-unit>
      <trans-unit id="DoNotCatchGeneralExceptionTypesMessage">
        <source>Modify '{0}' to catch a more specific allowed exception type, or rethrow the exception.</source>
        <target state="translated">Ändern Sie "{0}", um spezifischere zulässige Ausnahmetypen abzufangen, oder lösen Sie die Ausnahme erneut aus.</target>
        <note />
      </trans-unit>
      <trans-unit id="DoNotCatchGeneralExceptionTypesTitle">
        <source>Do not catch general exception types</source>
        <target state="translated">Keine allgemeinen Ausnahmetypen abfangen</target>
        <note />
      </trans-unit>
<<<<<<< HEAD
      <trans-unit id="DoNotDeclareProtectedMembersInSealedTypesDescription">
        <source>Types declare protected members so that inheriting types can access or override the member. By definition, you cannot inherit from a sealed type, which means that protected methods on sealed types cannot be called.</source>
        <target state="new">Types declare protected members so that inheriting types can access or override the member. By definition, you cannot inherit from a sealed type, which means that protected methods on sealed types cannot be called.</target>
        <note />
      </trans-unit>
      <trans-unit id="DoNotDeclareProtectedMembersInSealedTypesMessage">
        <source>'{0}' is a new protected member in the 'NonInheritable' class '{1}'.</source>
        <target state="new">'{0}' is a new protected member in the 'NonInheritable' class '{1}'.</target>
        <note />
      </trans-unit>
      <trans-unit id="DoNotDeclareProtectedMembersInSealedTypesTitle">
        <source>Do not declare protected member in sealed type</source>
        <target state="new">Do not declare protected member in sealed type</target>
=======
      <trans-unit id="DoNotIgnoreMethodResultsMessageLinqMethod">
        <source>'{0}' calls '{1}' but does not use the value the method returns. Linq methods are known to not have side effects. Use the result in a conditional statement, assign the result to a variable, or pass it as an argument to another method.</source>
        <target state="new">'{0}' calls '{1}' but does not use the value the method returns. Linq methods are known to not have side effects. Use the result in a conditional statement, assign the result to a variable, or pass it as an argument to another method.</target>
        <note />
      </trans-unit>
      <trans-unit id="DoNotNameEnumValuesReservedDescription">
        <source>This rule assumes that an enumeration member that has a name that contains "reserved" is not currently used but is a placeholder to be renamed or removed in a future version. Renaming or removing a member is a breaking change.</source>
        <target state="new">This rule assumes that an enumeration member that has a name that contains "reserved" is not currently used but is a placeholder to be renamed or removed in a future version. Renaming or removing a member is a breaking change.</target>
        <note />
      </trans-unit>
      <trans-unit id="DoNotNameEnumValuesReservedMessage">
        <source>If '{0}.{1}' is not used in the current implementation, remove it. Otherwise give it a meaningful name.</source>
        <target state="new">If '{0}.{1}' is not used in the current implementation, remove it. Otherwise give it a meaningful name.</target>
        <note />
      </trans-unit>
      <trans-unit id="DoNotNameEnumValuesReservedTitle">
        <source>Do not name enum values 'Reserved'</source>
        <target state="new">Do not name enum values 'Reserved'</target>
>>>>>>> 00e0da5e
        <note />
      </trans-unit>
      <trans-unit id="DoNotPassAsyncLambdasAsVoidReturningDelegateTypesTitle">
        <source>Don't Pass Async Lambdas as Void Returning Delegate Types</source>
        <target state="translated">Async-Lambdas nicht als "Void" zurückgebende Delegattypen übergeben</target>
        <note />
      </trans-unit>
      <trans-unit id="DoNotPassAsyncLambdasAsVoidReturningDelegateTypesDescription">
        <source>#N/A</source>
        <target state="translated">#Nicht zutreffend</target>
        <note />
      </trans-unit>
      <trans-unit id="DoNotPassAsyncLambdasAsVoidReturningDelegateTypesMessage">
        <source>Don't Pass Async Lambdas as Void Returning Delegate Types</source>
        <target state="translated">Async-Lambdas nicht als "Void" zurückgebende Delegattypen übergeben</target>
        <note />
      </trans-unit>
      <trans-unit id="DoNotPassTypesByReferenceDescription">
        <source>Passing types by reference (using out or ref) requires experience with pointers, understanding how value types and reference types differ, and handling methods that have multiple return values. Also, the difference between out and ref parameters is not widely understood.</source>
        <target state="new">Passing types by reference (using out or ref) requires experience with pointers, understanding how value types and reference types differ, and handling methods that have multiple return values. Also, the difference between out and ref parameters is not widely understood.</target>
        <note />
      </trans-unit>
      <trans-unit id="DoNotPassTypesByReferenceMessage">
        <source>Consider a design that does not require that '{0}' be a reference parameter.</source>
        <target state="new">Consider a design that does not require that '{0}' be a reference parameter.</target>
        <note />
      </trans-unit>
      <trans-unit id="DoNotPassTypesByReferenceTitle">
        <source>Do not pass types by reference</source>
        <target state="new">Do not pass types by reference</target>
        <note />
      </trans-unit>
      <trans-unit id="DoNotPrefixEnumValuesWithTypeNameDescription">
        <source>An enumeration's values should not start with the type name of the enumeration.</source>
        <target state="translated">Der Wert einer Enumeration sollte nicht mit dem Typnamen der Enumeration beginnen.</target>
        <note />
      </trans-unit>
      <trans-unit id="DoNotPrefixEnumValuesWithTypeNameMessage">
        <source>Do not prefix enum values with the name of the enum type '{0}'. </source>
        <target state="translated">Stellen Sie Enumerationswerten nicht den Namen des Enumerationstyps ("{0}") voran.</target>
        <note />
      </trans-unit>
      <trans-unit id="DoNotPrefixEnumValuesWithTypeNameTitle">
        <source>Do not prefix enum values with type name</source>
        <target state="translated">Enumerationswerten nicht den Typnamen voranstellen</target>
        <note />
      </trans-unit>
      <trans-unit id="DoNotStoreAsyncLambdasAsVoidReturningDelegateTypesTitle">
        <source>Don't Store Async Lambdas as Void Returning Delegate Types</source>
        <target state="translated">Async-Lambdas nicht als "Void" zurückgebende Delegattypen speichern</target>
        <note />
      </trans-unit>
      <trans-unit id="DoNotStoreAsyncLambdasAsVoidReturningDelegateTypesDescription">
        <source>#N/A</source>
        <target state="translated">#Nicht zutreffend</target>
        <note />
      </trans-unit>
      <trans-unit id="DoNotStoreAsyncLambdasAsVoidReturningDelegateTypesMessage">
        <source>Don't Store Async Lambdas as Void Returning Delegate Types</source>
        <target state="translated">Async-Lambdas nicht als "Void" zurückgebende Delegattypen speichern</target>
        <note />
      </trans-unit>
      <trans-unit id="EnumShouldNotHaveDuplicatedValuesMessageDuplicatedBitwiseValuePart">
        <source>The field reference '{0}' is duplicated in this bitwise initialization.</source>
        <target state="translated">Der Feldverweis "{0}" wird in dieser bitweisen Initialisierung dupliziert.</target>
        <note />
      </trans-unit>
      <trans-unit id="EnumShouldNotHaveDuplicatedValuesMessageDuplicatedValue">
        <source>The enum member '{0}' has the same constant value '{1}' as member '{2}'.</source>
        <target state="translated">Der Enumerationsmember "{0}" weist denselben Konstantenwert "{1}" wie der Member "{2}" auf.</target>
        <note />
      </trans-unit>
      <trans-unit id="EnumShouldNotHaveDuplicatedValuesTitle">
        <source>Enums values should not be duplicated</source>
        <target state="translated">Enumerationswerte dürfen nicht dupliziert werden</target>
        <note />
      </trans-unit>
      <trans-unit id="ImplementIDisposableCorrectlyMessageFinalizeOverride">
        <source>Remove the finalizer from type '{0}', override Dispose(bool disposing), and put the finalization logic in the code path where 'disposing' is false. Otherwise, it might lead to duplicate Dispose invocations as the Base type '{1}' also provides a finalizer.</source>
        <target state="translated">Entfernen Sie den Finalizer vom Typ "{0}", setzen Sie "Dispose(bool disposing)" außer Kraft, und platzieren Sie die Finalisierungslogik im Codepfad, wenn "disposing" FALSE lautet. Andernfalls kann es zu doppelten Dispose-Aufrufen kommen, weil der Basistyp "{1}" ebenfalls einen Finalizer bereitstellt.</target>
        <note />
      </trans-unit>
      <trans-unit id="PropagateCancellationTokensWhenPossibleTitle">
        <source>Propagate CancellationTokens When Possible</source>
        <target state="translated">Nach Möglichkeit CancellationTokens verteilen</target>
        <note />
      </trans-unit>
      <trans-unit id="PropagateCancellationTokensWhenPossibleDescription">
        <source>#N/A</source>
        <target state="translated">#Nicht zutreffend</target>
        <note />
      </trans-unit>
      <trans-unit id="PropagateCancellationTokensWhenPossibleMessage">
        <source>Propagate CancellationTokens When Possible</source>
        <target state="translated">Nach Möglichkeit CancellationTokens verteilen</target>
        <note />
      </trans-unit>
      <trans-unit id="DoNotMixBlockingAndAsyncTitle">
        <source>Don't Mix Blocking and Async</source>
        <target state="translated">Blockierung und Async nicht kombinieren</target>
        <note />
      </trans-unit>
      <trans-unit id="DoNotMixBlockingAndAsyncDescription">
        <source>#N/A</source>
        <target state="translated">#Nicht zutreffend</target>
        <note />
      </trans-unit>
      <trans-unit id="DoNotMixBlockingAndAsyncMessage">
        <source>Don't Mix Blocking and Async</source>
        <target state="translated">Blockierung und Async nicht kombinieren</target>
        <note />
      </trans-unit>
      <trans-unit id="TypesThatOwnDisposableFieldsShouldBeDisposableTitle">
        <source>Types that own disposable fields should be disposable</source>
        <target state="translated">Typen mit eigenen verwerfbaren Feldern müssen verwerfbar sein</target>
        <note />
      </trans-unit>
      <trans-unit id="TypesThatOwnDisposableFieldsShouldBeDisposableDescription">
        <source>A class declares and implements an instance field that is a System.IDisposable type, and the class does not implement IDisposable. A class that declares an IDisposable field indirectly owns an unmanaged resource and should implement the IDisposable interface.</source>
        <target state="translated">Eine Klasse deklariert und implementiert ein Instanzenfeld vom Typ "System.IDisposable", und IDisposable wird von der Klasse nicht implementiert. Eine Klasse, die ein IDisposable-Feld indirekt deklariert, besitzt eine nicht verwaltete Ressource und muss die IDisposable-Schnittstelle implementieren.</target>
        <note />
      </trans-unit>
      <trans-unit id="TypesThatOwnDisposableFieldsShouldBeDisposableMessageNonBreaking">
        <source>Type '{0}' owns disposable field(s) '{1}' but is not disposable</source>
        <target state="translated">Der Typ "{0}" besitzt verwerfbare Felder "{1}", ist jedoch nicht verwerfbar.</target>
        <note />
      </trans-unit>
      <trans-unit id="UseGenericEventHandlerInstancesTitle">
        <source>Use generic event handler instances</source>
        <target state="translated">Generische Ereignishandlerinstanzen verwenden</target>
        <note />
      </trans-unit>
      <trans-unit id="EnumsShouldHaveZeroValueTitle">
        <source>Enums should have zero value</source>
        <target state="translated">Enumerationen müssen einen Wert von null aufweisen.</target>
        <note />
      </trans-unit>
      <trans-unit id="EnumsShouldHaveZeroValueDescription">
        <source>The default value of an uninitialized enumeration, just as other value types, is zero. A nonflags-attributed enumeration should define a member by using the value of zero so that the default value is a valid value of the enumeration. If an enumeration that has the FlagsAttribute attribute applied defines a zero-valued member, its name should be ""None"" to indicate that no values have been set in the enumeration.</source>
        <target state="translated">Der Standardwert einer nicht initialisierten Enumeration beträgt wie bei anderen Werttypen null. Eine Enumeration ohne Flags und mit Attributen muss einen Member über den Wert null definieren, damit der Standardwert ein gültiger Wert der Enumeration ist. Wenn eine Enumeration, auf die das FlagsAttribute-Attribut angewendet wurde, einen Member vom Wert null definiert, muss dessen Name ""None"" lauten, um darauf hinzuweisen, dass in der Enumeration keine Werte festgelegt wurden.</target>
        <note />
      </trans-unit>
      <trans-unit id="EnumsShouldHaveZeroValueMessageFlagsRename">
        <source>In enum {0}, change the name of {1} to 'None'.</source>
        <target state="translated">Ändern Sie in der Enumeration "{0}" den Namen von "{1}" in "None".</target>
        <note />
      </trans-unit>
      <trans-unit id="EnumsShouldHaveZeroValueMessageFlagsMultipleZeros">
        <source>Remove all members that have the value zero from {0} except for one member that is named 'None'.</source>
        <target state="translated">Entfernen Sie alle Member mit dem Wert null aus "{0}", mit Ausnahme des einen Members mit dem Namen "None".</target>
        <note />
      </trans-unit>
      <trans-unit id="EnumsShouldHaveZeroValueMessageNotFlagsNoZeroValue">
        <source>Add a member to {0} that has a value of zero with a suggested name of 'None'.</source>
        <target state="translated">Fügen Sie "{0}" einen Member mit einem Wert von null und dem vorgeschlagenen Namen "None" hinzu.</target>
        <note />
      </trans-unit>
      <trans-unit id="AbstractTypesShouldNotHaveConstructorsTitle">
        <source>Abstract types should not have constructors</source>
        <target state="translated">Abstrakte Typen dürfen keine Konstruktoren aufweisen</target>
        <note />
      </trans-unit>
      <trans-unit id="AbstractTypesShouldNotHaveConstructorsDescription">
        <source>Constructors on abstract types can be called only by derived types. Because public constructors create instances of a type, and you cannot create instances of an abstract type, an abstract type that has a public constructor is incorrectly designed.</source>
        <target state="translated">Konstruktoren für abstrakte Typen können nur von abgeleiteten Typen aufgerufen werden. Da öffentliche Konstruktoren Instanzen eines Typs erstellen und Sie keine Instanzen eines abstrakten Typs erstellen können, wird ein abstrakter Typ mit einem öffentlichen Konstruktor falsch entworfen.</target>
        <note />
      </trans-unit>
      <trans-unit id="AbstractTypesShouldNotHaveConstructorsMessage">
        <source>Abstract type {0} should not have constructors</source>
        <target state="translated">Der abstrakte Typ "{0}" darf keine Konstruktoren aufweisen.</target>
        <note />
      </trans-unit>
      <trans-unit id="MarkAssembliesWithClsCompliantTitle">
        <source>Mark assemblies with CLSCompliant</source>
        <target state="translated">Assemblys mit CLSCompliant markieren</target>
        <note />
      </trans-unit>
      <trans-unit id="MarkAssembliesWithClsCompliantDescription">
        <source>The Common Language Specification (CLS) defines naming restrictions, data types, and rules to which assemblies must conform if they will be used across programming languages. Good design dictates that all assemblies explicitly indicate CLS compliance by using CLSCompliantAttribute . If this attribute is not present on an assembly, the assembly is not compliant.</source>
        <target state="translated">Die Common Language Specification (CLS) definiert Namenseinschränkungen, Datentypen und Regeln, denen Assemblys entsprechen müssen, wenn sie programmiersprachenübergreifend eingesetzt werden sollen. Ein gutes Design gibt vor, dass alle Assemblys über das CLSCompliantAttribute explizit auf ihre CLS-Konformität hinweisen. Wenn dieses Attribut in einer Assembly nicht vorhanden ist, ist die Assembly nicht konform.</target>
        <note />
      </trans-unit>
      <trans-unit id="MarkAssembliesWithClsCompliantMessage">
        <source>Mark assemblies with CLSCompliant</source>
        <target state="translated">Assemblys mit CLSCompliant markieren</target>
        <note />
      </trans-unit>
      <trans-unit id="MarkAssembliesWithAssemblyVersionTitle">
        <source>Mark assemblies with assembly version</source>
        <target state="translated">Assemblys mit Assemblyversion markieren</target>
        <note />
      </trans-unit>
      <trans-unit id="MarkAssembliesWithAssemblyVersionDescription">
        <source>The .NET Framework uses the version number to uniquely identify an assembly, and to bind to types in strongly named assemblies. The version number is used together with version and publisher policy. By default, applications run only with the assembly version with which they were built.</source>
        <target state="translated">Das .NET Framework verwendet die Versionsnummer zur eindeutigen Identifikation einer Assembly und zum Binden an Typen in Assemblys mit starker Namensgebung. Die Versionsnummer wird zusammen mit der Versions- und Herausgeberrichtlinie verwendet. Standardmäßig werden Anwendungen nur mit der Assemblyversion ausgeführt, mit der sie erstellt wurden.</target>
        <note />
      </trans-unit>
      <trans-unit id="MarkAssembliesWithAssemblyVersionMessage">
        <source>Mark assemblies with assembly version</source>
        <target state="translated">Assemblys mit Assemblyversion markieren</target>
        <note />
      </trans-unit>
      <trans-unit id="MarkAssembliesWithComVisibleTitle">
        <source>Mark assemblies with ComVisible</source>
        <target state="translated">Assemblys mit ComVisible markieren</target>
        <note />
      </trans-unit>
      <trans-unit id="MarkAssembliesWithComVisibleDescription">
        <source>ComVisibleAttribute determines how COM clients access managed code. Good design dictates that assemblies explicitly indicate COM visibility. COM visibility can be set for the whole assembly and then overridden for individual types and type members. If this attribute is not present, the contents of the assembly are visible to COM clients.</source>
        <target state="translated">Über ComVisibleAttribute wird festgelegt, wie COM-Clients auf verwalteten Code zugreifen. Ein gutes Design gibt vor, dass Assemblys explizit auf COM-Sichtbarkeit hinweisen. COM-Sichtbarkeit kann für die ganze Assembly festgelegt und dann für einzelne Typen und Typenmember außer Kraft gesetzt werden. Wenn dieses Attribut nicht vorhanden ist, ist der Inhalt der Assembly für COM-Clients sichtbar.</target>
        <note />
      </trans-unit>
      <trans-unit id="MarkAssembliesWithComVisibleMessageNoAttribute">
        <source>Because {0} exposes externally visible types, mark it with ComVisible(false) at the assembly level and then mark all types within the assembly that should be exposed to COM clients with ComVisible(true).</source>
        <target state="translated">Da "{0}" extern sichtbare Typen verfügbar macht, setzen Sie auf Assemblyebene eine Markierung mit "ComVisible(false)", und markieren Sie dann alle Typen innerhalb der Assembly, die für COM-Clients verfügbar gemacht werden sollen, mit "ComVisible(true)".</target>
        <note />
      </trans-unit>
      <trans-unit id="MarkAssembliesWithComVisibleMessageAttributeTrue">
        <source>Consider changing the ComVisible attribute on {0} to false, and opting in at the type level.</source>
        <target state="translated">Ziehen Sie in Betracht, das ComVisible-Attribut für "{0}" in "false" zu ändern und auf Typebene zu aktivieren.</target>
        <note />
      </trans-unit>
      <trans-unit id="MarkAttributesWithAttributeUsageTitle">
        <source>Mark attributes with AttributeUsageAttribute</source>
        <target state="translated">Attribute mit AttributeUsageAttribute markieren</target>
        <note />
      </trans-unit>
      <trans-unit id="MarkAttributesWithAttributeUsageDescription">
        <source>When you define a custom attribute, mark it by using AttributeUsageAttribute to indicate where in the source code the custom attribute can be applied. The meaning and intended usage of an attribute will determine its valid locations in code.</source>
        <target state="translated">Wenn Sie ein benutzerdefiniertes Attribut definieren, markieren Sie es mit "AttributeUsageAttribute", um darauf hinzuweisen, wo im Quellcode das benutzerdefinierte Attribut angewendet werden kann. Die gültigen Stellen im Code werden durch die Bedeutung und beabsichtigte Verwendung eines Attributs festgelegt.</target>
        <note />
      </trans-unit>
      <trans-unit id="MarkAttributesWithAttributeUsageMessageDefault">
        <source>Specify AttributeUsage on {0}.</source>
        <target state="translated">Geben Sie "AttributeUsage" für "{0}" an.</target>
        <note />
      </trans-unit>
      <trans-unit id="MarkAttributesWithAttributeUsageMessageInherited">
        <source>Even though attribute {0} inherits AttributeUsage from its base type, you should consider explicitly specifying AttributeUsage on the type to improve code readability and documentation.</source>
        <target state="translated">Auch wenn das Attribut "{0}" die AttributeUsage von seinem Basistyp erbt, sollten Sie erwägen, AttributeUsage für den Typ explizit anzugeben, um die Lesbarkeit und Dokumentation des Codes zu verbessern.</target>
        <note />
      </trans-unit>
      <trans-unit id="DefineAccessorsForAttributeArgumentsTitle">
        <source>Define accessors for attribute arguments</source>
        <target state="translated">Zugriffsmethoden für Attributargumente definieren</target>
        <note />
      </trans-unit>
      <trans-unit id="DefineAccessorsForAttributeArgumentsDescription">
        <source>Attributes can define mandatory arguments that must be specified when you apply the attribute to a target. These are also known as positional arguments because they are supplied to attribute constructors as positional parameters. For every mandatory argument, the attribute should also provide a corresponding read-only property so that the value of the argument can be retrieved at execution time. Attributes can also define optional arguments, which are also known as named arguments. These arguments are supplied to attribute constructors by name and should have a corresponding read/write property.</source>
        <target state="translated">Attribute können obligatorische Argumente definieren, die beim Anwenden des Attributs auf ein Ziel angegeben werden müssen. Diese werden auch als positionelle Argumente bezeichnet, weil sie den Attributkonstruktoren als Positionsparameter bereitgestellt werden. Für jedes obligatorische Argument muss das Attribut auch eine entsprechende schreibgeschützte Eigenschaft angeben, damit der Wert des Arguments bei Ausführungszeit abgerufen werden kann. Attribute können zudem optionale Argumente definieren, die auch als benannte Argumente bezeichnet werden. Diese Argumente werden Attributkonstruktoren mit Namen angegeben und benötigen eine entsprechende Lese-/Schreibeigenschaft.</target>
        <note />
      </trans-unit>
      <trans-unit id="DefineAccessorsForAttributeArgumentsMessageDefault">
        <source>Add a public read-only property accessor for positional argument {0} of Attribute {1}.</source>
        <target state="translated">Fügen Sie eine öffentliche schreibgeschützte Zugriffsmethode für das positionelle Argument "{0}" des Attributs "{1}" hinzu.</target>
        <note />
      </trans-unit>
      <trans-unit id="DefineAccessorsForAttributeArgumentsMessageRemoveSetter">
        <source>Remove the property setter from {0} or reduce its accessibility because it corresponds to positional argument {1}.</source>
        <target state="translated">Entfernen Sie den Eigenschaftensetter aus "{0}", oder schränken Sie seine Zugänglichkeit ein, weil er dem positionellen Argument "{1}" entspricht.</target>
        <note />
      </trans-unit>
      <trans-unit id="DefineAccessorsForAttributeArgumentsMessageIncreaseVisibility">
        <source>If {0} is the property accessor for positional argument {1}, make it public.</source>
        <target state="translated">Wenn "{0}" die Eigenschaftszugriffsmethode für das positionelle Argument "{1}" ist, machen Sie es öffentlich.</target>
        <note />
      </trans-unit>
      <trans-unit id="UsePropertiesWhereAppropriateTitle">
        <source>Use properties where appropriate</source>
        <target state="translated">Nach Möglichkeit Eigenschaften verwenden</target>
        <note />
      </trans-unit>
      <trans-unit id="UsePropertiesWhereAppropriateDescription">
        <source>A public or protected method has a name that starts with ""Get"", takes no parameters, and returns a value that is not an array. The method might be a good candidate to become a property.</source>
        <target state="translated">Eine öffentliche oder geschützte Methode besitzt einen Namen, der mit ""Get"" beginnt, akzeptiert keine Parameter und gibt einen Wert zurück, der kein Array ist. Die Methode ist möglicherweise ein guter Kandidat für eine Eigenschaft.</target>
        <note />
      </trans-unit>
      <trans-unit id="UsePropertiesWhereAppropriateMessage">
        <source>Use properties where appropriate</source>
        <target state="translated">Nach Möglichkeit Eigenschaften verwenden</target>
        <note />
      </trans-unit>
      <trans-unit id="MarkEnumsWithFlagsTitle">
        <source>Mark enums with FlagsAttribute</source>
        <target state="translated">Enumerationen mit FlagsAttribute markieren</target>
        <note />
      </trans-unit>
      <trans-unit id="MarkEnumsWithFlagsDescription">
        <source>An enumeration is a value type that defines a set of related named constants. Apply FlagsAttribute to an enumeration when its named constants can be meaningfully combined.</source>
        <target state="translated">Eine Enumeration ist ein Werttyp, der eine Menge von verwandten benannten Konstanten definiert. Wenden Sie FlagsAttribute auf eine Enumeration an, wenn die zugehörigen benannten Konstanten sinnvoll zusammengefasst werden können.</target>
        <note />
      </trans-unit>
      <trans-unit id="MarkEnumsWithFlagsMessage">
        <source>Mark enums with FlagsAttribute</source>
        <target state="translated">Enumerationen mit FlagsAttribute markieren</target>
        <note />
      </trans-unit>
      <trans-unit id="InterfaceMethodsShouldBeCallableByChildTypesTitle">
        <source>Interface methods should be callable by child types</source>
        <target state="translated">Schnittstellenmethoden müssen von untergeordneten Typen aufgerufen werden können</target>
        <note />
      </trans-unit>
      <trans-unit id="InterfaceMethodsShouldBeCallableByChildTypesDescription">
        <source>An unsealed externally visible type provides an explicit method implementation of a public interface and does not provide an alternative externally visible method that has the same name.</source>
        <target state="translated">Ein nicht versiegelter, extern sichtbarer Typ stellt eine explizite Methodenimplementierung einer öffentlichen Schnittstelle bereit, aber keine alternative extern sichtbare Methode desselben Namens.</target>
        <note />
      </trans-unit>
      <trans-unit id="InterfaceMethodsShouldBeCallableByChildTypesMessage">
        <source>Make '{0}' sealed (a breaking change if this class has previously shipped), implement the method non-explicitly, or implement a new method that exposes the functionality of '{1}' and is visible to derived classes.</source>
        <target state="translated">Versiegeln Sie "{0}" (eine Änderung, die die Lauffähigkeit der Anwendung beeinträchtigt, wenn diese Klasse bereits veröffentlicht wurde), implementieren Sie die Methode nicht explizit, oder implementieren Sie eine neue Methode, die die Funktionalität von "{1}" verfügbar macht und für abgeleitete Klassen sichtbar ist.</target>
        <note />
      </trans-unit>
      <trans-unit id="OverrideMethodsOnComparableTypesTitle">
        <source>Override methods on comparable types</source>
        <target state="translated">Methoden bei vergleichbaren Typen außer Kraft setzen</target>
        <note />
      </trans-unit>
      <trans-unit id="OverrideMethodsOnComparableTypesDescription">
        <source>A public or protected type implements the System.IComparable interface. It does not override Object.Equals nor does it overload the language-specific operator for equality, inequality, less than, less than or equal, greater than or greater than or equal.</source>
        <target state="translated">Ein öffentlicher oder geschützter Typ implementiert die System.IComparable-Schnittstelle. Er setzt "Object.Equals" nicht außer Kraft und überlädt nicht den sprachspezifischen Operator für Gleichheit, Ungleichheit, kleiner als, kleiner oder gleich, größer als oder größer oder gleich.</target>
        <note />
      </trans-unit>
      <trans-unit id="OverrideMethodsOnComparableTypesMessageEquals">
        <source>{0} should override Equals since it implements IComparable.</source>
        <target state="translated">"{0}" muss "Equals" außer Kraft setzen, weil IComparable implementiert wird.</target>
        <note />
      </trans-unit>
      <trans-unit id="OverrideMethodsOnComparableTypesMessageOperator">
        <source>{0} should define operator(s) '{1}' since it implements IComparable.</source>
        <target state="translated">"{0}" muss die Operatoren "{1}" definieren, weil IComparable implementiert wird.</target>
        <note>1 is a comma-separated list</note>
      </trans-unit>
      <trans-unit id="MovePInvokesToNativeMethodsClassTitle">
        <source>Move pinvokes to native methods class</source>
        <target state="translated">Pinvokes in native Methodenklasse verschieben</target>
        <note />
      </trans-unit>
      <trans-unit id="MovePInvokesToNativeMethodsClassDescription">
        <source>Platform Invocation methods, such as those that are marked by using the System.Runtime.InteropServices.DllImportAttribute attribute, or methods that are defined by using the Declare keyword in Visual Basic, access unmanaged code. These methods should be of the NativeMethods, SafeNativeMethods, or UnsafeNativeMethods class.</source>
        <target state="translated">Methoden zum Plattformaufruf, beispielsweise diejenigen, die durch das Attribut "System.Runtime.InteropServices.DllImportAttribute" markiert werden, oder Methoden, die anhand des Schlüsselworts "Declare" in Visual Basic definiert werden, greifen auf nicht verwalteten Code zu. Diese Methoden müssen der Klasse "NativeMethods", "SafeNativeMethods" oder "UnsafeNativeMethods" angehören.</target>
        <note />
      </trans-unit>
      <trans-unit id="MovePInvokesToNativeMethodsClassMessage">
        <source>Move pinvokes to native methods class</source>
        <target state="translated">Pinvokes in native Methodenklasse verschieben</target>
        <note />
      </trans-unit>
      <trans-unit id="IdentifiersShouldDifferByMoreThanCaseTitle">
        <source>Identifiers should differ by more than case</source>
        <target state="translated">Bezeichner dürfen sich nicht nur durch die Groß-/Kleinschreibung unterscheiden</target>
        <note />
      </trans-unit>
      <trans-unit id="IdentifiersShouldDifferByMoreThanCaseDescription">
        <source>Identifiers for namespaces, types, members, and parameters cannot differ only by case because languages that target the common language runtime are not required to be case-sensitive.</source>
        <target state="translated">Bezeichner für Namespaces, Typen, Member und Parameter dürfen sich nicht nur durch die Groß-/Kleinschreibung unterscheiden, weil diese bei Sprachen, die auf die Common Language Runtime ausgerichtet sind, nicht relevant ist.</target>
        <note />
      </trans-unit>
      <trans-unit id="IdentifiersShouldDifferByMoreThanCaseMessage">
        <source>Names of '{0}' and '{1}' should differ by more than case.</source>
        <target state="translated">Namen von "{0}" und "{1}" dürfen sich nicht nur durch die Groß-/Kleinschreibung unterscheiden.</target>
        <note />
      </trans-unit>
      <trans-unit id="IdentifiersShouldHaveCorrectPrefixTitle">
        <source>Identifiers should have correct prefix</source>
        <target state="translated">Bezeichner müssen ein korrektes Präfix aufweisen</target>
        <note />
      </trans-unit>
      <trans-unit id="IdentifiersShouldHaveCorrectPrefixDescription">
        <source>The name of an externally visible interface does not start with an uppercase ""I"". The name of a generic type parameter on an externally visible type or method does not start with an uppercase ""T"".</source>
        <target state="translated">Der Name einer extern sichtbaren Schnittstelle beginnt nicht mit einem großen ""I"". Der Name eines generischen Typparameters für einen extern sichtbaren Typ oder eine extern sichtbare Methode beginnt nicht mit einem großen ""T"".</target>
        <note />
      </trans-unit>
      <trans-unit id="IdentifiersShouldHaveCorrectPrefixMessageInterface">
        <source>Prefix interface name {0} with 'I'.</source>
        <target state="translated">Stellen Sie dem Schnittstellennamen "{0}" ein "I" voran.</target>
        <note />
      </trans-unit>
      <trans-unit id="IdentifiersShouldHaveCorrectPrefixMessageTypeParameter">
        <source>Prefix generic type parameter name {0} with 'T'.</source>
        <target state="translated">Stellen Sie dem Namen des generischen Typparameters "{0}" ein "T" voran.</target>
        <note />
      </trans-unit>
      <trans-unit id="NonConstantFieldsShouldNotBeVisibleTitle">
        <source>Non-constant fields should not be visible</source>
        <target state="translated">Nicht konstante Felder dürfen nicht sichtbar sein</target>
        <note />
      </trans-unit>
      <trans-unit id="NonConstantFieldsShouldNotBeVisibleDescription">
        <source>Static fields that are neither constants nor read-only are not thread-safe. Access to such a field must be carefully controlled and requires advanced programming techniques to synchronize access to the class object.</source>
        <target state="translated">Statische Felder, die weder Konstanten noch schreibgeschützt sind, sind nicht threadsicher. Der Zugriff auf ein solches Feld muss sorgfältig kontrolliert werden und erfordert erweiterte Programmiertechniken, um den Zugriff auf das Klassenobjekt zu synchronisieren.</target>
        <note />
      </trans-unit>
      <trans-unit id="NonConstantFieldsShouldNotBeVisibleMessage">
        <source>Non-constant fields should not be visible</source>
        <target state="translated">Nicht konstante Felder dürfen nicht sichtbar sein</target>
        <note />
      </trans-unit>
      <trans-unit id="DoNotMarkEnumsWithFlagsTitle">
        <source>Do not mark enums with FlagsAttribute</source>
        <target state="translated">Enumerationen nicht mit FlagsAttribute markieren</target>
        <note />
      </trans-unit>
      <trans-unit id="DoNotMarkEnumsWithFlagsDescription">
        <source>An externally visible enumeration is marked by using FlagsAttribute, and it has one or more values that are not powers of two or a combination of the other defined values on the enumeration.</source>
        <target state="translated">Eine extern sichtbare Enumeration wird über das FlagsAttribute markiert und verfügt über mindestens einen Wert, der keine Potenz von zwei oder keine Kombination der anderen definierten Werte für die Enumeration ist.</target>
        <note />
      </trans-unit>
      <trans-unit id="DoNotMarkEnumsWithFlagsMessage">
        <source>Do not mark enums with FlagsAttribute</source>
        <target state="translated">Enumerationen nicht mit FlagsAttribute markieren</target>
        <note />
      </trans-unit>
      <trans-unit id="OperatorOverloadsHaveNamedAlternatesTitle">
        <source>Operator overloads have named alternates</source>
        <target state="translated">Operatorüberladungen weisen benannte Alternativen auf</target>
        <note />
      </trans-unit>
      <trans-unit id="OperatorOverloadsHaveNamedAlternatesDescription">
        <source>An operator overload was detected, and the expected named alternative method was not found. The named alternative member provides access to the same functionality as the operator and is provided for developers who program in languages that do not support overloaded operators.</source>
        <target state="translated">Eine Operatorüberladung wurde ermittelt, und die erwartete benannte alternative Methode wurde nicht gefunden. Der benannte alternative Member bietet Zugriff auf dieselbe Funktionalität wie der Operator und wird für Entwickler bereitgestellt, die in Sprachen programmieren, die keine überladenen Operatoren unterstützen.</target>
        <note />
      </trans-unit>
      <trans-unit id="OperatorOverloadsHaveNamedAlternatesMessageDefault">
        <source>Provide a method named '{0}' as a friendly alternate for operator {1}.</source>
        <target state="translated">Geben Sie eine Methode namens "{0}" als Kurzform für den Operator "{1}" an.</target>
        <note />
      </trans-unit>
      <trans-unit id="OperatorOverloadsHaveNamedAlternatesMessageProperty">
        <source>Provide a property named '{0}' as a friendly alternate for operator {1}.</source>
        <target state="translated">Geben Sie eine Eigenschaft namens "{0}" als Kurzform für den Operator "{1}" an.</target>
        <note />
      </trans-unit>
      <trans-unit id="OperatorOverloadsHaveNamedAlternatesMessageMultiple">
        <source>Provide a method named '{0}' or '{1}' as an alternate for operator {2}.</source>
        <target state="translated">Geben Sie eine Methode namens "{0}" oder "{1}" als Alternative für den Operator "{2}" an.</target>
        <note />
      </trans-unit>
      <trans-unit id="OperatorOverloadsHaveNamedAlternatesMessageVisibility">
        <source>Mark {0} as public because it is a friendly alternate for operator {1}.</source>
        <target state="translated">Markieren Sie "{0}" als öffentlich, weil es sich um eine Kurzform des Operators "{1}" handelt.</target>
        <note />
      </trans-unit>
      <trans-unit id="OperatorsShouldHaveSymmetricalOverloadsTitle">
        <source>Operators should have symmetrical overloads</source>
        <target state="translated">Operatoren müssen symmetrische Überladungen aufweisen</target>
        <note />
      </trans-unit>
      <trans-unit id="OperatorsShouldHaveSymmetricalOverloadsDescription">
        <source>A type implements the equality or inequality operator and does not implement the opposite operator.</source>
        <target state="translated">Ein Typ implementiert den Operator für Gleichheit oder Ungleichheit und implementiert nicht den gegenteiligen Operator.</target>
        <note />
      </trans-unit>
      <trans-unit id="OperatorsShouldHaveSymmetricalOverloadsMessage">
        <source>Operators should have symmetrical overloads</source>
        <target state="translated">Operatoren müssen symmetrische Überladungen aufweisen</target>
        <note />
      </trans-unit>
      <trans-unit id="CollectionPropertiesShouldBeReadOnlyTitle">
        <source>Collection properties should be read only</source>
        <target state="translated">Sammlungseigenschaften müssen schreibgeschützt sein</target>
        <note />
      </trans-unit>
      <trans-unit id="CollectionPropertiesShouldBeReadOnlyDescription">
        <source>A writable collection property allows a user to replace the collection with a different collection. A read-only property stops the collection from being replaced but still allows the individual members to be set.</source>
        <target state="translated">Eine schreibbare Sammlungseigenschaft ermöglicht einem Benutzer das Ersetzen der Sammlung durch eine andere Sammlung. Durch eine schreibgeschützte Eigenschaft wird die Sammlung nicht mehr ersetzt, die einzelnen Member können jedoch weiterhin festgelegt werden.</target>
        <note />
      </trans-unit>
      <trans-unit id="CollectionPropertiesShouldBeReadOnlyMessage">
        <source>Change '{0}' to be read-only by removing the property setter.</source>
        <target state="translated">Legen Sie "{0}" als schreibgeschützt fest, indem Sie den Setter für die Eigenschaft entfernen.</target>
        <note />
      </trans-unit>
      <trans-unit id="OverloadOperatorEqualsOnOverridingValueTypeEqualsTitle">
        <source>Overload operator equals on overriding value type Equals</source>
        <target state="translated">Gleichheitsoperator beim Überschreiben von "Equals" für den Werttyp überladen</target>
        <note />
      </trans-unit>
      <trans-unit id="OverloadOperatorEqualsOnOverridingValueTypeEqualsDescription">
        <source>In most programming languages there is no default implementation of the equality operator (==) for value types. If your programming language supports operator overloads, you should consider implementing the equality operator. Its behavior should be identical to that of Equals</source>
        <target state="translated">In den meisten Programmiersprachen gibt es keine Standardimplementierung des Gleichheitsoperators (==) für Werttypen. Wenn Ihre Programmiersprache Operatorüberladungen unterstützt, sollten Sie die Implementierung des Gleichheitsoperators in Betracht ziehen. Sein Verhalten sollte mit dem von "Equals" identisch sein.</target>
        <note />
      </trans-unit>
      <trans-unit id="OverloadOperatorEqualsOnOverridingValueTypeEqualsMessage">
        <source>Overload operator equals on overriding value type Equals</source>
        <target state="translated">Gleichheitsoperator beim Überschreiben von "Equals" für den Werttyp überladen</target>
        <note />
      </trans-unit>
      <trans-unit id="PassSystemUriObjectsInsteadOfStringsTitle">
        <source>Pass system uri objects instead of strings</source>
        <target state="translated">System-URI-Objekte anstelle von Zeichenfolgen übergeben</target>
        <note />
      </trans-unit>
      <trans-unit id="PassSystemUriObjectsInsteadOfStringsDescription">
        <source>A call is made to a method that has a string parameter whose name contains "uri", "URI", "urn", "URN", "url", or "URL". The declaring type of the method contains a corresponding method overload that has a System.Uri parameter.</source>
        <target state="translated">Ein Aufruf erfolgt an eine Methode mit einem Zeichenfolgenparameter, dessen Name "uri", "URI", "urn", "URN", "url" oder "URL" enthält. Der deklarierende Typ der Methode enthält eine entsprechende Methodenüberladung mit einem System.Uri-Parameter.</target>
        <note />
      </trans-unit>
      <trans-unit id="PassSystemUriObjectsInsteadOfStringsMessage">
        <source>Modify '{0}' to call '{1}' instead of '{2}'.</source>
        <target state="translated">Ändern Sie "{0}", sodass "{1}" anstelle von "{2}" aufgerufen wird.</target>
        <note />
      </trans-unit>
      <trans-unit id="ImplementIEquatableWhenOverridingObjectEqualsTitle">
        <source>Type {0} should implement IEquatable&lt;T&gt; because it overrides Equals</source>
        <target state="translated">Typ {0} muss IEquatable&lt;T&gt; implementieren, weil er Equals überschreibt</target>
        <note />
      </trans-unit>
      <trans-unit id="ImplementIEquatableWhenOverridingObjectEqualsMessage">
        <source>Implement IEquatable when overriding Object.Equals</source>
        <target state="translated">"IEquatable" beim Außerkraftsetzen von "Object.Equals" implementieren</target>
        <note />
      </trans-unit>
      <trans-unit id="CancellationTokenParametersMustComeLastTitle">
        <source>CancellationToken parameters must come last</source>
        <target state="translated">CancellationToken-Parameter müssen zuletzt aufgeführt werden</target>
        <note />
      </trans-unit>
      <trans-unit id="CancellationTokenParametersMustComeLastMessage">
        <source>Method '{0}' should take CancellationToken as the last parameter</source>
        <target state="translated">Die Methode "{0}" muss CancellationToken als letzten Parameter annehmen.</target>
        <note />
      </trans-unit>
      <trans-unit id="ConstructorMakeNoninheritableBaseClassInheritableTitle">
        <source>Constructor make noninheritable base class inheritable</source>
        <target state="translated">Konstruktor macht nicht vererbbare Basisklasse vererbbar</target>
        <note />
      </trans-unit>
      <trans-unit id="ConstructorMakeNoninheritableBaseClassInheritableDescription">
        <source>When a base class is noninheritable because its constructor is internal, a derived class should not make it inheritable by having a public or protected constructor.</source>
        <target state="translated">Wenn eine Basisklasse nicht vererbt werden kann, weil der zugehörige Konstruktor intern ist, darf sie nicht durch eine abgeleitete Klasse vererbbar gemacht werden, indem ein öffentlicher oder geschützter Konstruktor eingesetzt wird.</target>
        <note />
      </trans-unit>
      <trans-unit id="ConstructorMakeNoninheritableBaseClassInheritableMessage">
        <source>Constructor make noninheritable base class inheritable</source>
        <target state="translated">Konstruktor macht nicht vererbbare Basisklasse vererbbar</target>
        <note />
      </trans-unit>
      <trans-unit id="IdentifiersShouldNotContainTypeNamesTitle">
        <source>Identifier contains type name</source>
        <target state="translated">Bezeichner enthält Typnamen</target>
        <note />
      </trans-unit>
      <trans-unit id="IdentifiersShouldNotContainTypeNamesDescription">
        <source>Names of parameters and members are better used to communicate their meaning than to describe their type, which is expected to be provided by development tools. For names of members, if a data type name must be used, use a language-independent name instead of a language-specific one.</source>
        <target state="translated">Namen von Parametern und Membern sollten lieber Aufschluss über ihre Bedeutung geben als zur Beschreibung ihres Typs dienen. Dieser wird normalerweise durch die Entwicklungstools angegeben. Wenn ein Datentypname verwendet werden muss, verwenden Sie für Namen von Membern einen sprachunabhängigen Namen anstelle eines sprachspezifischen Namens.</target>
        <note />
      </trans-unit>
      <trans-unit id="IdentifiersShouldNotContainTypeNamesMessage">
        <source>Identifier '{0}' contains type name</source>
        <target state="translated">Der Bezeichner "{0}" enthält einen Typnamen.</target>
        <note />
      </trans-unit>
      <trans-unit id="CreatePropertyAccessorForParameter">
        <source>Create a property accessor.</source>
        <target state="translated">Erstellen Sie einen Eigenschaftenaccessor.</target>
        <note />
      </trans-unit>
      <trans-unit id="MakeGetterPublic">
        <source>Make the getter of the property public</source>
        <target state="translated">Legen Sie den Getter der Eigenschaft als öffentlich fest.</target>
        <note />
      </trans-unit>
      <trans-unit id="MakeSetterNonPublic">
        <source>Make the setter of the property non-public</source>
        <target state="translated">Legen Sie den Setter der Eigenschaft als nicht öffentlich fest.</target>
        <note />
      </trans-unit>
      <trans-unit id="AddAssemblyLevelComVisibleFalse">
        <source>Because {0} exposes externally visible types, mark it with ComVisible(false) at the assembly level and then mark all types within the assembly that should be exposed to COM clients with ComVisible(true).</source>
        <target state="translated">Da "{0}" extern sichtbare Typen verfügbar macht, setzen Sie auf Assemblyebene eine Markierung mit "ComVisible(false)", und markieren Sie dann alle Typen innerhalb der Assembly, die für COM-Clients verfügbar gemacht werden sollen, mit "ComVisible(true)".</target>
        <note />
      </trans-unit>
      <trans-unit id="ChangeAssemblyLevelComVisibleToFalse">
        <source>Consider changing the ComVisible attribute on {0} to false, and opting in at the type level.</source>
        <target state="translated">Ziehen Sie in Betracht, das ComVisible-Attribut für "{0}" in "false" zu ändern und auf Typebene zu aktivieren.</target>
        <note />
      </trans-unit>
      <trans-unit id="ImplementComparable">
        <source>Implement Equality and Comparison methods and operators</source>
        <target state="translated">Gleichheits- und Vergleichsmethoden und -operatoren implementieren</target>
        <note />
      </trans-unit>
      <trans-unit id="ImplementEquatable">
        <source>Implement IEquatable</source>
        <target state="translated">"IEquatable" implementieren</target>
        <note />
      </trans-unit>
      <trans-unit id="ImplementIDisposableInterface">
        <source>Implement IDisposable Interface</source>
        <target state="translated">IDisposable-Schnittstelle implementieren</target>
        <note />
      </trans-unit>
      <trans-unit id="DoNotMarkEnumsWithFlagsCodeFix">
        <source>Remove FlagsAttribute from enum.</source>
        <target state="translated">Entfernen Sie das FlagsAttribute aus der Enumeration.</target>
        <note />
      </trans-unit>
      <trans-unit id="MarkEnumsWithFlagsCodeFix">
        <source>Apply FlagsAttribute to enum.</source>
        <target state="translated">Wenden Sie das FlagsAttribute auf die Enumeration an.</target>
        <note />
      </trans-unit>
      <trans-unit id="EnumsShouldZeroValueFlagsMultipleZeroCodeFix">
        <source>Remove all members that have the value zero except for one member that is named 'None'.</source>
        <target state="translated">Entfernen Sie alle Member mit dem Wert null, mit Ausnahme des einen Members mit dem namen "None".</target>
        <note />
      </trans-unit>
      <trans-unit id="EnumsShouldZeroValueFlagsRenameCodeFix">
        <source>Rename zero-valued enum field to 'None'.</source>
        <target state="translated">Benennen Sie das Enumerationsfeld mit dem Wert null in "None" um.</target>
        <note />
      </trans-unit>
      <trans-unit id="EnumsShouldZeroValueNotFlagsNoZeroValueCodeFix">
        <source>Add a zero-valued member 'None' to enum.</source>
        <target state="translated">Fügen Sie der Enumeration einen Member "None" mit dem Wert null hinzu.</target>
        <note />
      </trans-unit>
      <trans-unit id="AbstractTypesShouldNotHavePublicConstructorsCodeFix">
        <source>Change the accessibility of public constructors to protected.</source>
        <target state="translated">Ändern Sie die Zugänglichkeit der öffentlichen Konstruktoren in geschützt.</target>
        <note />
      </trans-unit>
      <trans-unit id="DoNotDeclareStaticMembersOnGenericTypesTitle">
        <source>Do not declare static members on generic types</source>
        <target state="translated">Statische Member nicht in generischen Typen deklarieren</target>
        <note />
      </trans-unit>
      <trans-unit id="DoNotDeclareStaticMembersOnGenericTypesDescription">
        <source>When a static member of a generic type is called, the type argument must be specified for the type. When a generic instance member that does not support inference is called, the type argument must be specified for the member. In these two cases, the syntax for specifying the type argument is different and easily confused.</source>
        <target state="translated">Wenn ein statischer Member eines generischen Typs aufgerufen wird, muss das Typargument für den Typ angegeben werden. Wenn ein generischer Instanzmember aufgerufen wird, der keinen Rückschluss unterstützt, muss das Typargument für den Member angegeben werden. In diesen beiden Fällen gilt eine unterschiedliche Syntax für die Angabe des Typarguments, die leicht verwechselt wird.</target>
        <note />
      </trans-unit>
      <trans-unit id="DoNotDeclareStaticMembersOnGenericTypesMessage">
        <source>Do not declare static members on generic types</source>
        <target state="translated">Statische Member nicht in generischen Typen deklarieren</target>
        <note />
      </trans-unit>
      <trans-unit id="CollectionsShouldImplementGenericInterfaceTitle">
        <source>Generic interface should also be implemented</source>
        <target state="translated">Die generische Schnittstelle muss ebenfalls implementiert werden.</target>
        <note />
      </trans-unit>
      <trans-unit id="CollectionsShouldImplementGenericInterfaceDescription">
        <source>To broaden the usability of a type, implement one of the generic interfaces. This is especially true for collections as they can then be used to populate generic collection types.</source>
        <target state="translated">Implementieren Sie eine der generischen Schnittstellen, um die Einsatzmöglichkeiten eines Typs zu erweitern. Dies gilt insbesondere für Sammlungen, weil sie dann zum Auffüllen generischer Sammlungstypen verwendet werden können.</target>
        <note />
      </trans-unit>
      <trans-unit id="CollectionsShouldImplementGenericInterfaceMessage">
        <source>Type '{0}' directly or indirectly inherits '{1}' without implementing '{2}'. Publicly-visible types should implement the generic version to broaden usability.</source>
        <target state="translated">Der Typ "{0}" erbt "{1}" direkt oder indirekt ohne Implementierung von "{2}". Öffentlich sichtbare Typen müssen die generische Version implementieren, um die Nutzbarkeit zu erweitern.</target>
        <note />
      </trans-unit>
      <trans-unit id="EnumStorageShouldBeInt32Title">
        <source>Enum Storage should be Int32</source>
        <target state="translated">Enumerationsspeicher muss Int32 sein</target>
        <note />
      </trans-unit>
      <trans-unit id="EnumStorageShouldBeInt32Description">
        <source>An enumeration is a value type that defines a set of related named constants. By default, the System.Int32 data type is used to store the constant value. Although you can change this underlying type, it is not required or recommended for most scenarios.</source>
        <target state="translated">Eine Enumeration ist ein Werttyp, der eine Menge von verwandten benannten Konstanten definiert. Standardmäßig wird der Datentyp "System.Int32" zum Speichern des Konstantenwerts verwendet. Dieser zugrunde liegende Typ kann zwar geändert werden, aber dies ist für die meisten Szenarien weder erforderlich noch empfehlenswert.</target>
        <note />
      </trans-unit>
      <trans-unit id="EnumStorageShouldBeInt32Message">
        <source>If possible, make the underlying type of {0} System.Int32 instead of {1}.</source>
        <target state="translated">Falls möglich, legen Sie den zugrunde liegenden Typ von "{0}" auf "System.Int32" statt auf "{1}" fest.</target>
        <note />
      </trans-unit>
      <trans-unit id="UseEventsWhereAppropriateTitle">
        <source>Use events where appropriate</source>
        <target state="translated">Nach Möglichkeit Ereignisse verwenden</target>
        <note />
      </trans-unit>
      <trans-unit id="UseEventsWhereAppropriateDescription">
        <source>This rule detects methods that have names that ordinarily would be used for events. If a method is called in response to a clearly defined state change, the method should be invoked by an event handler. Objects that call the method should raise events instead of calling the method directly.</source>
        <target state="translated">Diese Regel erkennt Methoden mit Namen, die normalerweise für Ereignisse verwendet werden. Wenn eine Methode als Reaktion auf eine klar definierte Statusänderung aufgerufen wird, muss die Methode durch einen Ereignishandler aufgerufen werden. Objekte, die die Methode aufrufen, müssen Ereignisse auslösen, statt die Methode direkt aufzurufen.</target>
        <note />
      </trans-unit>
      <trans-unit id="UseEventsWhereAppropriateMessage">
        <source>Consider making '{0}' an event.</source>
        <target state="translated">Ziehen Sie in Betracht, "{0}" als Ereignis festzulegen.</target>
        <note />
      </trans-unit>
      <trans-unit id="ImplementStandardExceptionConstructorsTitle">
        <source>Implement standard exception constructors</source>
        <target state="translated">Standardausnahmekonstruktoren implementieren</target>
        <note />
      </trans-unit>
      <trans-unit id="ImplementStandardExceptionConstructorsDescription">
        <source>Failure to provide the full set of constructors can make it difficult to correctly handle exceptions.</source>
        <target state="translated">Wenn nicht der gesamte Satz an Konstruktoren angegeben wird, kann dies zu Schwierigkeiten bei der korrekten Verarbeitung von Ausnahmen führen.</target>
        <note />
      </trans-unit>
      <trans-unit id="ImplementStandardExceptionConstructorsMessageMissingConstructor">
        <source>Add the following constructor to {0}: {1}.</source>
        <target state="translated">Fügen Sie "{0}" den folgenden Konstruktor hinzu: {1}.</target>
        <note />
      </trans-unit>
      <trans-unit id="ImplementStandardExceptionConstructorsMessageAccessibility">
        <source>Change the accessibility of {0} to {1}.</source>
        <target state="translated">Ändern Sie die Zugänglichkeit von "{0}" in "{1}".</target>
        <note />
      </trans-unit>
      <trans-unit id="NestedTypesShouldNotBeVisibleTitle">
        <source>Nested types should not be visible</source>
        <target state="translated">Geschachtelte Typen dürfen nicht sichtbar sein</target>
        <note />
      </trans-unit>
      <trans-unit id="NestedTypesShouldNotBeVisibleDescription">
        <source>A nested type is a type that is declared in the scope of another type. Nested types are useful to encapsulate private implementation details of the containing type. Used for this purpose, nested types should not be externally visible.</source>
        <target state="translated">Ein geschachtelter Typ ist ein Typ, der im Geltungsbereich eines anderen Typs deklariert wird. Geschachtelte Typen sind hilfreich, um private Implementierungsdetails des enthaltenden Typs zu kapseln. Wenn sie zu diesem Zweck verwendet werden, dürfen geschachtelte Typen nicht extern sichtbar sein.</target>
        <note />
      </trans-unit>
      <trans-unit id="NestedTypesShouldNotBeVisibleMessageDefault">
        <source>Do not nest type {0}. Alternatively, change its accessibility so that it is not externally visible.</source>
        <target state="translated">Schachteln Sie nicht den Typ "{0}". Ändern Sie alternativ dazu seine Zugänglichkeit so, dass er nicht extern sichtbar ist.</target>
        <note />
      </trans-unit>
      <trans-unit id="NestedTypesShouldNotBeVisibleMessageVisualBasicModule">
        <source>Do not nest type {0}. Alternatively, change its accessibility so that it is not externally visible. If this type is defined in a Visual Basic Module, it will be considered a nested type to other .NET languages. In that case, consider moving the type outside of the Module.</source>
        <target state="translated">Schachteln Sie nicht den Typ "{0}". Ändern Sie alternativ dazu seine Zugänglichkeit so, dass er nicht extern sichtbar ist. Wenn dieser Typ in einem Visual Basic-Modul definiert ist, wird er als geschachtelter Typ für andere .NET-Sprachen betrachtet. Ziehen Sie in diesem Fall in Erwägung, den Typ nach außerhalb des Moduls zu verschieben.</target>
        <note />
      </trans-unit>
      <trans-unit id="AvoidEmptyInterfacesTitle">
        <source>Avoid empty interfaces</source>
        <target state="translated">Leere Schnittstellen vermeiden</target>
        <note />
      </trans-unit>
      <trans-unit id="AvoidEmptyInterfacesDescription">
        <source>Interfaces define members that provide a behavior or usage contract. The functionality that is described by the interface can be adopted by any type, regardless of where the type appears in the inheritance hierarchy. A type implements an interface by providing implementations for the members of the interface. An empty interface does not define any members; therefore, it does not define a contract that can be implemented.</source>
        <target state="translated">Schnittstellen definieren Member, die einen Verhaltens- oder Nutzungsvertrag bereitstellen. Die durch die Schnittstelle beschriebene Funktionalität kann von jedem Typ übernommen werden, unabhängig von der Stelle in der Vererbungshierarchie, an der der Typ sich befindet. Ein Typ implementiert eine Schnittstelle, indem er Implementierungen für die Member der Schnittstelle bereitstellt. In einer leeren Schnittstelle sind keine Member definiert, und somit auch kein Vertrag, der implementiert werden kann.</target>
        <note />
      </trans-unit>
      <trans-unit id="AvoidEmptyInterfacesMessage">
        <source>Avoid empty interfaces</source>
        <target state="translated">Leere Schnittstellen vermeiden</target>
        <note />
      </trans-unit>
      <trans-unit id="ProvideObsoleteAttributeMessageTitle">
        <source>Provide ObsoleteAttribute message</source>
        <target state="translated">ObsoleteAttribute-Meldung bereitstellen</target>
        <note />
      </trans-unit>
      <trans-unit id="ProvideObsoleteAttributeMessageDescription">
        <source>A type or member is marked by using a System.ObsoleteAttribute attribute that does not have its ObsoleteAttribute.Message property specified. When a type or member that is marked by using ObsoleteAttribute is compiled, the Message property of the attribute is displayed. This gives the user information about the obsolete type or member.</source>
        <target state="translated">Ein Typ oder ein Member wird anhand eines System.ObsoleteAttribute-Attributs markiert, dessen ObsoleteAttribute.Message-Eigenschaft nicht angegeben ist. Wenn ein mit dem ObsoleteAttribute markierter Typ oder Member kompiliert wird, wird die Message-Eigenschaft des Attributs angezeigt. So erhält der Benutzer Informationen zum veralteten Typ oder Member.</target>
        <note />
      </trans-unit>
      <trans-unit id="ProvideObsoleteAttributeMessageMessage">
        <source>Provide a message for the ObsoleteAttribute that marks {0} as Obsolete</source>
        <target state="translated">Geben Sie eine Meldung für das ObsoleteAttribute an, das "{0}" als veraltet markiert.</target>
        <note />
      </trans-unit>
      <trans-unit id="PropertiesShouldNotBeWriteOnlyTitle">
        <source>Properties should not be write only</source>
        <target state="translated">Eigenschaften dürfen nicht lesegeschützt sein</target>
        <note />
      </trans-unit>
      <trans-unit id="PropertiesShouldNotBeWriteOnlyDescription">
        <source>Although it is acceptable and often necessary to have a read-only property, the design guidelines prohibit the use of write-only properties. This is because letting a user set a value, and then preventing the user from viewing that value, does not provide any security. Also, without read access, the state of shared objects cannot be viewed, which limits their usefulness.</source>
        <target state="translated">Auch wenn schreibgeschützte Eigenschaften zulässig und häufig erforderlich sind, ist die Verwendung lesegeschützter Eigenschaften in den Designrichtlinien nicht gestattet. Der Grund dafür liegt darin, dass keine Sicherheit gewährleistet ist, wenn der Benutzer einen Wert festlegen darf und dann daran gehindert wird, den Wert anzuzeigen. Zudem kann der Status freigegebener Objekte ohne Lesezugriff nicht angezeigt werden, wodurch ihr Nutzen begrenzt wird.</target>
        <note />
      </trans-unit>
      <trans-unit id="PropertiesShouldNotBeWriteOnlyMessageAddGetter">
        <source>Because property {0} is write-only, either add a property getter with an accessibility that is greater than or equal to its setter or convert this property into a method.</source>
        <target state="translated">Da die Eigenschaft "{0}" lesegeschützt ist, fügen Sie entweder einen Eigenschaftengetter mit einer Zugänglichkeit hinzu, die der des zugehörigen Setters entspricht oder diese übersteigt, oder konvertieren Sie diese Eigenschaft in eine Methode.</target>
        <note />
      </trans-unit>
      <trans-unit id="PropertiesShouldNotBeWriteOnlyMessageMakeMoreAccessible">
        <source>Because the property getter for {0} is less visible than its setter, either increase the accessibility of its getter or decrease the accessibility of its setter.</source>
        <target state="translated">Da der Eigenschaftengetter für "{0}" weniger sichtbar ist als der zugehörige Setter, erhöhen Sie entweder die Zugänglichkeit des zugehörigen Getters, oder verringern Sie die Zugänglichkeit des Setters.</target>
        <note />
      </trans-unit>
      <trans-unit id="DeclareTypesInNamespacesTitle">
        <source>Declare types in namespaces</source>
        <target state="translated">Typen in Namespaces deklarieren</target>
        <note />
      </trans-unit>
      <trans-unit id="DeclareTypesInNamespacesDescription">
        <source>Types are declared in namespaces to prevent name collisions and as a way to organize related types in an object hierarchy.</source>
        <target state="translated">Typen werden in Namespaces deklariert, um Namenskonflikte zu vermeiden und verwandte Typen in einer Objekthierarchie zu strukturieren.</target>
        <note />
      </trans-unit>
      <trans-unit id="DeclareTypesInNamespacesMessage">
        <source>Declare types in namespaces</source>
        <target state="translated">Typen in Namespaces deklarieren</target>
        <note />
      </trans-unit>
      <trans-unit id="DoNotDeclareVisibleInstanceFieldsTitle">
        <source>Do not declare visible instance fields</source>
        <target state="translated">Sichtbare Instanzfelder nicht deklarieren</target>
        <note />
      </trans-unit>
      <trans-unit id="DoNotDeclareVisibleInstanceFieldsDescription">
        <source>The primary use of a field should be as an implementation detail. Fields should be private or internal and should be exposed by using properties.</source>
        <target state="translated">Ein Feld soll primär als Implementierungsdetail dienen. Felder sollten privat oder intern sein und anhand von Eigenschaften verfügbar gemacht werden.</target>
        <note />
      </trans-unit>
      <trans-unit id="DoNotDeclareVisibleInstanceFieldsMessage">
        <source>Do not declare visible instance fields</source>
        <target state="translated">Sichtbare Instanzfelder nicht deklarieren</target>
        <note />
      </trans-unit>
      <trans-unit id="UriParametersShouldNotBeStringsTitle">
        <source>Uri parameters should not be strings</source>
        <target state="translated">URI-Parameter dürfen keine Zeichenfolgen sein</target>
        <note />
      </trans-unit>
      <trans-unit id="UriParametersShouldNotBeStringsDescription">
        <source>If a method takes a string representation of a URI, a corresponding overload should be provided that takes an instance of the URI class, which provides these services in a safe and secure manner.</source>
        <target state="translated">Wenn eine Methode eine Zeichenfolgendarstellung eines URI akzeptiert, muss eine entsprechende Überladung angegeben werden, die eine Instanz der URI-Klasse für die sichere Bereitstellung dieser Dienste akzeptiert.</target>
        <note />
      </trans-unit>
      <trans-unit id="UriParametersShouldNotBeStringsMessage">
        <source>Change the type of parameter {0} of method {1} from string to System.Uri, or provide an overload to {1} that allows {0} to be passed as a System.Uri object.</source>
        <target state="translated">Ändern Sie den Typ des Parameters "{0}" der Methode "{1}" von Zeichenfolge in System.Uri, oder geben Sie eine Überladung für "{1}" an, die das Übergeben von "{0}" als System.Uri-Objekt ermöglicht.</target>
        <note />
      </trans-unit>
      <trans-unit id="UriReturnValuesShouldNotBeStringsTitle">
        <source>Uri return values should not be strings</source>
        <target state="translated">URI-Rückgabewerte dürfen keine Zeichenfolgen sein</target>
        <note />
      </trans-unit>
      <trans-unit id="UriReturnValuesShouldNotBeStringsDescription">
        <source>This rule assumes that the method returns a URI. A string representation of a URI is prone to parsing and encoding errors, and can lead to security vulnerabilities. The System.Uri class provides these services in a safe and secure manner.</source>
        <target state="translated">Diese Regel geht davon aus, dass die Methode einen URI zurückgibt. Eine Zeichenfolgendarstellung eines URI ist für Analyse- und Codierungsfehler anfällig und kann zu Sicherheitsrisiken führen. Die System.Uri-Klasse stellt diese Dienste auf sichere Weise bereit.</target>
        <note />
      </trans-unit>
      <trans-unit id="UriReturnValuesShouldNotBeStringsMessage">
        <source>Change the return type of method {0} from string to System.Uri.</source>
        <target state="translated">Ändern Sie den Rückgabetyp der Methode "{0}" von Zeichenfolge in System.Uri.</target>
        <note />
      </trans-unit>
      <trans-unit id="UriPropertiesShouldNotBeStringsTitle">
        <source>Uri properties should not be strings</source>
        <target state="translated">URI-Eigenschaften dürfen keine Zeichenfolgen sein</target>
        <note />
      </trans-unit>
      <trans-unit id="UriPropertiesShouldNotBeStringsDescription">
        <source>This rule assumes that the property represents a Uniform Resource Identifier (URI). A string representation of a URI is prone to parsing and encoding errors, and can lead to security vulnerabilities. The System.Uri class provides these services in a safe and secure manner.</source>
        <target state="translated">Diese Regel geht davon aus, dass die Eigenschaft einen URI (Uniform Resource Identifier) darstellt. Eine Zeichenfolgendarstellung eines URI ist für Analyse- und Codierungsfehler anfällig und kann zu Sicherheitsrisiken führen. Die System.Uri-Klasse stellt diese Dienste auf sichere Weise bereit.</target>
        <note />
      </trans-unit>
      <trans-unit id="UriPropertiesShouldNotBeStringsMessage">
        <source>Change the type of property {0} from string to System.Uri.</source>
        <target state="translated">Ändern Sie den Typ der Eigenschaft "{0}" von Zeichenfolge in System.Uri.</target>
        <note />
      </trans-unit>
      <trans-unit id="ImplementIDisposableCorrectlyTitle">
        <source>Implement IDisposable Correctly</source>
        <target state="translated">IDisposable richtig implementieren</target>
        <note />
      </trans-unit>
      <trans-unit id="ImplementIDisposableCorrectlyDescription">
        <source>All IDisposable types should implement the Dispose pattern correctly.</source>
        <target state="translated">Alle IDisposable-Typen müssen das Dispose-Muster korrekt implementieren.</target>
        <note />
      </trans-unit>
      <trans-unit id="ImplementIDisposableCorrectlyMessageIDisposableReimplementation">
        <source>Remove IDisposable from the list of interfaces implemented by '{0}' as it is already implemented by base type '{1}'.</source>
        <target state="translated">Entfernen Sie "IDisposable" aus der Liste der durch "{0}" implementierten Schnittstellen, weil sie bereits durch den Basistyp "{1}" implementiert wird.</target>
        <note />
      </trans-unit>
      <trans-unit id="ImplementIDisposableCorrectlyMessageDisposeOverride">
        <source>Remove '{0}', override Dispose(bool disposing), and put the dispose logic in the code path where 'disposing' is true.</source>
        <target state="translated">Entfernen Sie "{0}", überschreiben Sie "Dispose(bool disposing)", und platzieren Sie die Dispose-Logik im Codepfad, wenn "disposing" TRUE lautet.</target>
        <note />
      </trans-unit>
      <trans-unit id="ImplementIDisposableCorrectlyMessageDisposeSignature">
        <source>Ensure that '{0}' is declared as public and sealed.</source>
        <target state="translated">Stellen Sie sicher, dass "{0}" als öffentlich deklariert und versiegelt wird.</target>
        <note />
      </trans-unit>
      <trans-unit id="ImplementIDisposableCorrectlyMessageRenameDispose">
        <source>Rename '{0}' to 'Dispose' and ensure that it is declared as public and sealed.</source>
        <target state="translated">Benennen Sie "{0}" in "'Dispose" um, und sorgen Sie für eine Deklaration als öffentlich und versiegelt.</target>
        <note />
      </trans-unit>
      <trans-unit id="ImplementIDisposableCorrectlyMessageDisposeBoolSignature">
        <source>Ensure that '{0}' is declared as protected, virtual, and unsealed.</source>
        <target state="translated">Stellen Sie sicher, dass "{0}" als geschützt, virtuell und nicht versiegelt deklariert wird.</target>
        <note />
      </trans-unit>
      <trans-unit id="ImplementIDisposableCorrectlyMessageDisposeImplementation">
        <source>Modify '{0}' so that it calls Dispose(true), then calls GC.SuppressFinalize on the current object instance ('this' or 'Me' in Visual Basic), and then returns.</source>
        <target state="translated">Ändern Sie "{0}" so, dass zunächst "Dispose(true)" und dann "GC.SuppressFinalize" für die aktuelle Objektinstanz (in Visual Basic "this" oder "Me") aufgerufen und anschließend ein Wert zurückgegeben wird.</target>
        <note />
      </trans-unit>
      <trans-unit id="ImplementIDisposableCorrectlyMessageFinalizeImplementation">
        <source>Modify '{0}' so that it calls Dispose(false) and then returns.</source>
        <target state="translated">Ändern Sie "{0}" so, dass "Dispose(false)" aufgerufen und anschließend ein Wert zurückgegeben wird.</target>
        <note />
      </trans-unit>
      <trans-unit id="ImplementIDisposableCorrectlyMessageProvideDisposeBool">
        <source>Provide an overridable implementation of Dispose(bool) on '{0}' or mark the type as sealed. A call to Dispose(false) should only clean up native resources. A call to Dispose(true) should clean up both managed and native resources.</source>
        <target state="translated">Stellen Sie eine überschreibbare Implementierung von "Dispose(bool)" auf "{0}" bereit, oder markieren Sie den Typ als versiegelt. Durch einen Aufruf von "Dispose(false)" sollten nur native Ressourcen bereinigt werden. Durch einen Aufruf von "Dispose(true)" sollten sowohl verwaltete als auch native Ressourcen bereinigt werden.</target>
        <note />
      </trans-unit>
      <trans-unit id="ExceptionsShouldBePublicTitle">
        <source>Exceptions should be public</source>
        <target state="translated">Ausnahmen müssen öffentlich sein</target>
        <note />
      </trans-unit>
      <trans-unit id="ExceptionsShouldBePublicDescription">
        <source>An internal exception is visible only inside its own internal scope. After the exception falls outside the internal scope, only the base exception can be used to catch the exception. If the internal exception is inherited from T:System.Exception, T:System.SystemException, or T:System.ApplicationException, the external code will not have sufficient information to know what to do with the exception.</source>
        <target state="translated">Eine interne Ausnahme ist nur innerhalb des eigenen internen Geltungsbereichs sichtbar. Sobald die Ausnahme außerhalb des internen Geltungsbereichs fällt, kann nur die Basisausnahme zum Abfangen der Ausnahme verwendet werden. Wenn die interne Ausnahme von "T:System.Exception", "T:System.SystemException" oder "T:System.ApplicationException" geerbt wird, besitzt der externe Code nicht genügend Informationen für die weitere Verarbeitung der Ausnahme.</target>
        <note />
      </trans-unit>
      <trans-unit id="ExceptionsShouldBePublicMessage">
        <source>Exceptions should be public</source>
        <target state="translated">Ausnahmen müssen öffentlich sein</target>
        <note />
      </trans-unit>
      <trans-unit id="DoNotRaiseExceptionsInUnexpectedLocationsTitle">
        <source>Do not raise exceptions in unexpected locations</source>
        <target state="translated">Keine Ausnahmen an unerwarteten Speicherorten auslösen</target>
        <note />
      </trans-unit>
      <trans-unit id="DoNotRaiseExceptionsInUnexpectedLocationsDescription">
        <source>A method that is not expected to throw exceptions throws an exception.</source>
        <target state="translated">Eine Methode, von der keine Ausnahmen erwartet werden, löst eine Ausnahme aus.</target>
        <note />
      </trans-unit>
      <trans-unit id="DoNotRaiseExceptionsInUnexpectedLocationsMessagePropertyGetter">
        <source>{0} creates an exception of type {1}, an exception type that should not be raised in a property. If this exception instance might be raised, use a different exception type, convert this property into a method, or change this property's logic so that it no longer raises an exception.</source>
        <target state="translated">"{0}" erstellt eine Ausnahme vom Typ "{1}". Dies ist ein Ausnahmetyp, der in einer Eigenschaft nicht ausgelöst werden darf. Wenn diese Ausnahmeinstanz ausgelöst werden könnte, verwenden Sie einen anderen Ausnahmetyp, konvertieren Sie diese Eigenschaft in eine Methode, oder ändern Sie die Logik dieser Eigenschaft, sodass sie keine Ausnahme mehr auslöst.</target>
        <note />
      </trans-unit>
      <trans-unit id="DoNotRaiseExceptionsInUnexpectedLocationsMessageHasAllowedExceptions">
        <source>{0} creates an exception of type {1}, an exception type that should not be raised in this type of method. If this exception instance might be raised, either use a different exception type or change this method's logic so that it no longer raises an exception.</source>
        <target state="translated">"{0}" erstellt eine Ausnahme vom Typ "{1}". Dies ist ein Ausnahmetyp, der in diesem Methodentyp nicht ausgelöst werden darf. Wenn diese Ausnahmeinstanz ausgelöst werden könnte, verwenden Sie entweder einen anderen Ausnahmetyp, oder ändern Sie die Logik dieser Methode, sodass sie keine Ausnahme mehr auslöst.</target>
        <note />
      </trans-unit>
      <trans-unit id="DoNotRaiseExceptionsInUnexpectedLocationsMessageNoAllowedExceptions">
        <source>{0} creates an exception of type {1}. Exceptions should not be raised in this type of method. If this exception instance might be raised, change this method's logic so it no longer raises an exception.</source>
        <target state="translated">"{0}" erstellt eine Ausnahme vom Typ "{1}". Ausnahmen dürfen in diesem Methodentyp nicht ausgelöst werden. Wenn diese Ausnahmeinstanz ausgelöst werden könnte, ändern Sie die Logik dieser Methode, sodass sie keine Ausnahme mehr auslöst.</target>
        <note />
      </trans-unit>
      <trans-unit id="IdentifiersShouldNotContainUnderscoresTitle">
        <source>Identifiers should not contain underscores</source>
        <target state="translated">Bezeichner dürfen keine Unterstriche enthalten</target>
        <note />
      </trans-unit>
      <trans-unit id="IdentifiersShouldNotContainUnderscoresDescription">
        <source>By convention, identifier names do not contain the underscore (_) character. This rule checks namespaces, types, members, and parameters.</source>
        <target state="translated">Laut Konvention enthalten Bezeichnernamen keinen Unterstrich (_). Diese Regel prüft Namespaces, Typen, Member und Parameter.</target>
        <note />
      </trans-unit>
      <trans-unit id="IdentifiersShouldNotContainUnderscoresMessageAssembly">
        <source>Remove the underscores from assembly name {0}.</source>
        <target state="translated">Entfernen Sie die Unterstriche aus dem Assemblynamen "{0}".</target>
        <note />
      </trans-unit>
      <trans-unit id="IdentifiersShouldNotContainUnderscoresMessageNamespace">
        <source>Remove the underscores from namespace name '{0}'.</source>
        <target state="translated">Entfernen Sie die Unterstriche aus dem Namespacenamen "{0}".</target>
        <note />
      </trans-unit>
      <trans-unit id="IdentifiersShouldNotContainUnderscoresMessageType">
        <source>Remove the underscores from type name {0}.</source>
        <target state="translated">Entfernen Sie die Unterstriche aus dem Typnamen "{0}".</target>
        <note />
      </trans-unit>
      <trans-unit id="IdentifiersShouldNotContainUnderscoresMessageMember">
        <source>Remove the underscores from member name {0}.</source>
        <target state="translated">Entfernen Sie die Unterstriche aus dem Membernamen "{0}".</target>
        <note />
      </trans-unit>
      <trans-unit id="IdentifiersShouldNotContainUnderscoresMessageTypeTypeParameter">
        <source>On type {0}, remove the underscores from generic type parameter name {1}.</source>
        <target state="translated">Entfernen Sie im Typ "{0}" die Unterstriche aus dem generischen Parameternamen "{1}".</target>
        <note />
      </trans-unit>
      <trans-unit id="IdentifiersShouldNotContainUnderscoresMessageMethodTypeParameter">
        <source>On method {0}, remove the underscores from generic type parameter name {1}.</source>
        <target state="translated">Entfernen Sie in der Methode "{0}" die Unterstriche aus dem generischen Parameternamen "{1}".</target>
        <note />
      </trans-unit>
      <trans-unit id="IdentifiersShouldNotContainUnderscoresMessageMemberParameter">
        <source>In member {0}, remove the underscores from parameter name {1}.</source>
        <target state="translated">Entfernen Sie im Member "{0}" die Unterstriche aus dem Parameternamen "{1}".</target>
        <note />
      </trans-unit>
      <trans-unit id="IdentifiersShouldNotContainUnderscoresMessageDelegateParameter">
        <source>In delegate {0}, remove the underscores from parameter name {1}.</source>
        <target state="translated">Entfernen Sie im Delegat "{0}" die Unterstriche aus dem Parameternamen "{1}".</target>
        <note />
      </trans-unit>
      <trans-unit id="IdentifiersShouldHaveCorrectSuffixTitle">
        <source>Identifiers should have correct suffix</source>
        <target state="translated">Bezeichner müssen ein korrektes Suffix aufweisen</target>
        <note />
      </trans-unit>
      <trans-unit id="IdentifiersShouldHaveCorrectSuffixDescription">
        <source>By convention, the names of types that extend certain base types or that implement certain interfaces, or types that are derived from these types, have a suffix that is associated with the base type or interface.</source>
        <target state="translated">Gemäß Konvention besitzen die Namen von Typen, die bestimmte Basistypen erweitern oder bestimmte Schnittstellen implementieren, bzw. Typen, die von solchen Typen abgeleitet werden, ein Suffix, das dem Basistyp oder der Schnittstelle zugeordnet ist.</target>
        <note />
      </trans-unit>
      <trans-unit id="IdentifiersShouldHaveCorrectSuffixMessageDefault">
        <source>Rename {0} to end in '{1}'.</source>
        <target state="translated">Benennen Sie "{0}" so um, dass der Name auf "{1}" endet.</target>
        <note />
      </trans-unit>
      <trans-unit id="IdentifiersShouldHaveCorrectSuffixMessageSpecialCollection">
        <source>Rename {0} to end in either 'Collection' or '{1}'.</source>
        <target state="translated">Benennen Sie "{0}" so um, dass der Name entweder auf "Collection" oder auf "{1}" endet.</target>
        <note />
      </trans-unit>
      <trans-unit id="IdentifiersShouldNotHaveIncorrectSuffixTitle">
        <source>Identifiers should not have incorrect suffix</source>
        <target state="translated">Bezeichner dürfen kein falsches Suffix aufweisen</target>
        <note />
      </trans-unit>
      <trans-unit id="IdentifiersShouldNotHaveIncorrectSuffixDescription">
        <source>By convention, only the names of types that extend certain base types or that implement certain interfaces, or types that are derived from these types, should end with specific reserved suffixes. Other type names should not use these reserved suffixes.</source>
        <target state="translated">Gemäß Konvention enden nur die Namen von Typen, die bestimmte Basistypen erweitern oder bestimmte Schnittstellen implementieren, bzw. die Namen von Typen, die von solchen Typen abgeleitet werden, auf ein spezifisches reserviertes Suffix. Andere Typnamen dürfen diese reservierten Suffixe nicht verwenden.</target>
        <note />
      </trans-unit>
      <trans-unit id="IdentifiersShouldNotHaveIncorrectSuffixMessageTypeNoAlternate">
        <source>Rename type name {0} so that it does not end in '{1}'.</source>
        <target state="translated">Benennen Sie den Typnamen "{0}" so um, dass er nicht auf "{1}" endet.</target>
        <note />
      </trans-unit>
      <trans-unit id="IdentifiersShouldNotHaveIncorrectSuffixMessageMemberNewerVersion">
        <source>Either replace the suffix '{0}' in member name {1} with the suggested numeric alternate '2' or provide a more meaningful suffix that distinguishes it from the member it replaces.</source>
        <target state="translated">Ersetzen Sie entweder das Suffix "{0}" im Membernamen "{1}" durch die vorgeschlagene numerische Alternative "2", oder geben Sie ein aussagekräftigeres Suffix an, das den Namen von dem des ersetzten Members unterscheidet.</target>
        <note />
      </trans-unit>
      <trans-unit id="IdentifiersShouldNotHaveIncorrectSuffixMessageTypeNewerVersion">
        <source>Either replace the suffix '{0}' in type name {1} with the suggested numeric alternate '2' or provide a more meaningful suffix that distinguishes it from the type it replaces.</source>
        <target state="translated">Ersetzen Sie entweder das Suffix "{0}" im Typnamen "{1}" durch die vorgeschlagene numerische Alternative "2", oder geben Sie ein aussagekräftigeres Suffix an, das den Namen von dem des ersetzten Typs unterscheidet.</target>
        <note />
      </trans-unit>
      <trans-unit id="IdentifiersShouldNotHaveIncorrectSuffixMessageMemberWithAlternate">
        <source>Either replace the suffix '{0}' in member name '{1}' with the suggested alternate '{2}' or remove the suffix completely.</source>
        <target state="translated">Ersetzen Sie das Suffix "{0}" im Membernamen "{1}" durch die vorgeschlagene Alternative "{2}", oder entfernen Sie das Suffix vollständig.</target>
        <note />
      </trans-unit>
      <trans-unit id="FlagsEnumsShouldHavePluralNamesTitle">
        <source>Flags enums should have plural names</source>
        <target state="translated">Flags-Enumerationen müssen Pluralnamen aufweisen</target>
        <note />
      </trans-unit>
      <trans-unit id="FlagsEnumsShouldHavePluralNamesDescription">
        <source>A public enumeration has the System.FlagsAttribute attribute, and its name does not end in ""s"". Types that are marked by using FlagsAttribute have names that are plural because the attribute indicates that more than one value can be specified.</source>
        <target state="translated">Eine öffentliche Enumeration weist das System.FlagsAttribute-Attribut auf, und der Name endet nicht auf ""s"". Mit FlagsAttribute markierte Typen besitzen Namen in Pluralform, weil das Attribut darauf hinweist, dass mehrere Werte angegeben werden können.</target>
        <note />
      </trans-unit>
      <trans-unit id="FlagsEnumsShouldHavePluralNamesMessage">
        <source>Flags enums should have plural names</source>
        <target state="translated">Flags-Enumerationen müssen Pluralnamen aufweisen</target>
        <note />
      </trans-unit>
      <trans-unit id="IdentifiersShouldNotMatchKeywordsTitle">
        <source>Identifiers should not match keywords</source>
        <target state="translated">Bezeichner dürfen nicht mit Schlüsselwörtern übereinstimmen</target>
        <note />
      </trans-unit>
      <trans-unit id="IdentifiersShouldNotMatchKeywordsDescription">
        <source>A namespace name or a type name matches a reserved keyword in a programming language. Identifiers for namespaces and types should not match keywords that are defined by languages that target the common language runtime.</source>
        <target state="translated">Ein Namespacename oder ein Typname entspricht einem reservierten Schlüsselwort in einer Programmiersprache. Bezeichner für Namespaces und Typen dürfen nicht mit Schlüsselwörtern übereinstimmen, die durch Sprachen definiert sind, die auf die Common Language Runtime ausgelegt sind.</target>
        <note />
      </trans-unit>
      <trans-unit id="IdentifiersShouldNotMatchKeywordsMessageMemberParameter">
        <source>In virtual/interface member {0}, rename parameter {1} so that it no longer conflicts with the reserved language keyword '{2}'. Using a reserved keyword as the name of a parameter on a virtual/interface member makes it harder for consumers in other languages to override/implement the member.</source>
        <target state="translated">Benennen Sie im virtuellen/Schnittstellenmember "{0}" den Parameter "{1}" so um, dass er keinen Konflikt mit dem reservierten Sprachschlüsselwort "{2}" mehr verursacht. Durch die Verwendung eines reservierten Schlüsselworts als Name eines Parameters für einen virtuellen/Schnittstellenmember ist es für Endverbraucher in anderen Sprachen schwieriger, den Member außer Kraft zu setzen bzw. zu implementieren.</target>
        <note />
      </trans-unit>
      <trans-unit id="IdentifiersShouldNotMatchKeywordsMessageMember">
        <source>Rename virtual/interface member {0} so that it no longer conflicts with the reserved language keyword '{1}'. Using a reserved keyword as the name of a virtual/interface member makes it harder for consumers in other languages to override/implement the member.</source>
        <target state="translated">Benennen Sie den virtuellen/Schnittstellenmember "{0}" so um, dass er keinen Konflikt mit dem reservierten Sprachschlüsselwort "{1}" mehr verursacht. Durch die Verwendung eines reservierten Schlüsselworts als Name eines virtuellen/Schnittstellenmembers ist es für Endverbraucher in anderen Sprachen schwieriger, den Member außer Kraft zu setzen bzw. zu implementieren.</target>
        <note />
      </trans-unit>
      <trans-unit id="IdentifiersShouldNotMatchKeywordsMessageType">
        <source>Rename type {0} so that it no longer conflicts with the reserved language keyword '{1}'. Using a reserved keyword as the name of a type makes it harder for consumers in other languages to use the type.</source>
        <target state="translated">Benennen Sie den Typ "{0}" so um, dass er keinen Konflikt mit dem reservierten Sprachschlüsselwort "{1}" mehr verursacht. Durch die Verwendung eines reservierten Schlüsselworts als Name eines Typs ist es für Endverbraucher in anderen Sprachen schwieriger, den Typ zu verwenden.</target>
        <note />
      </trans-unit>
      <trans-unit id="IdentifiersShouldNotMatchKeywordsMessageNamespace">
        <source>Rename namespace {0} so that it no longer conflicts with the reserved language keyword '{1}'. Using a reserved keyword as the name of a namespace makes it harder for consumers in other languages to use the namespace.</source>
        <target state="translated">Benennen Sie den Namespace "{0}" so um, dass er keinen Konflikt mit dem reservierten Sprachschlüsselwort "{1}" mehr verursacht. Durch die Verwendung eines reservierten Schlüsselworts als Name eines Namespace ist es für Endverbraucher in anderen Sprachen schwieriger, den Namespace zu verwenden.</target>
        <note />
      </trans-unit>
      <trans-unit id="OnlyFlagsEnumsShouldHavePluralNamesTitle">
        <source>Only FlagsAttribute enums should have plural names</source>
        <target state="translated">Nur FlagsAttribute-Enumerationen dürfen Pluralnamen aufweisen</target>
        <note />
      </trans-unit>
      <trans-unit id="OnlyFlagsEnumsShouldHavePluralNamesDescription">
        <source>Naming conventions dictate that a plural name for an enumeration indicates that more than one value of the enumeration can be specified at the same time.</source>
        <target state="translated">Die Namenskonventionen schreiben vor, dass ein Pluralname für eine Enumeration darauf hinweist, dass mehrere Werte der Enumeration gleichzeitig angegeben werden können.</target>
        <note />
      </trans-unit>
      <trans-unit id="OnlyFlagsEnumsShouldHavePluralNamesMessage">
        <source>Only FlagsAttribute enums should have plural names</source>
        <target state="translated">Nur FlagsAttribute-Enumerationen dürfen Pluralnamen aufweisen</target>
        <note />
      </trans-unit>
      <trans-unit id="PropertyNamesShouldNotMatchGetMethodsTitle">
        <source>Property names should not match get methods</source>
        <target state="translated">Eigenschaftennamen dürfen nicht mit Get-Methoden übereinstimmen</target>
        <note />
      </trans-unit>
      <trans-unit id="PropertyNamesShouldNotMatchGetMethodsDescription">
        <source>The name of a public or protected member starts with ""Get"" and otherwise matches the name of a public or protected property. ""Get"" methods and properties should have names that clearly distinguish their function.</source>
        <target state="translated">Der Name eines öffentlichen oder geschützten Members beginnt mit ""Get"" und entspricht ansonsten dem Namen einer öffentlichen oder geschützten Eigenschaft. Get-Methoden und -Eigenschaften müssen Namen aufweisen, die ihre Funktionen klar unterscheiden.</target>
        <note />
      </trans-unit>
      <trans-unit id="PropertyNamesShouldNotMatchGetMethodsMessage">
        <source>The property name '{0}' is confusing given the existence of method '{1}'. Rename or remove one of these members.</source>
        <target state="translated">Der Eigenschaftenname "{0}" kann aufgrund der vorhandenen Methode "{1}" zu Verwirrungen führen. Benennen Sie einen dieser Member um, oder entfernen Sie ihn.</target>
        <note />
      </trans-unit>
      <trans-unit id="TypeNamesShouldNotMatchNamespacesTitle">
        <source>Type names should not match namespaces</source>
        <target state="translated">Typnamen dürfen nicht mit Namespaces übereinstimmen</target>
        <note />
      </trans-unit>
      <trans-unit id="TypeNamesShouldNotMatchNamespacesDescription">
        <source>Type names should not match the names of namespaces that are defined in the .NET Framework class library. Violating this rule can reduce the usability of the library.</source>
        <target state="translated">Typnamen dürfen nicht mit den Namen von Namespaces übereinstimmen, die in der .NET Framework-Klassenbibliothek definiert sind. Durch die Verletzung dieser Regel kann sich die Nutzbarkeit der Bibliothek verringern.</target>
        <note />
      </trans-unit>
      <trans-unit id="TypeNamesShouldNotMatchNamespacesMessageDefault">
        <source>The type name {0} conflicts in whole or in part with the namespace name '{1}'. Change either name to eliminate the conflict.</source>
        <target state="translated">Der Typname "{0}" verursacht vollständig oder teilweise einen Konflikt mit dem Namespacenamen "{1}". Ändern Sie einen der Namen, um den Konflikt zu beseitigen.</target>
        <note />
      </trans-unit>
      <trans-unit id="TypeNamesShouldNotMatchNamespacesMessageSystem">
        <source>The type name {0} conflicts in whole or in part with the namespace name '{1}' defined in the .NET Framework. Rename the type to eliminate the conflict.</source>
        <target state="translated">Der Typname "{0}" verursacht vollständig oder teilweise einen Konflikt mit dem im .NET Framework definierten Namespacenamen "{1}". Benennen Sie den Typ um, um den Konflikt zu beseitigen.</target>
        <note />
      </trans-unit>
      <trans-unit id="ParameterNamesShouldMatchBaseDeclarationTitle">
        <source>Parameter names should match base declaration</source>
        <target state="translated">Parameternamen müssen mit der Basisdeklaration übereinstimmen</target>
        <note />
      </trans-unit>
      <trans-unit id="ParameterNamesShouldMatchBaseDeclarationDescription">
        <source>Consistent naming of parameters in an override hierarchy increases the usability of the method overrides. A parameter name in a derived method that differs from the name in the base declaration can cause confusion about whether the method is an override of the base method or a new overload of the method.</source>
        <target state="translated">Durch eine konsistente Benennung von Parametern in einer Außerkraftsetzungshierarchie erhöht sich die Nutzbarkeit der Methodenaußerkraftsetzungen. Ein Parameter in einer abgeleiteten Methode, der von dem Namen in der Basisdeklaration abweicht, kann zu Verwirrung im Hinblick darauf führen, ob es sich bei der Methode um eine Außerkraftsetzung der Basismethode oder um eine neue Überladung der Methode handelt.</target>
        <note />
      </trans-unit>
      <trans-unit id="ParameterNamesShouldMatchBaseDeclarationMessage">
        <source>In member {0}, change parameter name {1} to {2} in order to match the identifier as it has been declared in {3}.</source>
        <target state="translated">Ändern Sie im Member "{0}" den Parameternamen "{1}" in "{2}", damit er der Deklaration des Bezeichners in "{3}" entspricht.</target>
        <note />
      </trans-unit>
      <trans-unit id="UsePreferredTermsTitle">
        <source>Use preferred terms</source>
        <target state="translated">Bevorzugte Begriffe verwenden</target>
        <note />
      </trans-unit>
      <trans-unit id="UsePreferredTermsDescription">
        <source>The name of an externally visible identifier includes a term for which an alternative, preferred term exists. Alternatively, the name includes the term ""Flag"" or ""Flags"".</source>
        <target state="translated">Der Name eines extern sichtbaren Bezeichners umfasst einen Begriff, für den ein alternativer, bevorzugter Begriff vorhanden ist. Alternativ dazu enthält der Name den Begriff ""Flag"" oder ""Flags"".</target>
        <note />
      </trans-unit>
      <trans-unit id="UsePreferredTermsMessageAssembly">
        <source>Replace the term '{0}' in assembly name {1} with the preferred alternate '{2}'.</source>
        <target state="translated">Ersetzen Sie den Begriff "{0}" im Assemblynamen "{1}" durch die bevorzugte Alternative "{2}".</target>
        <note />
      </trans-unit>
      <trans-unit id="UsePreferredTermsMessageNamespace">
        <source>Replace the term '{0}' in namespace name '{1}' with the preferred alternate '{2}'.</source>
        <target state="translated">Ersetzen Sie den Begriff "{0}" im Namespacenamen "{1}" durch die bevorzugte Alternative "{2}".</target>
        <note />
      </trans-unit>
      <trans-unit id="UsePreferredTermsMessageMemberParameter">
        <source>In member {0}, replace the term '{1}' in parameter name {2} with the preferred alternate '{3}'.</source>
        <target state="translated">Ersetzen Sie im Member "{0}" den Begriff "{1}" im Parameternamen "{2}" durch die bevorzugte Alternative "{3}".</target>
        <note />
      </trans-unit>
      <trans-unit id="UsePreferredTermsMessageDelegateParameter">
        <source>In delegate {0}, replace the term '{1}' in parameter name {2} with the preferred alternate '{3}'.</source>
        <target state="translated">Ersetzen Sie im Delegat "{0}" den Begriff "{1}" im Parameternamen "{2}" durch die bevorzugte Alternative "{3}".</target>
        <note />
      </trans-unit>
      <trans-unit id="UsePreferredTermsMessageTypeTypeParameter">
        <source>On type {0}, replace the term '{1}' in generic type parameter name {2} with the preferred alternate '{3}'.</source>
        <target state="translated">Ersetzen Sie im Typ "{0}" den Begriff "{1}" im generischen Parameternamen "{2}" durch die bevorzugte Alternative "{3}".</target>
        <note />
      </trans-unit>
      <trans-unit id="UsePreferredTermsMessageMethodTypeParameter">
        <source>On method {0}, replace the term '{1}' in generic type parameter name {2} with the preferred alternate '{3}'.</source>
        <target state="translated">Ersetzen Sie in der Methode "{0}" den Begriff "{1}" im generischen Parameternamen "{2}" durch die bevorzugte Alternative "{3}".</target>
        <note />
      </trans-unit>
      <trans-unit id="UsePreferredTermsMessageType">
        <source>Replace the term '{0}' in type name {1} with the preferred alternate '{2}'.</source>
        <target state="translated">Ersetzen Sie den Begriff "{0}" im Typnamen "{1}" durch die bevorzugte Alternative "{2}".</target>
        <note />
      </trans-unit>
      <trans-unit id="UsePreferredTermsMessageMember">
        <source>Replace the term '{0}' in member name {1} with the preferred alternate '{2}'.</source>
        <target state="translated">Ersetzen Sie den Begriff "{0}" im Membernamen "{1}" durch die bevorzugte Alternative "{2}".</target>
        <note />
      </trans-unit>
      <trans-unit id="UsePreferredTermsMessageAssemblyNoAlternate">
        <source>Replace the term '{0}' in assembly name {1} with an appropriate alternate or remove it entirely.</source>
        <target state="translated">Ersetzen Sie den Begriff "{0}" im Assemblynamen "{1}" durch eine angemessene Alternative, oder entfernen Sie ihn komplett.</target>
        <note />
      </trans-unit>
      <trans-unit id="UsePreferredTermsMessageNamespaceNoAlternate">
        <source>Replace the term '{0}' in namespace name '{1}' with an appropriate alternate or remove it entirely.</source>
        <target state="translated">Ersetzen Sie den Begriff "{0}" im Namespacenamen "{1}" durch eine angemessene Alternative, oder entfernen Sie ihn komplett.</target>
        <note />
      </trans-unit>
      <trans-unit id="UsePreferredTermsMessageMemberParameterNoAlternate">
        <source>In member {0}, replace the term '{1}' in parameter name {2} with an appropriate alternate or remove it entirely.</source>
        <target state="translated">Ersetzen Sie im Member "{0}" den Begriff "{1}" im Parameternamen "{2}" durch eine angemessene Alternative, oder entfernen Sie ihn komplett.</target>
        <note />
      </trans-unit>
      <trans-unit id="UsePreferredTermsMessageDelegateParameterNoAlternate">
        <source>In delegate {0}, replace the term '{1}' in parameter name {2} with an appropriate alternate or remove it entirely.</source>
        <target state="translated">Ersetzen Sie im Delegat "{0}" den Begriff "{1}" im Parameternamen "{2}" durch eine angemessene Alternative, oder entfernen Sie ihn komplett.</target>
        <note />
      </trans-unit>
      <trans-unit id="UsePreferredTermsMessageTypeTypeParameterNoAlternate">
        <source>On type {0}, replace the term '{1}' in generic type parameter name {2} with an appropriate alternate or remove it entirely.</source>
        <target state="translated">Ersetzen Sie im Typ "{0}" den Begriff "{1}" im generischen Parameternamen "{2}" durch eine angemessene Alternative, oder entfernen Sie ihn komplett.</target>
        <note />
      </trans-unit>
      <trans-unit id="UsePreferredTermsMessageMethodTypeParameterNoAlternate">
        <source>On method {0}, replace the term '{1}' in generic type parameter name {2} with an appropriate alternate or remove it entirely.</source>
        <target state="translated">Ersetzen Sie in der Methode "{0}" den Begriff "{1}" im generischen Parameternamen "{2}" durch eine angemessene Alternative, oder entfernen Sie ihn komplett.</target>
        <note />
      </trans-unit>
      <trans-unit id="UsePreferredTermsMessageTypeNoAlternate">
        <source>Replace the term '{0}' in type name {1} with an appropriate alternate or remove it entirely.</source>
        <target state="translated">Ersetzen Sie den Begriff "{0}" im Typnamen "{1}" durch eine angemessene Alternative, oder entfernen Sie ihn komplett.</target>
        <note />
      </trans-unit>
      <trans-unit id="UsePreferredTermsMessageMemberNoAlternate">
        <source>Replace the term '{0}' in member name {1} with an appropriate alternate or remove it entirely.</source>
        <target state="translated">Ersetzen Sie den Begriff "{0}" im Membernamen "{1}" durch eine angemessene Alternative, oder entfernen Sie ihn komplett.</target>
        <note />
      </trans-unit>
      <trans-unit id="OverrideEqualsAndOperatorEqualsOnValueTypesTitle">
        <source>Override equals and operator equals on value types</source>
        <target state="translated">Equals und Gleichheitsoperator für Werttypen außer Kraft setzen</target>
        <note />
      </trans-unit>
      <trans-unit id="OverrideEqualsAndOperatorEqualsOnValueTypesDescription">
        <source>For value types, the inherited implementation of Equals uses the Reflection library and compares the contents of all fields. Reflection is computationally expensive, and comparing every field for equality might be unnecessary. If you expect users to compare or sort instances, or to use instances as hash table keys, your value type should implement Equals.</source>
        <target state="translated">Für Werttypen verwendet die geerbte Implementierung von "Equals" die Reflektionsbibliothek und vergleicht die Inhalte aller Felder. Die Reflektion ist im Hinblick auf die Rechenleistung teuer, und der Vergleich sämtlicher Felder auf Übereinstimmung ist möglicherweise nicht erforderlich. Wenn Sie erwarten, dass Benutzer Instanzen vergleichen oder sortieren oder Instanzen als Hashtabellenschlüssel verwenden, sollte Ihr Werttyp "Equals" implementieren.</target>
        <note />
      </trans-unit>
      <trans-unit id="OverrideEqualsAndOperatorEqualsOnValueTypesMessageEquals">
        <source>{0} should override Equals.</source>
        <target state="translated">"{0}" muss "Equals" außer Kraft setzen.</target>
        <note />
      </trans-unit>
      <trans-unit id="OverrideEqualsAndOperatorEqualsOnValueTypesMessageOpEquality">
        <source>{0} should override the equality (==) and inequality (!=) operators.</source>
        <target state="translated">"{0}" muss die Operatoren für Gleichheit (==) und Ungleichheit (!=) außer Kraft setzen.</target>
        <note />
      </trans-unit>
      <trans-unit id="PropertiesShouldNotReturnArraysTitle">
        <source>Properties should not return arrays</source>
        <target state="translated">Eigenschaften dürfen keine Arrays zurückgeben</target>
        <note />
      </trans-unit>
      <trans-unit id="PropertiesShouldNotReturnArraysDescription">
        <source>Arrays that are returned by properties are not write-protected, even when the property is read-only. To keep the array tamper-proof, the property must return a copy of the array. Typically, users will not understand the adverse performance implications of calling such a property.</source>
        <target state="translated">Von Eigenschaften zurückgegebene Arrays sind auch dann nicht schreibgeschützt, wenn die Eigenschaft schreibgeschützt ist. Um das Array vor unbefugter Bearbeitung zu schützen, muss die Eigenschaft eine Kopie des Arrays zurückgeben. In der Regel sind Benutzer sich der Leistungsbeeinträchtigungen nicht bewusst, die durch den Aufruf einer solchen Eigenschaft entstehen.</target>
        <note />
      </trans-unit>
      <trans-unit id="PropertiesShouldNotReturnArraysMessage">
        <source>Properties should not return arrays</source>
        <target state="translated">Eigenschaften dürfen keine Arrays zurückgeben</target>
        <note />
      </trans-unit>
      <trans-unit id="AssembliesShouldHaveValidStrongNamesTitle">
        <source>Assemblies should have valid strong names</source>
        <target state="translated">Assemblys müssen gültige starke Namen aufweisen</target>
        <note />
      </trans-unit>
      <trans-unit id="AssembliesShouldHaveValidStrongNamesDescription">
        <source>The strong name protects clients from unknowingly loading an assembly that has been tampered with. Assemblies without strong names should not be deployed outside very limited scenarios. If you share or distribute assemblies that are not correctly signed, the assembly can be tampered with, the common language runtime might not load the assembly, or the user might have to disable verification on his or her computer.</source>
        <target state="translated">Der starke Name schützt Clients vor dem unwissentlichen Laden einer Assembly, die unbefugt bearbeitet wurde. Assemblys ohne starke Namen dürfen außerhalb sehr begrenzter Szenarien nicht bereitgestellt werden. Wenn Sie Assemblys freigeben oder verteilen, die nicht korrekt signiert sind, kann die Assembly manipuliert werden, die Assembly wird von der Common Language Runtime möglicherweise nicht geladen, oder der Benutzer muss die Überprüfung auf seinem Computer deaktivieren.</target>
        <note />
      </trans-unit>
      <trans-unit id="AssembliesShouldHaveValidStrongNamesMessageNoStrongName">
        <source>Sign {0} with a strong name key.</source>
        <target state="translated">Signieren Sie "{0}" mit einem Schlüssel für einen starken Namen.</target>
        <note />
      </trans-unit>
      <trans-unit id="AssembliesShouldHaveValidStrongNamesMessageNotValid">
        <source>Verify that {0} has a valid strong name before deploying.</source>
        <target state="translated">Stellen Sie vor der Bereitstellung sicher, dass "{0}" einen gültigen starken Namen aufweist.</target>
        <note />
      </trans-unit>
      <trans-unit id="OverrideGetHashCodeOnOverridingEqualsTitle">
        <source>Override GetHashCode on overriding Equals</source>
        <target state="translated">GetHashCode beim Außerkraftsetzen von "Equals" außer Kraft setzen</target>
        <note />
      </trans-unit>
      <trans-unit id="OverrideGetHashCodeOnOverridingEqualsDescription">
        <source>GetHashCode returns a value, based on the current instance, that is suited for hashing algorithms and data structures such as a hash table. Two objects that are the same type and are equal must return the same hash code.</source>
        <target state="translated">GetHashCode gibt basierend auf der aktuellen Instanz einen Wert zurück, der für Hashalgorithmen und Datenstrukturen wie eine Hashtabelle geeignet ist. Zwei Objekte, die vom selben Typ und gleich sind, müssen denselben Hashcode zurückgeben.</target>
        <note />
      </trans-unit>
      <trans-unit id="OverrideGetHashCodeOnOverridingEqualsMessage">
        <source>Override GetHashCode on overriding Equals</source>
        <target state="translated">GetHashCode beim Außerkraftsetzen von "Equals" außer Kraft setzen</target>
        <note />
      </trans-unit>
      <trans-unit id="OverrideEqualsOnOverloadingOperatorEqualsTitle">
        <source>Override Equals on overloading operator equals</source>
        <target state="translated">"Equals" beim Überladen von Gleichheitsoperatoren außer Kraft setzen</target>
        <note />
      </trans-unit>
      <trans-unit id="OverrideEqualsOnOverloadingOperatorEqualsDescription">
        <source>A public type implements the equality operator but does not override Object.Equals.</source>
        <target state="translated">Ein öffentlicher Typ implementiert den Gleichheitsoperator, setzt jedoch "Object.Equals" nicht außer Kraft.</target>
        <note />
      </trans-unit>
      <trans-unit id="OverrideEqualsOnOverloadingOperatorEqualsMessage">
        <source>Override Equals on overloading operator equals</source>
        <target state="translated">"Equals" beim Überladen von Gleichheitsoperatoren außer Kraft setzen</target>
        <note />
      </trans-unit>
      <trans-unit id="Since_0_redefines_operator_1_it_should_also_redefine_operator_2">
        <source>Since '{0}' redefines operator '{1}', it should also redefine operator '{2}'</source>
        <target state="translated">Da "{0}" den Operator "{1}" neu definiert, muss auch der Operator "{2}" neu definiert werden.</target>
        <note />
      </trans-unit>
      <trans-unit id="Generate_missing_operators">
        <source>Generate missing operators</source>
        <target state="translated">Fehlende Operatoren generieren</target>
        <note />
      </trans-unit>
      <trans-unit id="OverrideEqualsOnOverloadingOperatorEqualsCodeActionTitle">
        <source>Override object.Equals</source>
        <target state="translated">"object.Equals" außer Kraft setzen</target>
        <note />
      </trans-unit>
      <trans-unit id="OverrideEqualsOnImplementingIEquatableCodeActionTitle">
        <source>Override object.Equals</source>
        <target state="translated">"object.Equals" außer Kraft setzen</target>
        <note />
      </trans-unit>
      <trans-unit id="OverrideGetHashCodeOnOverridingEqualsCodeActionTitle">
        <source>Override object.GetHashCode</source>
        <target state="translated">"object.GetHashCode" außer Kraft setzen</target>
        <note />
      </trans-unit>
      <trans-unit id="MakeExceptionPublic">
        <source>Make exception public</source>
        <target state="translated">Ausnahme öffentlich machen</target>
        <note />
      </trans-unit>
      <trans-unit id="InterfaceMethodsShouldBeCallableByChildTypesFix1">
        <source>Make '{0}' protected.</source>
        <target state="translated">Legen Sie "{0}" als geschützt fest.</target>
        <note />
      </trans-unit>
      <trans-unit id="InterfaceMethodsShouldBeCallableByChildTypesFix2">
        <source>Change '{0}' to a public interface implementation.</source>
        <target state="translated">Ändern Sie "{0}" in eine öffentliche Schnittstellenimplementierung.</target>
        <note />
      </trans-unit>
      <trans-unit id="InterfaceMethodsShouldBeCallableByChildTypesFix3">
        <source>Make the containing type '{0}' sealed.</source>
        <target state="translated">Legen Sie den enthaltenden Typ "{0}" als versiegelt fest.</target>
        <note />
      </trans-unit>
      <trans-unit id="StaticHolderTypeIsNotStatic">
        <source>Type '{0}' is a static holder type but is neither static nor NotInheritable</source>
        <target state="translated">Der Typ "{0}" ist ein statischer Containertyp, aber weder "Static" noch "NotInheritable".</target>
        <note />
      </trans-unit>
      <trans-unit id="StaticHolderTypesShouldBeStaticOrNotInheritable">
        <source>Static holder types should be Static or NotInheritable</source>
        <target state="translated">Statische Containertypen müssen "Static" oder "NotInheritable" sein.</target>
        <note />
      </trans-unit>
      <trans-unit id="MakeClassStatic">
        <source>Make Class Static</source>
        <target state="translated">Klasse als statisch festlegen</target>
        <note />
      </trans-unit>
      <trans-unit id="OverrideObjectEqualsMessage">
        <source>Type {0} should override Equals because it implements IEquatable&lt;T&gt;</source>
        <target state="translated">Der Typ {0} muss Equals außer Kraft setzen, weil IEquatable&lt;T&gt; implementiert wird.</target>
        <note />
      </trans-unit>
      <trans-unit id="OverrideObjectEqualsTitle">
        <source>Override Object.Equals(object) when implementing IEquatable&lt;T&gt;</source>
        <target state="translated">"Object.Equals(object)" bei Implementierung von "IEquatable&lt;T&gt;" außer Kraft setzen</target>
        <note />
      </trans-unit>
      <trans-unit id="UseIntegralOrStringArgumentForIndexersDescription">
        <source>Indexers, that is, indexed properties, should use integer or string types for the index. These types are typically used for indexing data structures and increase the usability of the library. Use of the Object type should be restricted to those cases where the specific integer or string type cannot be specified at design time. If the design requires other types for the index, reconsider whether the type represents a logical data store. If it does not represent a logical data store, use a method.</source>
        <target state="translated">Indizierer, also indizierte Eigenschaften, müssen ganzzahlige oder Zeichenfolgentypen für den Index verwenden. Diese Typen werden in der Regel für die Indizierung von Datenstrukturen verwendet und erhöhen die Nutzbarkeit der Bibliothek. Die Verwendung des Object-Typs muss auf Klassen beschränkt werden, in denen der jeweilige integer- oder string-Typ zur Designzeit nicht angegeben werden kann. Wenn das Design andere Typen für den Index vorsieht, erwägen Sie, ob der Typ einen logischen Datenspeicher darstellt. Wenn er keinen logischen Datenspeicher darstellt, verwenden Sie eine Methode.</target>
        <note />
      </trans-unit>
      <trans-unit id="UseIntegralOrStringArgumentForIndexersMessage">
        <source>Use Integral Or String Argument For Indexers</source>
        <target state="translated">Integrales oder Zeichenfolgenargument für Indizierer verwenden</target>
        <note />
      </trans-unit>
      <trans-unit id="UseIntegralOrStringArgumentForIndexersTitle">
        <source>Use Integral Or String Argument For Indexers</source>
        <target state="translated">Integrales oder Zeichenfolgenargument für Indizierer verwenden</target>
        <note />
      </trans-unit>
      <trans-unit id="DoNotDirectlyAwaitATaskDescription">
        <source>When an asynchronous method awaits a Task directly, continuation occurs in the same thread that created the task. Consider calling Task.ConfigureAwait(Boolean) to signal your intention for continuation. Call ConfigureAwait(false) on the task to schedule continuations to the thread pool, thereby avoiding a deadlock on the UI thread. Passing false is a good option for app-independent libraries. Calling ConfigureAwait(true) on the task has the same behavior as not explicitly calling ConfigureAwait. By explicitly calling this method, you're letting readers know you intentionally want to perform the continuation on the original synchronization context.</source>
        <target state="translated">Wenn eine asynchrone Methode direkt auf einen Task wartet, erfolgt die Fortsetzung in demselben Thread, in dem der Task erstellt wurde. Erwägen Sie den Aufruf von "Task.ConfigureAwait(Boolean)", um Ihre Absicht zur Fortsetzung zu signalisieren. Rufen Sie "ConfigureAwait(false)" auf, um Fortsetzungen für den Threadpool zu planen und so einen Deadlock für den UI-Thread zu vermeiden. Die Übergabe von FALSE ist eine geeignete Option für App-unabhängige Bibliotheken. Der Aufruf von "ConfigureAwait(true)" für den Task führt zum gleichen Verhalten wie der nicht explizite Aufruf von "ConfigureAwait". Wenn Sie diese Methode explizit aufrufen, teilen Sie den Lesern mit, dass Sie die Fortsetzung absichtlich für den ursprünglichen Synchronisierungskontext durchführen möchten.</target>
        <note />
      </trans-unit>
      <trans-unit id="DoNotDirectlyAwaitATaskMessage">
        <source>Consider calling ConfigureAwait on the awaited task</source>
        <target state="translated">Aufruf von "ConfigureAwait" für erwarteten Task erwägen</target>
        <note />
      </trans-unit>
      <trans-unit id="DoNotDirectlyAwaitATaskTitle">
        <source>Consider calling ConfigureAwait on the awaited task</source>
        <target state="translated">Aufruf von "ConfigureAwait" für erwarteten Task erwägen</target>
        <note />
      </trans-unit>
      <trans-unit id="AppendConfigureAwaitFalse">
        <source>Append .ConfigureAwait(false)</source>
        <target state="translated">".ConfigureAwait(false)" anfügen</target>
        <note />
      </trans-unit>
      <trans-unit id="ImplementIEquatableWhenOverridingObjectEqualsDescription">
        <source>When a type T overrides Object.Equals(object), the implementation must cast the object argument to the correct type T before performing the comparison. If the type implements IEquatable&lt;T&gt;, and therefore offers the method T.Equals(T), and if the argument is known at compile time to be of type T, then the compiler can call IEquatable&lt;T&gt;.Equals(T) instead of Object.Equals(object), and no cast is necessary, improving performance.</source>
        <target state="translated">Wenn ein Object.Equals(object) durch einen Typ T außer Kraft gesetzt wird, muss die Implementierung das Objektargument in den richtigen Typ T umwandeln, bevor der Vergleich durchgeführt wird. Wenn der Typ IEquatable&lt;T&gt; implementiert und daher die T.Equals(T)-Methode anbietet und wenn das Argument zur Kompilierzeit bekanntermaßen dem Typ T entspricht, kann der Compiler IEquatable&lt;T&gt;. Equals(T) anstelle von Object.Equals(object) aufrufen. In diesem Fall ist keine Umwandlung erforderlich, sodass eine bessere Leistung erzielt werden kann.</target>
        <note />
      </trans-unit>
      <trans-unit id="OverrideObjectEqualsDescription">
        <source>When a type T implements the interface IEquatable&lt;T&gt;, it suggests to a user who sees a call to the Equals method in source code that an instance of the type can be equated with an instance of any other type. The user might be confused if their attempt to equate the type with an instance of another type fails to compile. This violates the "principle of least surprise".</source>
        <target state="translated">Wenn ein Typ T die Schnittstelle IEquatable&lt;T&gt; implementiert, gewinnt ein Benutzer, der einen Aufruf der Equals-Methode im Quellcode anzeigt, den Eindruck, dass eine Instanz des Typs mit einer Instanz eines beliebigen anderen Typs gleichgesetzt werden kann. Der Benutzer ist möglicherweise irritiert, wenn er den Typ mit einer Instanz eines anderen Typs gleichzusetzen versucht und keine Kompilierung möglich ist. Dies verstößt gegen das "Prinzip der geringsten Überraschung" (Principle of Least Surprise).</target>
        <note />
      </trans-unit>
      <trans-unit id="RenameToTitle">
        <source>Rename to '{0}'</source>
        <target state="translated">In "{0}" umbenennen</target>
        <note />
      </trans-unit>
      <trans-unit id="DoNotHideBaseClassMethodsDescription">
        <source>A method in a base type is hidden by an identically named method in a derived type when the parameter signature of the derived method differs only by types that are more weakly derived than the corresponding types in the parameter signature of the base method.</source>
        <target state="translated">Eine Methode in einem Basistyp wird durch eine identisch benannte Methode in einem abgeleiteten Typ verdeckt, wenn die Parametersignatur der abgeleiteten Methode sich nur durch Typen unterscheidet, die schwächer abgeleitet werden als die entsprechenden Typen in der Parametersignatur der Basismethode.</target>
        <note />
      </trans-unit>
      <trans-unit id="DoNotHideBaseClassMethodsMessage">
        <source>Change or remove '{0}' because it hides a more specific base class method: '{1}'.</source>
        <target state="translated">Ändern oder entfernen Sie "{0}", weil dadurch eine spezifischere Basisklassenmethode verdeckt wird: {1}.</target>
        <note />
      </trans-unit>
      <trans-unit id="DoNotHideBaseClassMethodsTitle">
        <source>Do not hide base class methods</source>
        <target state="translated">Basisklassenmethoden nicht verdecken</target>
        <note />
      </trans-unit>
      <trans-unit id="UseGenericEventHandlerInstancesForDelegateMessage">
        <source>Remove '{0}' and replace its usage with a generic EventHandler, for e.g. EventHandler&lt;T&gt;, where T is a valid EventArgs</source>
        <target state="translated">Entfernen Sie "{0}", und ersetzen Sie die zugehörige Syntax durch einen generischen EventHandler, z. B. EventHandler&lt;T&gt;, wobei T einem gültigen EventArgs-Wert entspricht.</target>
        <note />
      </trans-unit>
      <trans-unit id="UseGenericEventHandlerInstancesForDelegateDescription">
        <source>A type contains a delegate that returns void, whose signature contains two parameters (the first an object and the second a type that is assignable to EventArgs), and the containing assembly targets Microsoft .NET Framework?2.0.</source>
        <target state="translated">Ein Typ enthält einen Delegaten, der "void" zurückgibt und dessen Signatur zwei Parameter enthält (als ersten ein Objekt und als zweiten einen Typ, der EventArgs zugeordnet werden kann), und die enthaltene Assembly ist auf Microsoft .NET Framework 2.0 ausgerichtet.</target>
        <note />
      </trans-unit>
      <trans-unit id="UseGenericEventHandlerInstancesForEventMessage">
        <source>Change the event '{0}' to replace the type '{1}' with a generic EventHandler, for e.g. EventHandler&lt;T&gt;, where T is a valid EventArgs</source>
        <target state="translated">Ändern Sie das Ereignis "{0}", um den Typ "{1}" durch einen generischen EventHandler zu ersetzen, z. B. EventHandler&lt;T&gt;, wobei T einem gültigen EventArgs-Wert entspricht.</target>
        <note />
      </trans-unit>
      <trans-unit id="UseGenericEventHandlerInstancesForEventDescription">
        <source>A delegate that handles a public or protected event does not have the correct signature, return type, or parameter names.</source>
        <target state="translated">Ein Delegat, der ein öffentliches oder geschütztes Ereignis verarbeitet, weist nicht die richtige Signatur oder nicht den richtigen Rückgabetyp oder Parameternamen auf.</target>
        <note />
      </trans-unit>
      <trans-unit id="UseGenericEventHandlerInstancesForEvent2Message">
        <source>Change the event '{0}' to use a generic EventHandler by defining the event type explicitly, for e.g. Event MyEvent As EventHandler(Of MyEventArgs).</source>
        <target state="translated">Ändern Sie das Ereignis "{0}" zur Verwendung eines generischen EventHandlers ab, indem Sie den Ereignistyp explizit definieren. Beispiel: Event MyEvent As EventHandler(Of MyEventArgs).</target>
        <note />
      </trans-unit>
      <trans-unit id="UseGenericEventHandlerInstancesForEvent2Description">
        <source>A type contains an event that declares an EventHandler delegate that returns void, whose signature contains two parameters (the first an object and the second a type that is assignable to EventArgs), and the containing assembly targets Microsoft .NET Framework?2.0.</source>
        <target state="translated">Ein Typ enthält ein Ereignis mit Deklaration eines EventHandler-Delegaten, der "void" zurückgibt und dessen Signatur zwei Parameter enthält (als ersten ein Objekt und als zweiten einen Typ, der EventArgs zugeordnet werden kann), und die enthaltene Assembly ist auf Microsoft .NET Framework 2.0 ausgerichtet.</target>
        <note />
      </trans-unit>
      <trans-unit id="OverrideMethodsOnComparableTypesMessageBoth">
        <source>{0} should define operator(s) '{1}' and Equals since it implements IComparable.</source>
        <target state="translated">"{0}" muss die Operatoren "{1}" und "Equals" definieren, weil IComparable implementiert wird.</target>
        <note>1 is a comma-separated list</note>
      </trans-unit>
      <trans-unit id="AvoidCallingProblematicMethodsTitle">
        <source>Avoid calling problematic methods</source>
        <target state="translated">Keine problematischen Methoden aufrufen</target>
        <note />
      </trans-unit>
      <trans-unit id="AvoidCallingProblematicMethodsDescription">
        <source>A member calls a potentially dangerous or problematic method.</source>
        <target state="translated">Ein Member ruft eine möglicherweise gefährliche oder problematische Methode auf.</target>
        <note />
      </trans-unit>
      <trans-unit id="AvoidCallingProblematicMethodsMessageSystemGCCollect">
        <source>Remove the call to GC.Collect from {0}. It is usually unnecessary to force garbage collection, and doing so can severely degrade performance.</source>
        <target state="translated">Entfernen Sie den Aufruf von GC.Collect aus "{0}". Normalerweise ist es nicht nötig, die Garbage Collection zu erzwingen. Dies kann zu erheblichen Leistungseinbußen führen.</target>
        <note />
      </trans-unit>
      <trans-unit id="AvoidCallingProblematicMethodsMessageSystemThreadingThreadResume">
        <source>Remove the call to Thread.Resume from {0}. Suspending and resuming threads can be dangerous if the system is in the middle of a critical operation such as executing a class constructor of an important system type or resolving security for a shared assembly.</source>
        <target state="translated">Entfernen Sie den Aufruf von Thread.Resume aus "{0}". Das Anhalten und Fortsetzen von Threads kann gefährlich sein, wenn das System gerade einen kritischen Vorgang ausführt. Dazu gehört beispielsweise die Ausführung eines Klassenkonstruktors eines wichtigen Systemtyps oder die Auflösung der Sicherheit für eine freigegebene Assembly.</target>
        <note />
      </trans-unit>
      <trans-unit id="AvoidCallingProblematicMethodsMessageSystemThreadingThreadSuspend">
        <source>Remove the call to Thread.Suspend from {0}. Suspending and resuming threads can be dangerous if the system is in the middle of a critical operation such as executing a class constructor of an important system type or resolving security for a shared assembly.</source>
        <target state="translated">Entfernen Sie den Aufruf von Thread.Suspend aus "{0}". Das Anhalten und Fortsetzen von Threads kann gefährlich sein, wenn das System gerade einen kritischen Vorgang ausführt. Dazu gehört beispielsweise die Ausführung eines Klassenkonstruktors eines wichtigen Systemtyps oder die Auflösung der Sicherheit für eine freigegebene Assembly.</target>
        <note />
      </trans-unit>
      <trans-unit id="AvoidCallingProblematicMethodsMessageSystemTypeInvokeMember">
        <source>Remove the call to System.Type.InvokeMember with BindingFlags.NonPublic from {0}. Taking a dependency on a private member increases the chance of a breaking change in the future.</source>
        <target state="translated">Entfernen Sie den Aufruf von System.Type.InvokeMember mit BindingFlags.NonPublic aus "{0}". Durch das Übernehmen einer Abhängigkeit von einem privaten Member erhöht sich das Risiko auf eine zukünftige fehlerhafte Änderung.</target>
        <note />
      </trans-unit>
      <trans-unit id="AvoidCallingProblematicMethodsMessageCoInitializeSecurity">
        <source>{0} is a P/Invoke declaration to an OLE32 API that cannot be reliably called after the runtime has been initialized. The workaround is to write an unmanaged shim that will call the routine and then activate and call into managed code. You can do this using an export from a mixed-mode C++ DLL, by registering a managed component for use by COM, or by using the runtime hosting API.</source>
        <target state="translated">"{0}" ist eine P/Invoke-Deklaration für eine OLE32-API, die nach der Initialisierung der Runtime nicht zuverlässig aufgerufen werden kann. The Problemumgehung besteht darin, einen nicht verwalteten Shim zu schreiben, der die Routine aufruft und aktiviert und anschließend im verwalteten Code aufruft. Hierzu können Sie einen Export aus einer C++-DLL im gemischten Modus verwenden, indem Sie eine verwaltete Komponente für die Verwendung durch COM registrieren oder indem Sie die API für das Hosting der Laufzeit verwenden.</target>
        <note />
      </trans-unit>
      <trans-unit id="AvoidCallingProblematicMethodsMessageCoSetProxyBlanket">
        <source>{0} is a P/Invoke declaration to an OLE32 API that cannot be reliably called against a runtime callable wrapper (a managed object wrapping a COM object). Runtime callable wrappers dynamically fetch interface pointers so the effect of the call might be arbitrarily lost. Runtime callable wrappers for a given COM object are also shared across an application domain so the call could possibly affect other users. Replace this call with a native wrapper COM object for the interface pointer that does the appropriate CoSetProxyBlanket calls.</source>
        <target state="translated">"{0}" ist eine P/Invoke-Deklaration für eine OLE32-API, die nicht zuverlässig für einen Runtime Callable Wrapper (ein verwaltetes Objekt, das ein COM-Objekt umschließt) aufgerufen werden kann. Runtime Callable Wrapper rufen Schnittstellenzeiger dynamisch ab, sodass die Wirkung des Aufrufs willkürlich verloren gehen kann. Runtime Callable Wrapper für ein bestimmtes COM-Objekt werden auch in der gesamten Anwendungsdomäne freigegeben, sodass der Aufruf sich auch auf andere Benutzer auswirken kann. Ersetzen Sie diesen Aufruf durch ein COM-Objekt mit einem nativen Wrapper für den Schnittstellenzeiger, der die geeigneten CoSetProxyBlanket-Aufrufe ausführt.</target>
        <note />
      </trans-unit>
      <trans-unit id="AvoidCallingProblematicMethodsMessageSystemRuntimeInteropServicesSafeHandleDangerousGetHandle">
        <source>Remove the call to SafeHandle.DangerousGetHandle from {0}.</source>
        <target state="translated">Entfernen Sie den Aufruf von SafeHandle.DangerousGetHandle aus "{0}".</target>
        <note />
      </trans-unit>
      <trans-unit id="AvoidCallingProblematicMethodsMessageSystemReflectionAssemblyLoadFrom">
        <source>Remove the call to Assembly.LoadFrom from {0}.</source>
        <target state="translated">Entfernen Sie den Aufruf von Assembly.LoadFrom aus "{0}".</target>
        <note />
      </trans-unit>
      <trans-unit id="AvoidCallingProblematicMethodsMessageSystemReflectionAssemblyLoadFile">
        <source>Remove the call to Assembly.LoadFile from {0}.</source>
        <target state="translated">Entfernen Sie den Aufruf von Assembly.LoadFile aus "{0}".</target>
        <note />
      </trans-unit>
      <trans-unit id="AvoidCallingProblematicMethodsMessageSystemReflectionAssemblyLoadWithPartialName">
        <source>Remove the call to Assembly.LoadWithPartialName from {0}.</source>
        <target state="translated">Entfernen Sie den Aufruf von Assembly.LoadWithPartialName aus "{0}".</target>
        <note />
      </trans-unit>
      <trans-unit id="CategoryReliability">
        <source>Reliability</source>
        <target state="translated">Zuverlässigkeit</target>
        <note />
      </trans-unit>
      <trans-unit id="AvoidUsingCrefTagsWithAPrefixTitle">
        <source>Avoid using cref tags with a prefix</source>
        <target state="translated">Verwendung von cref-Tags mit einem Präfix vermeiden</target>
        <note />
      </trans-unit>
      <trans-unit id="AvoidUsingCrefTagsWithAPrefixDescription">
        <source>Use of cref tags with prefixes should be avoided, since it prevents the compiler from verifying references and the IDE from updating references during refactorings. It is permissible to suppress this error at a single documentation site if the cref must use a prefix because the type being mentioned is not findable by the compiler. For example, if a cref is mentioning a special attribute in the full framework but you're in a file that compiles against the portable framework, or if you want to reference a type at higher layer of Roslyn, you should suppress the error. You should not suppress the error just because you want to take a shortcut and avoid using the full syntax.</source>
        <target state="translated">Die Verwendung von cref-Tags mit Präfixen sollte vermieden werden, weil sie verhindern, dass der Compiler Verweise überprüft und dass die IDE während des Refactorings Verweise aktualisiert. Dieser Fehler darf an einem einzigen Dokumentationsstandort unterdrückt werden, wenn das cref-Tag ein Präfix verwenden muss, weil der erwähnte Typ vom Compiler nicht gefunden werden kann. Wenn ein cref-Tag beispielsweise ein bestimmtes Attribut in einem vollständigen Framework erwähnt, Sie sich jedoch in einer Datei befinden, die anhand des portierbaren Frameworks kompiliert wird, oder wenn Sie auf einen Typ in einer höheren Roslyn-Schicht verweisen möchten, sollten Sie den Fehler unterdrücken. Allerdings sollten Sie den Fehler nicht unterdrücken, weil Sie den Vorgang abkürzen und nicht die vollständige Syntax verwenden möchten.</target>
        <note />
      </trans-unit>
      <trans-unit id="AvoidUsingCrefTagsWithAPrefixMessage">
        <source>Avoid using cref tags with a prefix</source>
        <target state="translated">Verwendung von cref-Tags mit einem Präfix vermeiden</target>
        <note />
      </trans-unit>
      <trans-unit id="AvoidDeadConditionalCodeAlwaysTruFalseOrNullMessage">
        <source>'{0}' is always '{1}'. Remove or refactor the condition(s) to avoid dead code.</source>
        <target state="translated">"{0}" ist immer "{1}". Entfernen Sie die Bedingung(en), oder gestalten Sie sie um, um toten Code zu vermeiden.</target>
        <note />
      </trans-unit>
      <trans-unit id="AvoidDeadConditionalCodeNeverNullMessage">
        <source>'{0}' is never '{1}'. Remove or refactor the condition(s) to avoid dead code.</source>
        <target state="translated">"{0}" ist niemals "{1}". Entfernen Sie die Bedingung(en), oder gestalten Sie sie um, um toten Code zu vermeiden.</target>
        <note />
      </trans-unit>
      <trans-unit id="AvoidDeadConditionalCodeTitle">
        <source>Avoid dead conditional code</source>
        <target state="translated">Toten bedingten Code vermeiden</target>
        <note />
      </trans-unit>
      <trans-unit id="AvoidExcessiveClassCouplingDescription">
        <source>This rule measures class coupling by counting the number of unique type references that a symbol contains. Symbols that have a high degree of class coupling can be difficult to maintain. It is a good practice to have types and methods that exhibit low coupling and high cohesion. To fix this violation, try to redesign the code to reduce the number of types to which it is coupled.</source>
        <target state="translated">Diese Regel misst die Kopplung zwischen Klassen, indem sie die Anzahl der eindeutigen Typrefenzen in einem Symbol zählt. Es kann schwierig sein, Symbole, bei denen viele Klassen aneinder gekoppelt sind, zu verwalten. Es werden Typen und Methoden empfohlen, die wenige Kopplungen und ein hohes Maß an Kohäsion aufweisen. Wenn Sie diesen Verstoß beheben möchten, gestalten Sie den Code um, um die Anzahl an Typen zu reduzieren, an die dieser gekoppelt ist.</target>
        <note />
      </trans-unit>
      <trans-unit id="AvoidExcessiveClassCouplingMessage">
        <source>'{0}' is coupled with '{1}' different types from '{2}' different namespaces. Rewrite or refactor the code to decrease its class coupling below '{3}'.</source>
        <target state="translated">"{0}" wird mit "{1}" verschiedenen Typen von "{2}" verschiedenen Namespaces verknüpft. Schreiben Sie den Code neu, oder gestalten Sie ihn um, um die Kopplung zwischen Klassen auf einen Wert unter "{3}" zu senken.</target>
        <note />
      </trans-unit>
      <trans-unit id="AvoidExcessiveClassCouplingTitle">
        <source>Avoid excessive class coupling</source>
        <target state="translated">Übermäßige Klassenkopplungen vermeiden</target>
        <note />
      </trans-unit>
      <trans-unit id="AvoidExcessiveComplexityDescription">
        <source>Cyclomatic complexity measures the number of linearly independent paths through the method, which is determined by the number and complexity of conditional branches. A low cyclomatic complexity generally indicates a method that is easy to understand, test, and maintain. The cyclomatic complexity is calculated from a control flow graph of the method and is given as follows: `cyclomatic complexity = the number of edges - the number of nodes + 1`, where a node represents a logic branch point and an edge represents a line between nodes.</source>
        <target state="translated">Zyklomatische Komplexität misst die Anzahl der linear unabhängigen Pfade über die Methode, die durch die Anzahl und Komplexität der bedingten Verzweigungen festgelegt wird. Eine niedrige zyklomatische Komplexität weist im Allgemeinen auf eine Methode hin, die einfach zu verstehen, zu testen und zu verwalten ist. Die zyklomatische Komplexität wird aus einem Ablaufsteuerungsgraphen der Methode berechnet und wie folgt angegeben: "Zyklomatische Komplexität = Anzahl der Edges – Anzahl der Knoten + 1", wobei ein Knoten für einen logischen Verzweigungspunkt und ein Edge für eine Linie zwischen Knoten steht.</target>
        <note />
      </trans-unit>
      <trans-unit id="AvoidExcessiveComplexityMessage">
        <source>'{0}' has a cyclomatic complexity of '{1}'. Rewrite or refactor the code to decrease its complexity below '{2}'.</source>
        <target state="translated">"{0}" weist eine zyklomatische Komplexität von "{1}" auf. Schreiben Sie den Code neu, oder gestalten Sie ihn um, um die Komplexität auf einen Wert unter "{2}" zu senken.</target>
        <note />
      </trans-unit>
      <trans-unit id="AvoidExcessiveComplexityTitle">
        <source>Avoid excessive complexity</source>
        <target state="translated">Übermäßige Komplexität vermeiden</target>
        <note />
      </trans-unit>
      <trans-unit id="AvoidExcessiveInheritanceDescription">
        <source>Deeply nested type hierarchies can be difficult to follow, understand, and maintain. This rule limits analysis to hierarchies in the same module. To fix a violation of this rule, derive the type from a base type that is less deep in the inheritance hierarchy or eliminate some of the intermediate base types.</source>
        <target state="translated">Es kann schwierig sein, stark verschachtelte Typhierarchien nachzuverfolgen, nachzuvollziehen und zu verwalten. Diese Regel schränkt Analysen auf Hierarchien im selben Modul ein. Wenn Sie einen Verstoß gegen diese Regel beheben möchten, leiten Sie den Typ von einem Basistypen ab, dessen Vererbungshierarchie weniger stark verschachtelt ist, oder löschen Sie einige der Zwischenbasistypen.</target>
        <note />
      </trans-unit>
      <trans-unit id="AvoidExcessiveInheritanceMessage">
        <source>'{0}' has an object hierarchy '{1}' levels deep within the defining module. If possible, eliminate base classes within the hierarchy to decrease its hierarchy level below '{2}': '{3}'</source>
        <target state="translated">"{0}" weist eine "{1}" Ebenen tiefe Objekthierarchie innerhalb des definierenden Moduls auf. Löschen Sie nach Möglichkeit Basisklassen innerhalb der Hierarchie, um die Hierarchiebene auf einen Wert unter "{2}": "{3}" zu senken</target>
        <note />
      </trans-unit>
      <trans-unit id="AvoidExcessiveInheritanceTitle">
        <source>Avoid excessive inheritance</source>
        <target state="translated">Übermäßige Vererbung vermeiden</target>
        <note />
      </trans-unit>
      <trans-unit id="AvoidUnmantainableCodeDescription">
        <source>The maintainability index is calculated by using the following metrics: lines of code, program volume, and cyclomatic complexity. Program volume is a measure of the difficulty of understanding of a symbol that is based on the number of operators and operands in the code. Cyclomatic complexity is a measure of the structural complexity of the type or method. A low maintainability index indicates that code is probably difficult to maintain and would be a good candidate to redesign.</source>
        <target state="translated">Der Wartbarkeitsindex wird mithilfe der folgenden Metriken berechnet: Codezeilen, Programmvolumen und zyklomatische Komplexität. Das Programmvolumen ist ein Maß für die Verständnisschwierigkeit für ein Symbol, das auf der Anzahl von Operatoren und Operanden im Code basiert. Zyklomatische Komplexität ist ein Maß für die strukturelle Komplexität des Typs oder der Methode. Ein niedriger Wartbarkeitsindex weist darauf hin, dass Code wahrscheinlich schwer zu warten ist und ein guter Kandidat für eine Neuentwicklung wäre.</target>
        <note />
      </trans-unit>
      <trans-unit id="AvoidUnmantainableCodeMessage">
        <source>'{0}' has a maintainability index of '{1}'. Rewrite or refactor the code to increase its maintainability index (MI) above '{2}'.</source>
        <target state="translated">"{0}" hat einen Wartbarkeitsindex von "{1}". Schreiben Sie den Code neu, oder gestalten Sie ihn um, um den Wartbarkeitsindex auf einen Wert über "{2}" zu erhöhen.</target>
        <note />
      </trans-unit>
      <trans-unit id="AvoidUnmantainableCodeTitle">
        <source>Avoid unmaintainable code</source>
        <target state="translated">Nicht wartbaren Code vermeiden</target>
        <note />
      </trans-unit>
      <trans-unit id="InvalidEntryInCodeMetricsConfigFileDescription">
        <source>Invalid entry in code metrics rule specification file</source>
        <target state="translated">Ungültiger Eintrag in der Datei zur Spezifikation von Regeln für Codemteriken.</target>
        <note />
      </trans-unit>
      <trans-unit id="InvalidEntryInCodeMetricsConfigFileMessage">
        <source>Invalid entry '{0}' in code metrics rule specification file '{1}'</source>
        <target state="translated">Ungültige Eingabe "{0}" in der Spezifikationsdatei "{1}" für Codemetrikregeln.</target>
        <note />
      </trans-unit>
      <trans-unit id="InvalidEntryInCodeMetricsConfigFileTitle">
        <source>Invalid entry in code metrics rule specification file</source>
        <target state="translated">Ungültiger Eintrag in der Spezifikationsdatei für die Codemetrikregeln.</target>
        <note />
      </trans-unit>
      <trans-unit id="VariableNamesShouldNotMatchFieldNamesTitle">
        <source>Variable names should not match field names</source>
        <target state="translated">Variablennamen dürfen nicht mit Feldnamen übereinstimmen</target>
        <note />
      </trans-unit>
      <trans-unit id="VariableNamesShouldNotMatchFieldNamesDescription">
        <source>An instance method declares a parameter or a local variable whose name matches an instance field of the declaring type, leading to errors.</source>
        <target state="translated">Eine Instanzenmethode deklariert einen Parameter oder eine lokale Variable, deren Name mit einem Instanzenfeld des deklarierenden Typs übereinstimmt. Dies führt zu Fehlern.</target>
        <note />
      </trans-unit>
      <trans-unit id="VariableNamesShouldNotMatchFieldNamesMessageLocal">
        <source>{0}, a variable declared in {1}, has the same name as an instance field on the type. Change the name of one of these items.</source>
        <target state="translated">"{0}", eine in "{1}" deklarierte Variable, besitzt denselben Namen wie ein Instanzenfeld für den Typ. Ändern Sie den Namen eines der Elemente.</target>
        <note />
      </trans-unit>
      <trans-unit id="VariableNamesShouldNotMatchFieldNamesMessageParameter">
        <source>{0}, a parameter declared in {1}, has the same name as an instance field on the type. Change the name of one of these items.</source>
        <target state="translated">"{0}", ein in "{1}" deklarierter Parameter, besitzt denselben Namen wie ein Instanzenfeld für den Typ. Ändern Sie den Namen eines der Elemente.</target>
        <note />
      </trans-unit>
      <trans-unit id="ReviewUnusedParametersTitle">
        <source>Review unused parameters</source>
        <target state="translated">Nicht verwendete Parameter überprüfen</target>
        <note />
      </trans-unit>
      <trans-unit id="ReviewUnusedParametersDescription">
        <source>Avoid unused paramereters in your code. If the parameter cannot be removed, then change its name so it starts with an underscore and is optionally followed by an integer, such as '_', '_1', '_2', etc. These are treated as special discard symbol names.</source>
        <target state="translated">Vermeiden Sie nicht verwendete Parameter in Ihrem Code. Wenn der Parameter nicht entfernt werden kann, ändern Sie dessen Namen so, dass er mit einem Unterstrich beginnt, dem optional eine Zahl angefügt wird. Beispiel: "_", "_1", "_2" usw. Diese werden als spezielle Symbolnamen für Ausschussparameter behandelt.</target>
        <note />
      </trans-unit>
      <trans-unit id="ReviewUnusedParametersMessage">
        <source>Parameter {0} of method {1} is never used. Remove the parameter or use it in the method body.</source>
        <target state="translated">Der Parameter "{0}" der Methode "{1}" wird niemals verwendet. Entfernen Sie den Parameter, oder verwenden Sie ihn im Methodentext.</target>
        <note />
      </trans-unit>
      <trans-unit id="RemoveUnusedParameterMessage">
        <source>Remove unused parameter</source>
        <target state="translated">Nicht verwendete Parameter entfernen</target>
        <note />
      </trans-unit>
      <trans-unit id="DoNotIgnoreMethodResultsTitle">
        <source>Do not ignore method results</source>
        <target state="translated">Methodenergebnisse nicht ignorieren</target>
        <note />
      </trans-unit>
      <trans-unit id="DoNotIgnoreMethodResultsDescription">
        <source>A new object is created but never used; or a method that creates and returns a new string is called and the new string is never used; or a COM or P/Invoke method returns an HRESULT or error code that is never used.</source>
        <target state="translated">Ein neues Objekt wird erstellt, aber nicht verwendet, oder eine Methode wird aufgerufen, die eine neue Zeichenfolge erstellt und zurückgibt, aber die neue Zeichenfolge wird niemals verwendet, oder eine COM- oder P/Invoke-Methode gibt einen HRESULT-Wert oder einen Fehlercode zurück, der nicht verwendet wird.</target>
        <note />
      </trans-unit>
      <trans-unit id="DoNotIgnoreMethodResultsMessageObjectCreation">
        <source>{0} creates a new instance of {1} which is never used. Pass the instance as an argument to another method, assign the instance to a variable, or remove the object creation if it is unnecessary.</source>
        <target state="translated">"{0}" erstellt eine neue Instanz von "{1}", die nicht verwendet wird. Übergeben Sie die Instanz als Argument an eine andere Methode, weisen Sie die Instanz einer Variablen zu, oder entfernen Sie die Objekterstellung, sofern sie unnötig ist.</target>
        <note />
      </trans-unit>
      <trans-unit id="DoNotIgnoreMethodResultsMessageStringCreation">
        <source>{0} calls {1} but does not use the new string instance that the method returns. Pass the instance as an argument to another method, assign the instance to a variable, or remove the call if it is unnecessary.</source>
        <target state="translated">"{0}" ruft "{1}" auf, verwendet jedoch nicht die neue Zeichenfolgeninstanz, die von der Methode zurückgegeben wird. Übergeben Sie die Instanz als Argument an eine andere Methode, weisen Sie die Instanz einer Variablen zu, oder entfernen Sie den Aufruf, sofern er unnötig ist.</target>
        <note />
      </trans-unit>
      <trans-unit id="DoNotIgnoreMethodResultsMessageHResultOrErrorCode">
        <source>{0} calls {1} but does not use the HRESULT or error code that the method returns. This could lead to unexpected behavior in error conditions or low-resource situations. Use the result in a conditional statement, assign the result to a variable, or pass it as an argument to another method.</source>
        <target state="translated">"{0}" ruft "{1}" auf, verwendet jedoch nicht den HRESULT-Wert oder den Fehlercode, der von der Methode zurückgegeben wird. Dies kann zu unerwartetem Verhalten bei Fehlerbedingungen oder in Situationen mit Ressourcenknappheit führen. Verwenden Sie das Ergebnis in einer Bedingungsanweisung, weisen Sie das Ergebnis einer Variablen zu, oder übergeben Sie es als Argument an eine andere Methode.</target>
        <note />
      </trans-unit>
      <trans-unit id="DoNotIgnoreMethodResultsMessageTryParse">
        <source>{0} calls {1} but does not explicitly check whether the conversion succeeded. Either use the return value in a conditional statement or verify that the call site expects that the out argument will be set to the default value when the conversion fails.</source>
        <target state="translated">"{0}" ruft "{1}" auf, überprüft aber nicht explizit, ob die Konvertierung erfolgreich verlaufen ist. Verwenden Sie entweder den Rückgabewert in einer Bedingungsanweisung, oder prüfen Sie, ob die Aufrufsite erwartet, dass das ausgehende Argument bei einem Konvertierungsfehler auf den Standardwert festgelegt wird.</target>
        <note />
      </trans-unit>
      <trans-unit id="AvoidUninstantiatedInternalClassesTitle">
        <source>Avoid uninstantiated internal classes</source>
        <target state="translated">Nicht instanziierte interne Klassen vermeiden</target>
        <note />
      </trans-unit>
      <trans-unit id="AvoidUninstantiatedInternalClassesDescription">
        <source>An instance of an assembly-level type is not created by code in the assembly.</source>
        <target state="translated">Eine Instanz eines Typs auf Assemblyebene wird nicht von Code in der Assembly erstellt.</target>
        <note />
      </trans-unit>
      <trans-unit id="AvoidUninstantiatedInternalClassesMessage">
        <source>{0} is an internal class that is apparently never instantiated. If so, remove the code from the assembly. If this class is intended to contain only static members, make it static (Shared in Visual Basic).</source>
        <target state="translated">"{0}" ist eine interne Klasse, die offenbar niemals instanziiert wird. Entfernen Sie in diesem Fall den Code aus der Assembly. Wenn diese Klasse nur statische Member enthalten soll, legen Sie sie als "static" fest ("Shared" in Visual Basic).</target>
        <note />
      </trans-unit>
      <trans-unit id="AvoidUnusedPrivateFieldsTitle">
        <source>Avoid unused private fields</source>
        <target state="translated">Nicht verwendete private Felder vermeiden</target>
        <note />
      </trans-unit>
      <trans-unit id="AvoidUnusedPrivateFieldsDescription">
        <source>Private fields were detected that do not appear to be accessed in the assembly.</source>
        <target state="translated">Private Felder wurden ermittelt, auf die in der Assembly offenbar nicht zugegriffen wird.</target>
        <note />
      </trans-unit>
      <trans-unit id="AvoidUnusedPrivateFieldsMessage">
        <source>Unused field '{0}'.</source>
        <target state="translated">Nicht verwendetes Feld "{0}".</target>
        <note />
      </trans-unit>
      <trans-unit id="DoNotIgnoreMethodResultsMessagePureMethod">
        <source>{0} calls {1} but does not use the value the method returns. Because {1} is marked as a Pure method, it cannot have side effects. Use the result in a conditional statement, assign the result to a variable, or pass it as an argument to another method.</source>
        <target state="translated">"{0}" ruft "{1}" auf, verwendet jedoch nicht den von der Methode zurückgegebenen Wert. Weil "{1}" als Pure-Methode markiert ist, kann sie keine Nebeneffekte haben. Verwenden Sie das Ergebnis in einer Bedingungsanweisung, weisen Sie das Ergebnis einer Variablen zu, oder übergeben Sie es als Argument an eine andere Methode.</target>
        <note />
      </trans-unit>
      <trans-unit id="UseNameOfInPlaceOfStringDescription">
        <source>Using nameof helps keep your code valid when refactoring.</source>
        <target state="translated">Durch das Verwenden von "nameof" behält Ihr Code beim Refactoring seine Gültigkeit.</target>
        <note />
      </trans-unit>
      <trans-unit id="UseNameOfInPlaceOfStringMessage">
        <source>Use nameof in place of string literal '{0}'</source>
        <target state="translated">"nameof" anstelle des Zeichenfolgenliterals "{0}" verwenden</target>
        <note />
      </trans-unit>
      <trans-unit id="UseNameOfInPlaceOfStringTitle">
        <source>Use nameof to express symbol names</source>
        <target state="translated">"nameof" für Symbolnamen verwenden</target>
        <note />
      </trans-unit>
      <trans-unit id="AvoidPropertySelfAssignmentMessage">
        <source>The property {0} should not be assigned to itself.</source>
        <target state="translated">Die Eigenschaft "{0}" darf nicht sich selbst zugewiesen werden.</target>
        <note />
      </trans-unit>
      <trans-unit id="AvoidPropertySelfAssignmentTitle">
        <source>Do not assign a property to itself.</source>
        <target state="translated">Weisen Sie eine Eigenschaft nicht sich selbst zu.</target>
        <note />
      </trans-unit>
      <trans-unit id="MarkMembersAsStaticCodeFix">
        <source>Make static</source>
        <target state="translated">Als statisch festlegen</target>
        <note />
      </trans-unit>
      <trans-unit id="MarkMembersAsStaticCodeFix_WarningAnnotation">
        <source>Some references to '{0}' could not be fixed, they should be fixed manually.</source>
        <target state="translated">Einige Verweise auf "{0}" konnten nicht korrigiert werden. Korrigieren Sie sie manuell.</target>
        <note />
      </trans-unit>
      <trans-unit id="UseLiteralsWhereAppropriateTitle">
        <source>Use literals where appropriate</source>
        <target state="translated">Nach Möglichkeit Literale verwenden</target>
        <note />
      </trans-unit>
      <trans-unit id="UseLiteralsWhereAppropriateDescription">
        <source>A field is declared static and read-only (Shared and ReadOnly in Visual Basic), and is initialized by using a value that is computable at compile time. Because the value that is assigned to the targeted field is computable at compile time, change the declaration to a const (Const in Visual Basic) field so that the value is computed at compile time instead of at run?time.</source>
        <target state="translated">Ein Feld wird als "static" und "read-only" ("Shared" und "ReadOnly" in Visual Basic) deklariert und anhand eines Werts initialisiert, der zur Kompilierzeit berechnet werden kann. Da der dem Zielfeld zugewiesene Wert zur Kompilierzeit berechnet werden kann, ändern Sie die Deklaration in ein const-Feld (Const in Visual Basic), sodass der Wert statt zur Laufzeit zur Kompilierzeit berechnet wird.</target>
        <note />
      </trans-unit>
      <trans-unit id="UseLiteralsWhereAppropriateMessageDefault">
        <source>Field '{0}' is declared as 'readonly' but is initialized with a constant value. Mark this field as 'const' instead.</source>
        <target state="translated">Das Feld "{0}" wurde als "readonly" deklariert, wird jedoch mit einem konstanten Wert initialisiert. Markieren Sie dieses Feld stattdessen als "const".</target>
        <note />
      </trans-unit>
      <trans-unit id="UseLiteralsWhereAppropriateMessageEmptyString">
        <source>Field '{0}' is declared as 'readonly' but is initialized with an empty string (""). Mark this field as 'const' instead.</source>
        <target state="translated">Das Feld "{0}" wurde als "readonly" deklariert, wird jedoch mit einer leeren Zeichenfolge ("") initialisiert. Markieren Sie dieses Feld stattdessen als "const".</target>
        <note />
      </trans-unit>
      <trans-unit id="DoNotInitializeUnnecessarilyTitle">
        <source>Do not initialize unnecessarily</source>
        <target state="translated">Keine unnötige Initialisierung</target>
        <note />
      </trans-unit>
      <trans-unit id="DoNotInitializeUnnecessarilyDescription">
        <source>The common language runtime initializes all fields to their default values before running the constructor. In most cases, initializing a field to its default value in a constructor is redundant, which degrades performance and adds to maintenance costs. One case where it is not redundant occurs when the constructor calls another constructor of the same class or a base class constructor and that constructor initializes the field to a non-default value. In this case, changing the value of the field back to its default value can be appropriate.</source>
        <target state="translated">Die Common Language Runtime initialisiert alle Felder mit ihren Standardwerten, bevor der Konstruktor ausgeführt wird. In den meisten Fällen ist das Initialisieren eines Felds mit seinem Standardwert redundant und führt zu einer Leistungsminderung und zusätzlichen Wartungskosten. Ein Fall, in dem es nicht redundant ist, tritt ein, wenn der Konstruktor einen anderen Konstruktor derselben Klasse oder einen Basisklassenkonstruktor aufruft und wenn dieser Konstruktor das Feld mit einem anderen als dem Standardwert initialisiert. In diesem Fall kann das Ändern des Feldwerts auf den Standardwert sinnvoll sein.</target>
        <note />
      </trans-unit>
      <trans-unit id="DoNotInitializeUnnecessarilyMessage">
        <source>Do not initialize unnecessarily</source>
        <target state="translated">Keine unnötige Initialisierung</target>
        <note />
      </trans-unit>
      <trans-unit id="PreferJaggedArraysOverMultidimensionalTitle">
        <source>Prefer jagged arrays over multidimensional</source>
        <target state="translated">Jagged Arrays mehrdimensionalen Arrays vorziehen</target>
        <note />
      </trans-unit>
      <trans-unit id="PreferJaggedArraysOverMultidimensionalDescription">
        <source>A jagged array is an array whose elements are arrays. The arrays that make up the elements can be of different sizes, leading to less wasted space for some sets of data.</source>
        <target state="translated">Ein Jagged Array ist ein Array, dessen Elemente ebenfalls Arrays sind. Diese Arrayelemente können verschiedene Größen aufweisen, sodass für einige Datenmengen weniger Platz vergeudet wird.</target>
        <note />
      </trans-unit>
      <trans-unit id="PreferJaggedArraysOverMultidimensionalMessageDefault">
        <source>{0} is a multidimensional array. Replace it with a jagged array if possible.</source>
        <target state="translated">"{0}" ist ein mehrdimensionales Array. Ersetzen Sie es nach Möglichkeit durch ein Jagged Array.</target>
        <note />
      </trans-unit>
      <trans-unit id="PreferJaggedArraysOverMultidimensionalMessageReturn">
        <source>{0} returns a multidimensional array of {1}. Replace it with a jagged array if possible.</source>
        <target state="translated">"{0}" gibt ein mehrdimensionales Array von "{1}" zurück. Ersetzen Sie es nach Möglichkeit durch ein Jagged Array.</target>
        <note />
      </trans-unit>
      <trans-unit id="PreferJaggedArraysOverMultidimensionalMessageBody">
        <source>{0} uses a multidimensional array of {1}. Replace it with a jagged array if possible.</source>
        <target state="translated">"{0}" verwendet ein mehrdimensionales Array von "{1}". Ersetzen Sie es nach Möglichkeit durch ein Jagged Array.</target>
        <note />
      </trans-unit>
      <trans-unit id="MarkMembersAsStaticTitle">
        <source>Mark members as static</source>
        <target state="translated">Member als statisch markieren</target>
        <note />
      </trans-unit>
      <trans-unit id="MarkMembersAsStaticDescription">
        <source>Members that do not access instance data or call instance methods can be marked as static. After you mark the methods as static, the compiler will emit nonvirtual call sites to these members. This can give you a measurable performance gain for performance-sensitive code.</source>
        <target state="translated">Member, die nicht auf Instanzdaten zugreifen oder Instanzmethoden aufrufen, können als "static" markiert werden. Nachdem Sie die Methoden als statisch markiert haben, gibt der Compiler nicht virtuelle Aufrufsites an diese Member aus. Dadurch kann sich für leistungsabhängigen Code eine spürbare Leistungssteigerung ergeben.</target>
        <note />
      </trans-unit>
      <trans-unit id="MarkMembersAsStaticMessage">
        <source>Member '{0}' does not access instance data and can be marked as static</source>
        <target state="translated">Der Member "{0}" greift nicht auf Instanzdaten zu und kann als "static" markiert werden.</target>
        <note />
      </trans-unit>
      <trans-unit id="ReviewVisibleEventHandlersTitle">
        <source>Review visible event handlers</source>
        <target state="translated">Sichtbare Ereignishandler überprüfen</target>
        <note />
      </trans-unit>
      <trans-unit id="ReviewVisibleEventHandlersDescription">
        <source>A public or protected event-handling method was detected. Event-handling methods should not be exposed unless absolutely necessary.</source>
        <target state="translated">Es wurde eine öffentliche oder geschützte Methode zum Ereignishandling ermittelt. Methoden zum Ereignishandling dürfen nur verfügbar gemacht werden, wenn es absolut erforderlich ist.</target>
        <note />
      </trans-unit>
      <trans-unit id="ReviewVisibleEventHandlersMessageSecurity">
        <source>Consider making {0} not externally visible or ensure that it is benign code.</source>
        <target state="translated">Ziehen Sie in Betracht, "{0}" nicht extern sichtbar zu machen, oder stellen Sie sicher, dass es sich um gutartigen Code handelt.</target>
        <note />
      </trans-unit>
      <trans-unit id="ReviewVisibleEventHandlersMessageDefault">
        <source>Consider making {0} not externally visible.</source>
        <target state="translated">Ziehen Sie in Betracht, "{0}" nicht extern sichtbar zu machen.</target>
        <note />
      </trans-unit>
      <trans-unit id="SealMethodsThatSatisfyPrivateInterfacesTitle">
        <source>Seal methods that satisfy private interfaces</source>
        <target state="translated">Methoden versiegeln, die die Bedingungen privater Schnittstellen erfüllen</target>
        <note />
      </trans-unit>
      <trans-unit id="SealMethodsThatSatisfyPrivateInterfacesDescription">
        <source>An inheritable public type provides an overridable method implementation of an internal (Friend in Visual Basic) interface. To fix a violation of this rule, prevent the method from being overridden outside the assembly.</source>
        <target state="translated">Ein vererbbarer öffentlicher Typ stellt eine überschreibbare Methodenimplementierung einer internal-Schnittstelle bereit ("Friend" in Visual Basic). Um einen Verstoß gegen diese Regel zu korrigieren, verhindern Sie ein Außerkraftsetzen der Methode außerhalb der Assembly.</target>
        <note />
      </trans-unit>
      <trans-unit id="SealMethodsThatSatisfyPrivateInterfacesMessage">
        <source>Seal methods that satisfy private interfaces</source>
        <target state="translated">Methoden versiegeln, die die Bedingungen privater Schnittstellen erfüllen</target>
        <note />
      </trans-unit>
      <trans-unit id="RemoveEmptyFinalizers">
        <source>Remove empty Finalizers</source>
        <target state="translated">Leere Finalizer entfernen</target>
        <note />
      </trans-unit>
      <trans-unit id="RemoveEmptyFinalizersDescription">
        <source>Finalizers should be avoided where possible, to avoid the additional performance overhead involved in tracking object lifetime.</source>
        <target state="translated">Finalizer sollten nach Möglichkeit vermieden werden, um den zusätzlichen Leistungsaufwand zum Nachverfolgen der Objektlebensdauer zu vermeiden.</target>
        <note />
      </trans-unit>
      <trans-unit id="DoNotCallOverridableMethodsInConstructors">
        <source>Do not call overridable methods in constructors</source>
        <target state="translated">Überschreibbare Methoden in Konstruktoren nicht aufrufen</target>
        <note />
      </trans-unit>
      <trans-unit id="DoNotCallOverridableMethodsInConstructorsDescription">
        <source>Virtual methods defined on the class should not be called from constructors. If a derived class has overridden the method, the derived class version will be called (before the derived class constructor is called).</source>
        <target state="translated">Für die Klasse definierte virtuelle Methoden dürfen von Konstruktoren nicht aufgerufen werden. Wenn die Methode durch eine abgeleitete Klasse außer Kraft gesetzt wurde, wird die abgeleitete Klassenversion aufgerufen (bevor der Konstruktor der abgeleiteten Klasse aufgerufen wird).</target>
        <note />
      </trans-unit>
      <trans-unit id="RethrowToPreserveStackDetailsMessage">
        <source>Re-throwing caught exception changes stack information.</source>
        <target state="translated">Durch ein erneutes Auslösen einer abgefangenen Ausnahme werden die Stapelinformationen geändert.</target>
        <note />
      </trans-unit>
      <trans-unit id="RethrowToPreserveStackDetailsTitle">
        <source>Rethrow to preserve stack details.</source>
        <target state="translated">Erneut ausführen, um Stapeldetails beizubehalten</target>
        <note />
      </trans-unit>
      <trans-unit id="MakeDeclaringTypeInternal">
        <source>Make declaring type internal.</source>
        <target state="translated">Legen Sie den deklarierenden Typ als intern fest.</target>
        <note />
      </trans-unit>
      <trans-unit id="MakeDeclaringTypeSealed">
        <source>Make declaring type sealed.</source>
        <target state="translated">Legen Sie den deklarierenden Typ als versiegelt fest.</target>
        <note />
      </trans-unit>
      <trans-unit id="MakeMemberNotOverridable">
        <source>Make member not overridable.</source>
        <target state="translated">Legen Sie den Member als nicht überschreibbar fest.</target>
        <note />
      </trans-unit>
      <trans-unit id="DoNotRaiseExceptionsInExceptionClausesDescription">
        <source>When an exception is raised in a finally clause, the new exception hides the active exception. This makes the original error difficult to detect and debug.</source>
        <target state="translated">Wenn eine Ausnahme in einer finally-Klausel ausgelöst wird, wird die aktive Ausnahme durch die neue Ausnahme verborgen. Dadurch ist der ursprüngliche Fehler schwierig zu erkennen und zu debuggen.</target>
        <note />
      </trans-unit>
      <trans-unit id="DoNotRaiseExceptionsInExceptionClausesMessageFinally">
        <source>Do not raise an exception from within a finally clause. </source>
        <target state="translated">Lösen Sie keine Ausnahme innerhalb einer finally-Klausel aus. </target>
        <note />
      </trans-unit>
      <trans-unit id="DoNotRaiseExceptionsInExceptionClausesTitle">
        <source>Do not raise exceptions in finally clauses</source>
        <target state="translated">Keine Ausnahmen in finally-Klauseln auslösen</target>
        <note />
      </trans-unit>
      <trans-unit id="UseLiteralsWhereAppropriateCodeActionTitle">
        <source>Change to constant</source>
        <target state="translated">In Konstante ändern</target>
        <note />
      </trans-unit>
      <trans-unit id="AvoidDuplicateElementInitializationDescription">
        <source>Indexed elements in objects initializers must initialize unique elements. A duplicate index might overwrite a previous element initialization.</source>
        <target state="translated">Indizierte Elemente in Objektinitialisierern müssen eindeutige Elemente initialisieren. Durch einen doppelten Index kann eine vorherige Elementinitialisierung überschrieben werden.</target>
        <note />
      </trans-unit>
      <trans-unit id="AvoidDuplicateElementInitializationMessage">
        <source>The element at index [{0}] has already been initialized. Previous initializations of this element may be overwritten.</source>
        <target state="translated">Das Element bei Index [{0}] wurde bereits initialisiert. Vorherige Initialisierungen dieses Elements werden möglicherweise überschrieben.</target>
        <note />
      </trans-unit>
      <trans-unit id="AvoidDuplicateElementInitializationTitle">
        <source>Do not duplicate indexed element initializations</source>
        <target state="translated">Keine Initialisierungen indizierter Elemente duplizieren</target>
        <note />
      </trans-unit>
      <trans-unit id="ValidateArgumentsOfPublicMethodsDescription">
        <source>An externally visible method dereferences one of its reference arguments without verifying whether that argument is null (Nothing in Visual Basic). All reference arguments that are passed to externally visible methods should be checked against null. If appropriate, throw an ArgumentNullException when the argument is null or add a Code Contract precondition asserting non-null argument. If the method is designed to be called only by known assemblies, you should make the method internal.</source>
        <target state="translated">Eine extern sichtbare Methode dereferenziert eines der zugehörigen Verweisargumente, ohne dass geprüft wird, ob das Argument NULL ist ("Nothing" in Visual Basic). Alle Verweisargumente, die an extern sichtbare Methoden übergeben werden, müssen auf NULL überprüft werden. Lösen Sie gegebenenfalls eine ArgumentNullException aus, wenn das Argument NULL ist, oder fügen Sie eine Codevertragsvorbedingung hinzu, die ein Nicht-NULL-Argument durchsetzt. Wenn die Methode darauf ausgelegt ist, nur von bekannten Assemblys aufgerufen zu werden, müssen Sie die Methode als intern festlegen.</target>
        <note />
      </trans-unit>
      <trans-unit id="ValidateArgumentsOfPublicMethodsMessage">
        <source>In externally visible method '{0}', validate parameter '{1}' is non-null before using it. If appropriate, throw an ArgumentNullException when the argument is null or add a Code Contract precondition asserting non-null argument.</source>
        <target state="translated">Überprüfen Sie in der extern sichtbaren Methode "{0}", dass der Parameter "{1}" ungleich NULL ist, bevor Sie ihn verwenden. Lösen Sie gegebenenfalls eine ArgumentNullException aus, wenn das Argument NULL ist, oder fügen Sie eine Codevertragsvorbedingung hinzu, die ein Nicht-NULL-Argument durchsetzt.</target>
        <note />
      </trans-unit>
      <trans-unit id="ValidateArgumentsOfPublicMethodsTitle">
        <source>Validate arguments of public methods</source>
        <target state="translated">Argumente von öffentlichen Methoden validieren</target>
        <note />
      </trans-unit>
    </body>
  </file>
</xliff><|MERGE_RESOLUTION|>--- conflicted
+++ resolved
@@ -112,7 +112,6 @@
         <target state="translated">Keine allgemeinen Ausnahmetypen abfangen</target>
         <note />
       </trans-unit>
-<<<<<<< HEAD
       <trans-unit id="DoNotDeclareProtectedMembersInSealedTypesDescription">
         <source>Types declare protected members so that inheriting types can access or override the member. By definition, you cannot inherit from a sealed type, which means that protected methods on sealed types cannot be called.</source>
         <target state="new">Types declare protected members so that inheriting types can access or override the member. By definition, you cannot inherit from a sealed type, which means that protected methods on sealed types cannot be called.</target>
@@ -126,7 +125,8 @@
       <trans-unit id="DoNotDeclareProtectedMembersInSealedTypesTitle">
         <source>Do not declare protected member in sealed type</source>
         <target state="new">Do not declare protected member in sealed type</target>
-=======
+        <note />
+      </trans-unit>
       <trans-unit id="DoNotIgnoreMethodResultsMessageLinqMethod">
         <source>'{0}' calls '{1}' but does not use the value the method returns. Linq methods are known to not have side effects. Use the result in a conditional statement, assign the result to a variable, or pass it as an argument to another method.</source>
         <target state="new">'{0}' calls '{1}' but does not use the value the method returns. Linq methods are known to not have side effects. Use the result in a conditional statement, assign the result to a variable, or pass it as an argument to another method.</target>
@@ -145,7 +145,6 @@
       <trans-unit id="DoNotNameEnumValuesReservedTitle">
         <source>Do not name enum values 'Reserved'</source>
         <target state="new">Do not name enum values 'Reserved'</target>
->>>>>>> 00e0da5e
         <note />
       </trans-unit>
       <trans-unit id="DoNotPassAsyncLambdasAsVoidReturningDelegateTypesTitle">
