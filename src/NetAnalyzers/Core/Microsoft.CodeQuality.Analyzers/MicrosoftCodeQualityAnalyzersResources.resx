﻿<?xml version="1.0" encoding="utf-8"?>
<root>
  <!-- 
    Microsoft ResX Schema 
    
    Version 2.0
    
    The primary goals of this format is to allow a simple XML format 
    that is mostly human readable. The generation and parsing of the 
    various data types are done through the TypeConverter classes 
    associated with the data types.
    
    Example:
    
    ... ado.net/XML headers & schema ...
    <resheader name="resmimetype">text/microsoft-resx</resheader>
    <resheader name="version">2.0</resheader>
    <resheader name="reader">System.Resources.ResXResourceReader, System.Windows.Forms, ...</resheader>
    <resheader name="writer">System.Resources.ResXResourceWriter, System.Windows.Forms, ...</resheader>
    <data name="Name1"><value>this is my long string</value><comment>this is a comment</comment></data>
    <data name="Color1" type="System.Drawing.Color, System.Drawing">Blue</data>
    <data name="Bitmap1" mimetype="application/x-microsoft.net.object.binary.base64">
        <value>[base64 mime encoded serialized .NET Framework object]</value>
    </data>
    <data name="Icon1" type="System.Drawing.Icon, System.Drawing" mimetype="application/x-microsoft.net.object.bytearray.base64">
        <value>[base64 mime encoded string representing a byte array form of the .NET Framework object]</value>
        <comment>This is a comment</comment>
    </data>
                
    There are any number of "resheader" rows that contain simple 
    name/value pairs.
    
    Each data row contains a name, and value. The row also contains a 
    type or mimetype. Type corresponds to a .NET class that support 
    text/value conversion through the TypeConverter architecture. 
    Classes that don't support this are serialized and stored with the 
    mimetype set.
    
    The mimetype is used for serialized objects, and tells the 
    ResXResourceReader how to depersist the object. This is currently not 
    extensible. For a given mimetype the value must be set accordingly:
    
    Note - application/x-microsoft.net.object.binary.base64 is the format 
    that the ResXResourceWriter will generate, however the reader can 
    read any of the formats listed below.
    
    mimetype: application/x-microsoft.net.object.binary.base64
    value   : The object must be serialized with 
            : System.Runtime.Serialization.Formatters.Binary.BinaryFormatter
            : and then encoded with base64 encoding.
    
    mimetype: application/x-microsoft.net.object.soap.base64
    value   : The object must be serialized with 
            : System.Runtime.Serialization.Formatters.Soap.SoapFormatter
            : and then encoded with base64 encoding.

    mimetype: application/x-microsoft.net.object.bytearray.base64
    value   : The object must be serialized into a byte array 
            : using a System.ComponentModel.TypeConverter
            : and then encoded with base64 encoding.
    -->
  <xsd:schema id="root" xmlns="" xmlns:xsd="http://www.w3.org/2001/XMLSchema" xmlns:msdata="urn:schemas-microsoft-com:xml-msdata">
    <xsd:import namespace="http://www.w3.org/XML/1998/namespace" />
    <xsd:element name="root" msdata:IsDataSet="true">
      <xsd:complexType>
        <xsd:choice maxOccurs="unbounded">
          <xsd:element name="metadata">
            <xsd:complexType>
              <xsd:sequence>
                <xsd:element name="value" type="xsd:string" minOccurs="0" />
              </xsd:sequence>
              <xsd:attribute name="name" use="required" type="xsd:string" />
              <xsd:attribute name="type" type="xsd:string" />
              <xsd:attribute name="mimetype" type="xsd:string" />
              <xsd:attribute ref="xml:space" />
            </xsd:complexType>
          </xsd:element>
          <xsd:element name="assembly">
            <xsd:complexType>
              <xsd:attribute name="alias" type="xsd:string" />
              <xsd:attribute name="name" type="xsd:string" />
            </xsd:complexType>
          </xsd:element>
          <xsd:element name="data">
            <xsd:complexType>
              <xsd:sequence>
                <xsd:element name="value" type="xsd:string" minOccurs="0" msdata:Ordinal="1" />
                <xsd:element name="comment" type="xsd:string" minOccurs="0" msdata:Ordinal="2" />
              </xsd:sequence>
              <xsd:attribute name="name" type="xsd:string" use="required" msdata:Ordinal="1" />
              <xsd:attribute name="type" type="xsd:string" msdata:Ordinal="3" />
              <xsd:attribute name="mimetype" type="xsd:string" msdata:Ordinal="4" />
              <xsd:attribute ref="xml:space" />
            </xsd:complexType>
          </xsd:element>
          <xsd:element name="resheader">
            <xsd:complexType>
              <xsd:sequence>
                <xsd:element name="value" type="xsd:string" minOccurs="0" msdata:Ordinal="1" />
              </xsd:sequence>
              <xsd:attribute name="name" type="xsd:string" use="required" />
            </xsd:complexType>
          </xsd:element>
        </xsd:choice>
      </xsd:complexType>
    </xsd:element>
  </xsd:schema>
  <resheader name="resmimetype">
    <value>text/microsoft-resx</value>
  </resheader>
  <resheader name="version">
    <value>2.0</value>
  </resheader>
  <resheader name="reader">
    <value>System.Resources.ResXResourceReader, System.Windows.Forms, Version=4.0.0.0, Culture=neutral, PublicKeyToken=b77a5c561934e089</value>
  </resheader>
  <resheader name="writer">
    <value>System.Resources.ResXResourceWriter, System.Windows.Forms, Version=4.0.0.0, Culture=neutral, PublicKeyToken=b77a5c561934e089</value>
  </resheader>
  <data name="AvoidAsyncVoidTitle" xml:space="preserve">
    <value>Avoid Async Void</value>
  </data>
  <data name="AvoidAsyncVoidDescription" xml:space="preserve">
    <value>#N/A</value>
  </data>
  <data name="AvoidAsyncVoidMessage" xml:space="preserve">
    <value>Avoid Async Void</value>
  </data>
  <data name="AsyncMethodNamesShouldEndInAsyncTitle" xml:space="preserve">
    <value>Async Method Names Should End in Async</value>
  </data>
  <data name="AsyncMethodNamesShouldEndInAsyncDescription" xml:space="preserve">
    <value>#N/A</value>
  </data>
  <data name="AsyncMethodNamesShouldEndInAsyncMessage" xml:space="preserve">
    <value>Async Method Names Should End in Async</value>
  </data>
  <data name="DoNotPassAsyncLambdasAsVoidReturningDelegateTypesTitle" xml:space="preserve">
    <value>Don't Pass Async Lambdas as Void Returning Delegate Types</value>
  </data>
  <data name="DoNotPassAsyncLambdasAsVoidReturningDelegateTypesDescription" xml:space="preserve">
    <value>#N/A</value>
  </data>
  <data name="DoNotPassAsyncLambdasAsVoidReturningDelegateTypesMessage" xml:space="preserve">
    <value>Don't Pass Async Lambdas as Void Returning Delegate Types</value>
  </data>
  <data name="DoNotStoreAsyncLambdasAsVoidReturningDelegateTypesTitle" xml:space="preserve">
    <value>Don't Store Async Lambdas as Void Returning Delegate Types</value>
  </data>
  <data name="DoNotStoreAsyncLambdasAsVoidReturningDelegateTypesDescription" xml:space="preserve">
    <value>#N/A</value>
  </data>
  <data name="DoNotStoreAsyncLambdasAsVoidReturningDelegateTypesMessage" xml:space="preserve">
    <value>Don't Store Async Lambdas as Void Returning Delegate Types</value>
  </data>
  <data name="PropagateCancellationTokensWhenPossibleTitle" xml:space="preserve">
    <value>Propagate CancellationTokens When Possible</value>
  </data>
  <data name="PropagateCancellationTokensWhenPossibleDescription" xml:space="preserve">
    <value>#N/A</value>
  </data>
  <data name="PropagateCancellationTokensWhenPossibleMessage" xml:space="preserve">
    <value>Propagate CancellationTokens When Possible</value>
  </data>
  <data name="DoNotMixBlockingAndAsyncTitle" xml:space="preserve">
    <value>Don't Mix Blocking and Async</value>
  </data>
  <data name="DoNotMixBlockingAndAsyncDescription" xml:space="preserve">
    <value>#N/A</value>
  </data>
  <data name="DoNotMixBlockingAndAsyncMessage" xml:space="preserve">
    <value>Don't Mix Blocking and Async</value>
  </data>
  <data name="TypesThatOwnDisposableFieldsShouldBeDisposableTitle" xml:space="preserve">
    <value>Types that own disposable fields should be disposable</value>
  </data>
  <data name="TypesThatOwnDisposableFieldsShouldBeDisposableDescription" xml:space="preserve">
    <value>A class declares and implements an instance field that is a System.IDisposable type, and the class does not implement IDisposable. A class that declares an IDisposable field indirectly owns an unmanaged resource and should implement the IDisposable interface.</value>
  </data>
  <data name="TypesThatOwnDisposableFieldsShouldBeDisposableMessageNonBreaking" xml:space="preserve">
    <value>Type '{0}' owns disposable field(s) '{1}' but is not disposable</value>
  </data>
  <data name="UseGenericEventHandlerInstancesTitle" xml:space="preserve">
    <value>Use generic event handler instances</value>
  </data>
  <data name="UseGenericEventHandlerInstancesForDelegateMessage" xml:space="preserve">
    <value>Remove '{0}' and replace its usage with a generic EventHandler, for e.g. EventHandler&lt;T&gt;, where T is a valid EventArgs</value>
  </data>
  <data name="UseGenericEventHandlerInstancesForDelegateDescription" xml:space="preserve">
    <value>A type contains a delegate that returns void, whose signature contains two parameters (the first an object and the second a type that is assignable to EventArgs), and the containing assembly targets Microsoft .NET Framework?2.0.</value>
  </data>
  <data name="UseGenericEventHandlerInstancesForEventMessage" xml:space="preserve">
    <value>Change the event '{0}' to replace the type '{1}' with a generic EventHandler, for e.g. EventHandler&lt;T&gt;, where T is a valid EventArgs</value>
  </data>
  <data name="UseGenericEventHandlerInstancesForEventDescription" xml:space="preserve">
    <value>A delegate that handles a public or protected event does not have the correct signature, return type, or parameter names.</value>
  </data>
  <data name="UseGenericEventHandlerInstancesForEvent2Message" xml:space="preserve">
    <value>Change the event '{0}' to use a generic EventHandler by defining the event type explicitly, for e.g. Event MyEvent As EventHandler(Of MyEventArgs).</value>
  </data>
  <data name="UseGenericEventHandlerInstancesForEvent2Description" xml:space="preserve">
    <value>A type contains an event that declares an EventHandler delegate that returns void, whose signature contains two parameters (the first an object and the second a type that is assignable to EventArgs), and the containing assembly targets Microsoft .NET Framework?2.0.</value>
  </data>
  <data name="EnumsShouldHaveZeroValueTitle" xml:space="preserve">
    <value>Enums should have zero value</value>
  </data>
  <data name="EnumsShouldHaveZeroValueDescription" xml:space="preserve">
    <value>The default value of an uninitialized enumeration, just as other value types, is zero. A nonflags-attributed enumeration should define a member by using the value of zero so that the default value is a valid value of the enumeration. If an enumeration that has the FlagsAttribute attribute applied defines a zero-valued member, its name should be ""None"" to indicate that no values have been set in the enumeration.</value>
  </data>
  <data name="EnumsShouldHaveZeroValueMessageFlagsRename" xml:space="preserve">
    <value>In enum {0}, change the name of {1} to 'None'.</value>
  </data>
  <data name="EnumsShouldHaveZeroValueMessageFlagsMultipleZeros" xml:space="preserve">
    <value>Remove all members that have the value zero from {0} except for one member that is named 'None'.</value>
  </data>
  <data name="EnumsShouldHaveZeroValueMessageNotFlagsNoZeroValue" xml:space="preserve">
    <value>Add a member to {0} that has a value of zero with a suggested name of 'None'.</value>
  </data>
  <data name="AbstractTypesShouldNotHaveConstructorsTitle" xml:space="preserve">
    <value>Abstract types should not have constructors</value>
  </data>
  <data name="AbstractTypesShouldNotHaveConstructorsDescription" xml:space="preserve">
    <value>Constructors on abstract types can be called only by derived types. Because public constructors create instances of a type, and you cannot create instances of an abstract type, an abstract type that has a public constructor is incorrectly designed.</value>
  </data>
  <data name="AbstractTypesShouldNotHaveConstructorsMessage" xml:space="preserve">
    <value>Abstract type {0} should not have constructors</value>
  </data>
  <data name="MarkAssembliesWithClsCompliantTitle" xml:space="preserve">
    <value>Mark assemblies with CLSCompliant</value>
  </data>
  <data name="MarkAssembliesWithClsCompliantDescription" xml:space="preserve">
    <value>The Common Language Specification (CLS) defines naming restrictions, data types, and rules to which assemblies must conform if they will be used across programming languages. Good design dictates that all assemblies explicitly indicate CLS compliance by using CLSCompliantAttribute . If this attribute is not present on an assembly, the assembly is not compliant.</value>
  </data>
  <data name="MarkAssembliesWithClsCompliantMessage" xml:space="preserve">
    <value>Mark assemblies with CLSCompliant</value>
  </data>
  <data name="MarkAssembliesWithAssemblyVersionTitle" xml:space="preserve">
    <value>Mark assemblies with assembly version</value>
  </data>
  <data name="MarkAssembliesWithAssemblyVersionDescription" xml:space="preserve">
    <value>The .NET Framework uses the version number to uniquely identify an assembly, and to bind to types in strongly named assemblies. The version number is used together with version and publisher policy. By default, applications run only with the assembly version with which they were built.</value>
  </data>
  <data name="MarkAssembliesWithAssemblyVersionMessage" xml:space="preserve">
    <value>Mark assemblies with assembly version</value>
  </data>
  <data name="MarkAssembliesWithComVisibleTitle" xml:space="preserve">
    <value>Mark assemblies with ComVisible</value>
  </data>
  <data name="MarkAssembliesWithComVisibleDescription" xml:space="preserve">
    <value>ComVisibleAttribute determines how COM clients access managed code. Good design dictates that assemblies explicitly indicate COM visibility. COM visibility can be set for the whole assembly and then overridden for individual types and type members. If this attribute is not present, the contents of the assembly are visible to COM clients.</value>
  </data>
  <data name="MarkAssembliesWithComVisibleMessageNoAttribute" xml:space="preserve">
    <value>Because {0} exposes externally visible types, mark it with ComVisible(false) at the assembly level and then mark all types within the assembly that should be exposed to COM clients with ComVisible(true).</value>
  </data>
  <data name="MarkAssembliesWithComVisibleMessageAttributeTrue" xml:space="preserve">
    <value>Consider changing the ComVisible attribute on {0} to false, and opting in at the type level.</value>
  </data>
  <data name="MarkAttributesWithAttributeUsageTitle" xml:space="preserve">
    <value>Mark attributes with AttributeUsageAttribute</value>
  </data>
  <data name="MarkAttributesWithAttributeUsageDescription" xml:space="preserve">
    <value>When you define a custom attribute, mark it by using AttributeUsageAttribute to indicate where in the source code the custom attribute can be applied. The meaning and intended usage of an attribute will determine its valid locations in code.</value>
  </data>
  <data name="MarkAttributesWithAttributeUsageMessageDefault" xml:space="preserve">
    <value>Specify AttributeUsage on {0}.</value>
  </data>
  <data name="MarkAttributesWithAttributeUsageMessageInherited" xml:space="preserve">
    <value>Even though attribute {0} inherits AttributeUsage from its base type, you should consider explicitly specifying AttributeUsage on the type to improve code readability and documentation.</value>
  </data>
  <data name="DefineAccessorsForAttributeArgumentsTitle" xml:space="preserve">
    <value>Define accessors for attribute arguments</value>
  </data>
  <data name="DefineAccessorsForAttributeArgumentsDescription" xml:space="preserve">
    <value>Attributes can define mandatory arguments that must be specified when you apply the attribute to a target. These are also known as positional arguments because they are supplied to attribute constructors as positional parameters. For every mandatory argument, the attribute should also provide a corresponding read-only property so that the value of the argument can be retrieved at execution time. Attributes can also define optional arguments, which are also known as named arguments. These arguments are supplied to attribute constructors by name and should have a corresponding read/write property.</value>
  </data>
  <data name="DefineAccessorsForAttributeArgumentsMessageDefault" xml:space="preserve">
    <value>Add a public read-only property accessor for positional argument {0} of Attribute {1}.</value>
  </data>
  <data name="DefineAccessorsForAttributeArgumentsMessageRemoveSetter" xml:space="preserve">
    <value>Remove the property setter from {0} or reduce its accessibility because it corresponds to positional argument {1}.</value>
  </data>
  <data name="DefineAccessorsForAttributeArgumentsMessageIncreaseVisibility" xml:space="preserve">
    <value>If {0} is the property accessor for positional argument {1}, make it public.</value>
  </data>
  <data name="UsePropertiesWhereAppropriateTitle" xml:space="preserve">
    <value>Use properties where appropriate</value>
  </data>
  <data name="UsePropertiesWhereAppropriateDescription" xml:space="preserve">
    <value>A public or protected method has a name that starts with ""Get"", takes no parameters, and returns a value that is not an array. The method might be a good candidate to become a property.</value>
  </data>
  <data name="UsePropertiesWhereAppropriateMessage" xml:space="preserve">
    <value>Use properties where appropriate</value>
  </data>
  <data name="MarkEnumsWithFlagsTitle" xml:space="preserve">
    <value>Mark enums with FlagsAttribute</value>
  </data>
  <data name="MarkEnumsWithFlagsDescription" xml:space="preserve">
    <value>An enumeration is a value type that defines a set of related named constants. Apply FlagsAttribute to an enumeration when its named constants can be meaningfully combined.</value>
  </data>
  <data name="MarkEnumsWithFlagsMessage" xml:space="preserve">
    <value>Mark enums with FlagsAttribute</value>
  </data>
  <data name="InterfaceMethodsShouldBeCallableByChildTypesTitle" xml:space="preserve">
    <value>Interface methods should be callable by child types</value>
  </data>
  <data name="InterfaceMethodsShouldBeCallableByChildTypesDescription" xml:space="preserve">
    <value>An unsealed externally visible type provides an explicit method implementation of a public interface and does not provide an alternative externally visible method that has the same name.</value>
  </data>
  <data name="InterfaceMethodsShouldBeCallableByChildTypesMessage" xml:space="preserve">
    <value>Make '{0}' sealed (a breaking change if this class has previously shipped), implement the method non-explicitly, or implement a new method that exposes the functionality of '{1}' and is visible to derived classes.</value>
  </data>
  <data name="OverrideMethodsOnComparableTypesTitle" xml:space="preserve">
    <value>Override methods on comparable types</value>
  </data>
  <data name="OverrideMethodsOnComparableTypesDescription" xml:space="preserve">
    <value>A public or protected type implements the System.IComparable interface. It does not override Object.Equals nor does it overload the language-specific operator for equality, inequality, less than, less than or equal, greater than or greater than or equal.</value>
  </data>
  <data name="OverrideMethodsOnComparableTypesMessageEquals" xml:space="preserve">
    <value>{0} should override Equals since it implements IComparable.</value>
  </data>
  <data name="OverrideMethodsOnComparableTypesMessageOperator" xml:space="preserve">
    <value>{0} should define operator(s) '{1}' since it implements IComparable.</value>
    <comment>1 is a comma-separated list</comment>
  </data>
  <data name="MovePInvokesToNativeMethodsClassTitle" xml:space="preserve">
    <value>Move pinvokes to native methods class</value>
  </data>
  <data name="MovePInvokesToNativeMethodsClassDescription" xml:space="preserve">
    <value>Platform Invocation methods, such as those that are marked by using the System.Runtime.InteropServices.DllImportAttribute attribute, or methods that are defined by using the Declare keyword in Visual Basic, access unmanaged code. These methods should be of the NativeMethods, SafeNativeMethods, or UnsafeNativeMethods class.</value>
  </data>
  <data name="MovePInvokesToNativeMethodsClassMessage" xml:space="preserve">
    <value>Move pinvokes to native methods class</value>
  </data>
  <data name="IdentifiersShouldDifferByMoreThanCaseTitle" xml:space="preserve">
    <value>Identifiers should differ by more than case</value>
  </data>
  <data name="IdentifiersShouldDifferByMoreThanCaseDescription" xml:space="preserve">
    <value>Identifiers for namespaces, types, members, and parameters cannot differ only by case because languages that target the common language runtime are not required to be case-sensitive.</value>
  </data>
  <data name="IdentifiersShouldDifferByMoreThanCaseMessage" xml:space="preserve">
    <value>Names of '{0}' and '{1}' should differ by more than case.</value>
  </data>
  <data name="IdentifiersShouldHaveCorrectPrefixTitle" xml:space="preserve">
    <value>Identifiers should have correct prefix</value>
  </data>
  <data name="IdentifiersShouldHaveCorrectPrefixDescription" xml:space="preserve">
    <value>The name of an externally visible interface does not start with an uppercase ""I"". The name of a generic type parameter on an externally visible type or method does not start with an uppercase ""T"".</value>
  </data>
  <data name="IdentifiersShouldHaveCorrectPrefixMessageInterface" xml:space="preserve">
    <value>Prefix interface name {0} with 'I'.</value>
  </data>
  <data name="IdentifiersShouldHaveCorrectPrefixMessageTypeParameter" xml:space="preserve">
    <value>Prefix generic type parameter name {0} with 'T'.</value>
  </data>
  <data name="NonConstantFieldsShouldNotBeVisibleTitle" xml:space="preserve">
    <value>Non-constant fields should not be visible</value>
  </data>
  <data name="NonConstantFieldsShouldNotBeVisibleDescription" xml:space="preserve">
    <value>Static fields that are neither constants nor read-only are not thread-safe. Access to such a field must be carefully controlled and requires advanced programming techniques to synchronize access to the class object.</value>
  </data>
  <data name="NonConstantFieldsShouldNotBeVisibleMessage" xml:space="preserve">
    <value>Non-constant fields should not be visible</value>
  </data>
  <data name="DoNotMarkEnumsWithFlagsTitle" xml:space="preserve">
    <value>Do not mark enums with FlagsAttribute</value>
  </data>
  <data name="DoNotMarkEnumsWithFlagsDescription" xml:space="preserve">
    <value>An externally visible enumeration is marked by using FlagsAttribute, and it has one or more values that are not powers of two or a combination of the other defined values on the enumeration.</value>
  </data>
  <data name="DoNotMarkEnumsWithFlagsMessage" xml:space="preserve">
    <value>Do not mark enums with FlagsAttribute</value>
  </data>
  <data name="OperatorOverloadsHaveNamedAlternatesTitle" xml:space="preserve">
    <value>Operator overloads have named alternates</value>
  </data>
  <data name="OperatorOverloadsHaveNamedAlternatesDescription" xml:space="preserve">
    <value>An operator overload was detected, and the expected named alternative method was not found. The named alternative member provides access to the same functionality as the operator and is provided for developers who program in languages that do not support overloaded operators.</value>
  </data>
  <data name="OperatorOverloadsHaveNamedAlternatesMessageDefault" xml:space="preserve">
    <value>Provide a method named '{0}' as a friendly alternate for operator {1}.</value>
  </data>
  <data name="OperatorOverloadsHaveNamedAlternatesMessageProperty" xml:space="preserve">
    <value>Provide a property named '{0}' as a friendly alternate for operator {1}.</value>
  </data>
  <data name="OperatorOverloadsHaveNamedAlternatesMessageMultiple" xml:space="preserve">
    <value>Provide a method named '{0}' or '{1}' as an alternate for operator {2}.</value>
  </data>
  <data name="OperatorOverloadsHaveNamedAlternatesMessageVisibility" xml:space="preserve">
    <value>Mark {0} as public because it is a friendly alternate for operator {1}.</value>
  </data>
  <data name="OperatorsShouldHaveSymmetricalOverloadsTitle" xml:space="preserve">
    <value>Operators should have symmetrical overloads</value>
  </data>
  <data name="OperatorsShouldHaveSymmetricalOverloadsDescription" xml:space="preserve">
    <value>A type implements the equality or inequality operator and does not implement the opposite operator.</value>
  </data>
  <data name="OperatorsShouldHaveSymmetricalOverloadsMessage" xml:space="preserve">
    <value>Operators should have symmetrical overloads</value>
  </data>
  <data name="CollectionPropertiesShouldBeReadOnlyTitle" xml:space="preserve">
    <value>Collection properties should be read only</value>
  </data>
  <data name="CollectionPropertiesShouldBeReadOnlyDescription" xml:space="preserve">
    <value>A writable collection property allows a user to replace the collection with a different collection. A read-only property stops the collection from being replaced but still allows the individual members to be set.</value>
  </data>
  <data name="CollectionPropertiesShouldBeReadOnlyMessage" xml:space="preserve">
    <value>Change '{0}' to be read-only by removing the property setter.</value>
  </data>
  <data name="OverloadOperatorEqualsOnOverridingValueTypeEqualsTitle" xml:space="preserve">
    <value>Overload operator equals on overriding value type Equals</value>
  </data>
  <data name="OverloadOperatorEqualsOnOverridingValueTypeEqualsDescription" xml:space="preserve">
    <value>In most programming languages there is no default implementation of the equality operator (==) for value types. If your programming language supports operator overloads, you should consider implementing the equality operator. Its behavior should be identical to that of Equals</value>
  </data>
  <data name="OverloadOperatorEqualsOnOverridingValueTypeEqualsMessage" xml:space="preserve">
    <value>Overload operator equals on overriding value type Equals</value>
  </data>
  <data name="PassSystemUriObjectsInsteadOfStringsTitle" xml:space="preserve">
    <value>Pass system uri objects instead of strings</value>
  </data>
  <data name="PassSystemUriObjectsInsteadOfStringsDescription" xml:space="preserve">
    <value>A call is made to a method that has a string parameter whose name contains "uri", "URI", "urn", "URN", "url", or "URL". The declaring type of the method contains a corresponding method overload that has a System.Uri parameter.</value>
  </data>
  <data name="PassSystemUriObjectsInsteadOfStringsMessage" xml:space="preserve">
    <value>Modify '{0}' to call '{1}' instead of '{2}'.</value>
  </data>
  <data name="ImplementIEquatableWhenOverridingObjectEqualsTitle" xml:space="preserve">
    <value>Type {0} should implement IEquatable&lt;T&gt; because it overrides Equals</value>
  </data>
  <data name="ImplementIEquatableWhenOverridingObjectEqualsMessage" xml:space="preserve">
    <value>Implement IEquatable when overriding Object.Equals</value>
  </data>
  <data name="CancellationTokenParametersMustComeLastTitle" xml:space="preserve">
    <value>CancellationToken parameters must come last</value>
  </data>
  <data name="CancellationTokenParametersMustComeLastMessage" xml:space="preserve">
    <value>Method '{0}' should take CancellationToken as the last parameter</value>
  </data>
  <data name="ConstructorMakeNoninheritableBaseClassInheritableTitle" xml:space="preserve">
    <value>Constructor make noninheritable base class inheritable</value>
  </data>
  <data name="ConstructorMakeNoninheritableBaseClassInheritableDescription" xml:space="preserve">
    <value>When a base class is noninheritable because its constructor is internal, a derived class should not make it inheritable by having a public or protected constructor.</value>
  </data>
  <data name="ConstructorMakeNoninheritableBaseClassInheritableMessage" xml:space="preserve">
    <value>Constructor make noninheritable base class inheritable</value>
  </data>
  <data name="IdentifiersShouldNotContainTypeNamesTitle" xml:space="preserve">
    <value>Identifier contains type name</value>
  </data>
  <data name="IdentifiersShouldNotContainTypeNamesDescription" xml:space="preserve">
    <value>Names of parameters and members are better used to communicate their meaning than to describe their type, which is expected to be provided by development tools. For names of members, if a data type name must be used, use a language-independent name instead of a language-specific one.</value>
  </data>
  <data name="IdentifiersShouldNotContainTypeNamesMessage" xml:space="preserve">
    <value>Identifier '{0}' contains type name</value>
  </data>
  <data name="CreatePropertyAccessorForParameter" xml:space="preserve">
    <value>Create a property accessor.</value>
  </data>
  <data name="MakeGetterPublic" xml:space="preserve">
    <value>Make the getter of the property public</value>
  </data>
  <data name="MakeSetterNonPublic" xml:space="preserve">
    <value>Make the setter of the property non-public</value>
  </data>
  <data name="AddAssemblyLevelComVisibleFalse" xml:space="preserve">
    <value>Because {0} exposes externally visible types, mark it with ComVisible(false) at the assembly level and then mark all types within the assembly that should be exposed to COM clients with ComVisible(true).</value>
  </data>
  <data name="ChangeAssemblyLevelComVisibleToFalse" xml:space="preserve">
    <value>Consider changing the ComVisible attribute on {0} to false, and opting in at the type level.</value>
  </data>
  <data name="ImplementComparable" xml:space="preserve">
    <value>Implement Equality and Comparison methods and operators</value>
  </data>
  <data name="ImplementEquatable" xml:space="preserve">
    <value>Implement IEquatable</value>
  </data>
  <data name="ImplementIDisposableInterface" xml:space="preserve">
    <value>Implement IDisposable Interface</value>
  </data>
  <data name="DoNotMarkEnumsWithFlagsCodeFix" xml:space="preserve">
    <value>Remove FlagsAttribute from enum.</value>
  </data>
  <data name="MarkEnumsWithFlagsCodeFix" xml:space="preserve">
    <value>Apply FlagsAttribute to enum.</value>
  </data>
  <data name="EnumsShouldZeroValueFlagsMultipleZeroCodeFix" xml:space="preserve">
    <value>Remove all members that have the value zero except for one member that is named 'None'.</value>
  </data>
  <data name="EnumsShouldZeroValueFlagsRenameCodeFix" xml:space="preserve">
    <value>Rename zero-valued enum field to 'None'.</value>
  </data>
  <data name="EnumsShouldZeroValueNotFlagsNoZeroValueCodeFix" xml:space="preserve">
    <value>Add a zero-valued member 'None' to enum.</value>
  </data>
  <data name="AbstractTypesShouldNotHavePublicConstructorsCodeFix" xml:space="preserve">
    <value>Change the accessibility of public constructors to protected.</value>
  </data>
  <data name="DoNotDeclareStaticMembersOnGenericTypesTitle" xml:space="preserve">
    <value>Do not declare static members on generic types</value>
  </data>
  <data name="DoNotDeclareStaticMembersOnGenericTypesDescription" xml:space="preserve">
    <value>When a static member of a generic type is called, the type argument must be specified for the type. When a generic instance member that does not support inference is called, the type argument must be specified for the member. In these two cases, the syntax for specifying the type argument is different and easily confused.</value>
  </data>
  <data name="DoNotDeclareStaticMembersOnGenericTypesMessage" xml:space="preserve">
    <value>Do not declare static members on generic types</value>
  </data>
  <data name="CollectionsShouldImplementGenericInterfaceTitle" xml:space="preserve">
    <value>Generic interface should also be implemented</value>
  </data>
  <data name="CollectionsShouldImplementGenericInterfaceDescription" xml:space="preserve">
    <value>To broaden the usability of a type, implement one of the generic interfaces. This is especially true for collections as they can then be used to populate generic collection types.</value>
  </data>
  <data name="CollectionsShouldImplementGenericInterfaceMessage" xml:space="preserve">
    <value>Type '{0}' directly or indirectly inherits '{1}' without implementing '{2}'. Publicly-visible types should implement the generic version to broaden usability.</value>
  </data>
  <data name="EnumStorageShouldBeInt32Title" xml:space="preserve">
    <value>Enum Storage should be Int32</value>
  </data>
  <data name="EnumStorageShouldBeInt32Description" xml:space="preserve">
    <value>An enumeration is a value type that defines a set of related named constants. By default, the System.Int32 data type is used to store the constant value. Although you can change this underlying type, it is not required or recommended for most scenarios.</value>
  </data>
  <data name="EnumStorageShouldBeInt32Message" xml:space="preserve">
    <value>If possible, make the underlying type of {0} System.Int32 instead of {1}.</value>
  </data>
  <data name="UseEventsWhereAppropriateTitle" xml:space="preserve">
    <value>Use events where appropriate</value>
  </data>
  <data name="UseEventsWhereAppropriateDescription" xml:space="preserve">
    <value>This rule detects methods that have names that ordinarily would be used for events. If a method is called in response to a clearly defined state change, the method should be invoked by an event handler. Objects that call the method should raise events instead of calling the method directly.</value>
  </data>
  <data name="UseEventsWhereAppropriateMessage" xml:space="preserve">
    <value>Consider making '{0}' an event.</value>
  </data>
  <data name="ImplementStandardExceptionConstructorsTitle" xml:space="preserve">
    <value>Implement standard exception constructors</value>
  </data>
  <data name="ImplementStandardExceptionConstructorsDescription" xml:space="preserve">
    <value>Failure to provide the full set of constructors can make it difficult to correctly handle exceptions.</value>
  </data>
  <data name="ImplementStandardExceptionConstructorsMessageMissingConstructor" xml:space="preserve">
    <value>Add the following constructor to {0}: {1}.</value>
  </data>
  <data name="ImplementStandardExceptionConstructorsMessageAccessibility" xml:space="preserve">
    <value>Change the accessibility of {0} to {1}.</value>
  </data>
  <data name="NestedTypesShouldNotBeVisibleTitle" xml:space="preserve">
    <value>Nested types should not be visible</value>
  </data>
  <data name="NestedTypesShouldNotBeVisibleDescription" xml:space="preserve">
    <value>A nested type is a type that is declared in the scope of another type. Nested types are useful to encapsulate private implementation details of the containing type. Used for this purpose, nested types should not be externally visible.</value>
  </data>
  <data name="NestedTypesShouldNotBeVisibleMessageDefault" xml:space="preserve">
    <value>Do not nest type {0}. Alternatively, change its accessibility so that it is not externally visible.</value>
  </data>
  <data name="NestedTypesShouldNotBeVisibleMessageVisualBasicModule" xml:space="preserve">
    <value>Do not nest type {0}. Alternatively, change its accessibility so that it is not externally visible. If this type is defined in a Visual Basic Module, it will be considered a nested type to other .NET languages. In that case, consider moving the type outside of the Module.</value>
  </data>
  <data name="AvoidEmptyInterfacesTitle" xml:space="preserve">
    <value>Avoid empty interfaces</value>
  </data>
  <data name="AvoidEmptyInterfacesDescription" xml:space="preserve">
    <value>Interfaces define members that provide a behavior or usage contract. The functionality that is described by the interface can be adopted by any type, regardless of where the type appears in the inheritance hierarchy. A type implements an interface by providing implementations for the members of the interface. An empty interface does not define any members; therefore, it does not define a contract that can be implemented.</value>
  </data>
  <data name="AvoidEmptyInterfacesMessage" xml:space="preserve">
    <value>Avoid empty interfaces</value>
  </data>
  <data name="ProvideObsoleteAttributeMessageTitle" xml:space="preserve">
    <value>Provide ObsoleteAttribute message</value>
  </data>
  <data name="ProvideObsoleteAttributeMessageDescription" xml:space="preserve">
    <value>A type or member is marked by using a System.ObsoleteAttribute attribute that does not have its ObsoleteAttribute.Message property specified. When a type or member that is marked by using ObsoleteAttribute is compiled, the Message property of the attribute is displayed. This gives the user information about the obsolete type or member.</value>
  </data>
  <data name="ProvideObsoleteAttributeMessageMessage" xml:space="preserve">
    <value>Provide a message for the ObsoleteAttribute that marks {0} as Obsolete</value>
  </data>
  <data name="PropertiesShouldNotBeWriteOnlyTitle" xml:space="preserve">
    <value>Properties should not be write only</value>
  </data>
  <data name="PropertiesShouldNotBeWriteOnlyDescription" xml:space="preserve">
    <value>Although it is acceptable and often necessary to have a read-only property, the design guidelines prohibit the use of write-only properties. This is because letting a user set a value, and then preventing the user from viewing that value, does not provide any security. Also, without read access, the state of shared objects cannot be viewed, which limits their usefulness.</value>
  </data>
  <data name="PropertiesShouldNotBeWriteOnlyMessageAddGetter" xml:space="preserve">
    <value>Because property {0} is write-only, either add a property getter with an accessibility that is greater than or equal to its setter or convert this property into a method.</value>
  </data>
  <data name="PropertiesShouldNotBeWriteOnlyMessageMakeMoreAccessible" xml:space="preserve">
    <value>Because the property getter for {0} is less visible than its setter, either increase the accessibility of its getter or decrease the accessibility of its setter.</value>
  </data>
  <data name="DeclareTypesInNamespacesTitle" xml:space="preserve">
    <value>Declare types in namespaces</value>
  </data>
  <data name="DeclareTypesInNamespacesDescription" xml:space="preserve">
    <value>Types are declared in namespaces to prevent name collisions and as a way to organize related types in an object hierarchy.</value>
  </data>
  <data name="DeclareTypesInNamespacesMessage" xml:space="preserve">
    <value>Declare types in namespaces</value>
  </data>
  <data name="DoNotDeclareVisibleInstanceFieldsTitle" xml:space="preserve">
    <value>Do not declare visible instance fields</value>
  </data>
  <data name="DoNotDeclareVisibleInstanceFieldsDescription" xml:space="preserve">
    <value>The primary use of a field should be as an implementation detail. Fields should be private or internal and should be exposed by using properties.</value>
  </data>
  <data name="DoNotDeclareVisibleInstanceFieldsMessage" xml:space="preserve">
    <value>Do not declare visible instance fields</value>
  </data>
  <data name="UriParametersShouldNotBeStringsTitle" xml:space="preserve">
    <value>Uri parameters should not be strings</value>
  </data>
  <data name="UriParametersShouldNotBeStringsDescription" xml:space="preserve">
    <value>If a method takes a string representation of a URI, a corresponding overload should be provided that takes an instance of the URI class, which provides these services in a safe and secure manner.</value>
  </data>
  <data name="UriParametersShouldNotBeStringsMessage" xml:space="preserve">
    <value>Change the type of parameter {0} of method {1} from string to System.Uri, or provide an overload to {1} that allows {0} to be passed as a System.Uri object.</value>
  </data>
  <data name="UriReturnValuesShouldNotBeStringsTitle" xml:space="preserve">
    <value>Uri return values should not be strings</value>
  </data>
  <data name="UriReturnValuesShouldNotBeStringsDescription" xml:space="preserve">
    <value>This rule assumes that the method returns a URI. A string representation of a URI is prone to parsing and encoding errors, and can lead to security vulnerabilities. The System.Uri class provides these services in a safe and secure manner.</value>
  </data>
  <data name="UriReturnValuesShouldNotBeStringsMessage" xml:space="preserve">
    <value>Change the return type of method {0} from string to System.Uri.</value>
  </data>
  <data name="UriPropertiesShouldNotBeStringsTitle" xml:space="preserve">
    <value>Uri properties should not be strings</value>
  </data>
  <data name="UriPropertiesShouldNotBeStringsDescription" xml:space="preserve">
    <value>This rule assumes that the property represents a Uniform Resource Identifier (URI). A string representation of a URI is prone to parsing and encoding errors, and can lead to security vulnerabilities. The System.Uri class provides these services in a safe and secure manner.</value>
  </data>
  <data name="UriPropertiesShouldNotBeStringsMessage" xml:space="preserve">
    <value>Change the type of property {0} from string to System.Uri.</value>
  </data>
  <data name="ImplementIDisposableCorrectlyTitle" xml:space="preserve">
    <value>Implement IDisposable Correctly</value>
  </data>
  <data name="ImplementIDisposableCorrectlyDescription" xml:space="preserve">
    <value>All IDisposable types should implement the Dispose pattern correctly.</value>
  </data>
  <data name="ImplementIDisposableCorrectlyMessageIDisposableReimplementation" xml:space="preserve">
    <value>Remove IDisposable from the list of interfaces implemented by '{0}' as it is already implemented by base type '{1}'.</value>
  </data>
  <data name="ImplementIDisposableCorrectlyMessageFinalizeOverride" xml:space="preserve">
    <value>Remove the finalizer from type '{0}', override Dispose(bool disposing), and put the finalization logic in the code path where 'disposing' is false. Otherwise, it might lead to duplicate Dispose invocations as the Base type '{1}' also provides a finalizer.</value>
  </data>
  <data name="ImplementIDisposableCorrectlyMessageDisposeOverride" xml:space="preserve">
    <value>Remove '{0}', override Dispose(bool disposing), and put the dispose logic in the code path where 'disposing' is true.</value>
  </data>
  <data name="ImplementIDisposableCorrectlyMessageDisposeSignature" xml:space="preserve">
    <value>Ensure that '{0}' is declared as public and sealed.</value>
  </data>
  <data name="ImplementIDisposableCorrectlyMessageRenameDispose" xml:space="preserve">
    <value>Rename '{0}' to 'Dispose' and ensure that it is declared as public and sealed.</value>
  </data>
  <data name="ImplementIDisposableCorrectlyMessageDisposeBoolSignature" xml:space="preserve">
    <value>Ensure that '{0}' is declared as protected, virtual, and unsealed.</value>
  </data>
  <data name="ImplementIDisposableCorrectlyMessageDisposeImplementation" xml:space="preserve">
    <value>Modify '{0}' so that it calls Dispose(true), then calls GC.SuppressFinalize on the current object instance ('this' or 'Me' in Visual Basic), and then returns.</value>
  </data>
  <data name="ImplementIDisposableCorrectlyMessageFinalizeImplementation" xml:space="preserve">
    <value>Modify '{0}' so that it calls Dispose(false) and then returns.</value>
  </data>
  <data name="ImplementIDisposableCorrectlyMessageProvideDisposeBool" xml:space="preserve">
    <value>Provide an overridable implementation of Dispose(bool) on '{0}' or mark the type as sealed. A call to Dispose(false) should only clean up native resources. A call to Dispose(true) should clean up both managed and native resources.</value>
  </data>
  <data name="ExceptionsShouldBePublicTitle" xml:space="preserve">
    <value>Exceptions should be public</value>
  </data>
  <data name="ExceptionsShouldBePublicDescription" xml:space="preserve">
    <value>An internal exception is visible only inside its own internal scope. After the exception falls outside the internal scope, only the base exception can be used to catch the exception. If the internal exception is inherited from T:System.Exception, T:System.SystemException, or T:System.ApplicationException, the external code will not have sufficient information to know what to do with the exception.</value>
  </data>
  <data name="ExceptionsShouldBePublicMessage" xml:space="preserve">
    <value>Exceptions should be public</value>
  </data>
  <data name="DoNotRaiseExceptionsInUnexpectedLocationsTitle" xml:space="preserve">
    <value>Do not raise exceptions in unexpected locations</value>
  </data>
  <data name="DoNotRaiseExceptionsInUnexpectedLocationsDescription" xml:space="preserve">
    <value>A method that is not expected to throw exceptions throws an exception.</value>
  </data>
  <data name="DoNotRaiseExceptionsInUnexpectedLocationsMessagePropertyGetter" xml:space="preserve">
    <value>{0} creates an exception of type {1}, an exception type that should not be raised in a property. If this exception instance might be raised, use a different exception type, convert this property into a method, or change this property's logic so that it no longer raises an exception.</value>
  </data>
  <data name="DoNotRaiseExceptionsInUnexpectedLocationsMessageHasAllowedExceptions" xml:space="preserve">
    <value>{0} creates an exception of type {1}, an exception type that should not be raised in this type of method. If this exception instance might be raised, either use a different exception type or change this method's logic so that it no longer raises an exception.</value>
  </data>
  <data name="DoNotRaiseExceptionsInUnexpectedLocationsMessageNoAllowedExceptions" xml:space="preserve">
    <value>{0} creates an exception of type {1}. Exceptions should not be raised in this type of method. If this exception instance might be raised, change this method's logic so it no longer raises an exception.</value>
  </data>
  <data name="IdentifiersShouldNotContainUnderscoresTitle" xml:space="preserve">
    <value>Identifiers should not contain underscores</value>
  </data>
  <data name="IdentifiersShouldNotContainUnderscoresDescription" xml:space="preserve">
    <value>By convention, identifier names do not contain the underscore (_) character. This rule checks namespaces, types, members, and parameters.</value>
  </data>
  <data name="IdentifiersShouldNotContainUnderscoresMessageAssembly" xml:space="preserve">
    <value>Remove the underscores from assembly name {0}.</value>
  </data>
  <data name="IdentifiersShouldNotContainUnderscoresMessageNamespace" xml:space="preserve">
    <value>Remove the underscores from namespace name '{0}'.</value>
  </data>
  <data name="IdentifiersShouldNotContainUnderscoresMessageType" xml:space="preserve">
    <value>Remove the underscores from type name {0}.</value>
  </data>
  <data name="IdentifiersShouldNotContainUnderscoresMessageMember" xml:space="preserve">
    <value>Remove the underscores from member name {0}.</value>
  </data>
  <data name="IdentifiersShouldNotContainUnderscoresMessageTypeTypeParameter" xml:space="preserve">
    <value>On type {0}, remove the underscores from generic type parameter name {1}.</value>
  </data>
  <data name="IdentifiersShouldNotContainUnderscoresMessageMethodTypeParameter" xml:space="preserve">
    <value>On method {0}, remove the underscores from generic type parameter name {1}.</value>
  </data>
  <data name="IdentifiersShouldNotContainUnderscoresMessageMemberParameter" xml:space="preserve">
    <value>In member {0}, remove the underscores from parameter name {1}.</value>
  </data>
  <data name="IdentifiersShouldNotContainUnderscoresMessageDelegateParameter" xml:space="preserve">
    <value>In delegate {0}, remove the underscores from parameter name {1}.</value>
  </data>
  <data name="IdentifiersShouldHaveCorrectSuffixTitle" xml:space="preserve">
    <value>Identifiers should have correct suffix</value>
  </data>
  <data name="IdentifiersShouldHaveCorrectSuffixDescription" xml:space="preserve">
    <value>By convention, the names of types that extend certain base types or that implement certain interfaces, or types that are derived from these types, have a suffix that is associated with the base type or interface.</value>
  </data>
  <data name="IdentifiersShouldHaveCorrectSuffixMessageDefault" xml:space="preserve">
    <value>Rename {0} to end in '{1}'.</value>
  </data>
  <data name="IdentifiersShouldHaveCorrectSuffixMessageSpecialCollection" xml:space="preserve">
    <value>Rename {0} to end in either 'Collection' or '{1}'.</value>
  </data>
  <data name="IdentifiersShouldNotHaveIncorrectSuffixTitle" xml:space="preserve">
    <value>Identifiers should not have incorrect suffix</value>
  </data>
  <data name="IdentifiersShouldNotHaveIncorrectSuffixDescription" xml:space="preserve">
    <value>By convention, only the names of types that extend certain base types or that implement certain interfaces, or types that are derived from these types, should end with specific reserved suffixes. Other type names should not use these reserved suffixes.</value>
  </data>
  <data name="IdentifiersShouldNotHaveIncorrectSuffixMessageTypeNoAlternate" xml:space="preserve">
    <value>Rename type name {0} so that it does not end in '{1}'.</value>
  </data>
  <data name="IdentifiersShouldNotHaveIncorrectSuffixMessageMemberNewerVersion" xml:space="preserve">
    <value>Either replace the suffix '{0}' in member name {1} with the suggested numeric alternate '2' or provide a more meaningful suffix that distinguishes it from the member it replaces.</value>
  </data>
  <data name="IdentifiersShouldNotHaveIncorrectSuffixMessageTypeNewerVersion" xml:space="preserve">
    <value>Either replace the suffix '{0}' in type name {1} with the suggested numeric alternate '2' or provide a more meaningful suffix that distinguishes it from the type it replaces.</value>
  </data>
  <data name="IdentifiersShouldNotHaveIncorrectSuffixMessageMemberWithAlternate" xml:space="preserve">
    <value>Either replace the suffix '{0}' in member name '{1}' with the suggested alternate '{2}' or remove the suffix completely.</value>
  </data>
  <data name="FlagsEnumsShouldHavePluralNamesTitle" xml:space="preserve">
    <value>Flags enums should have plural names</value>
  </data>
  <data name="FlagsEnumsShouldHavePluralNamesDescription" xml:space="preserve">
    <value>A public enumeration has the System.FlagsAttribute attribute, and its name does not end in ""s"". Types that are marked by using FlagsAttribute have names that are plural because the attribute indicates that more than one value can be specified.</value>
  </data>
  <data name="FlagsEnumsShouldHavePluralNamesMessage" xml:space="preserve">
    <value>Flags enums should have plural names</value>
  </data>
  <data name="IdentifiersShouldNotMatchKeywordsTitle" xml:space="preserve">
    <value>Identifiers should not match keywords</value>
  </data>
  <data name="IdentifiersShouldNotMatchKeywordsDescription" xml:space="preserve">
    <value>A namespace name or a type name matches a reserved keyword in a programming language. Identifiers for namespaces and types should not match keywords that are defined by languages that target the common language runtime.</value>
  </data>
  <data name="IdentifiersShouldNotMatchKeywordsMessageMemberParameter" xml:space="preserve">
    <value>In virtual/interface member {0}, rename parameter {1} so that it no longer conflicts with the reserved language keyword '{2}'. Using a reserved keyword as the name of a parameter on a virtual/interface member makes it harder for consumers in other languages to override/implement the member.</value>
  </data>
  <data name="IdentifiersShouldNotMatchKeywordsMessageMember" xml:space="preserve">
    <value>Rename virtual/interface member {0} so that it no longer conflicts with the reserved language keyword '{1}'. Using a reserved keyword as the name of a virtual/interface member makes it harder for consumers in other languages to override/implement the member.</value>
  </data>
  <data name="IdentifiersShouldNotMatchKeywordsMessageType" xml:space="preserve">
    <value>Rename type {0} so that it no longer conflicts with the reserved language keyword '{1}'. Using a reserved keyword as the name of a type makes it harder for consumers in other languages to use the type.</value>
  </data>
  <data name="IdentifiersShouldNotMatchKeywordsMessageNamespace" xml:space="preserve">
    <value>Rename namespace {0} so that it no longer conflicts with the reserved language keyword '{1}'. Using a reserved keyword as the name of a namespace makes it harder for consumers in other languages to use the namespace.</value>
  </data>
  <data name="OnlyFlagsEnumsShouldHavePluralNamesTitle" xml:space="preserve">
    <value>Only FlagsAttribute enums should have plural names</value>
  </data>
  <data name="OnlyFlagsEnumsShouldHavePluralNamesDescription" xml:space="preserve">
    <value>Naming conventions dictate that a plural name for an enumeration indicates that more than one value of the enumeration can be specified at the same time.</value>
  </data>
  <data name="OnlyFlagsEnumsShouldHavePluralNamesMessage" xml:space="preserve">
    <value>Only FlagsAttribute enums should have plural names</value>
  </data>
  <data name="PropertyNamesShouldNotMatchGetMethodsTitle" xml:space="preserve">
    <value>Property names should not match get methods</value>
  </data>
  <data name="PropertyNamesShouldNotMatchGetMethodsDescription" xml:space="preserve">
    <value>The name of a public or protected member starts with ""Get"" and otherwise matches the name of a public or protected property. ""Get"" methods and properties should have names that clearly distinguish their function.</value>
  </data>
  <data name="PropertyNamesShouldNotMatchGetMethodsMessage" xml:space="preserve">
    <value>The property name '{0}' is confusing given the existence of method '{1}'. Rename or remove one of these members.</value>
  </data>
  <data name="TypeNamesShouldNotMatchNamespacesTitle" xml:space="preserve">
    <value>Type names should not match namespaces</value>
  </data>
  <data name="TypeNamesShouldNotMatchNamespacesDescription" xml:space="preserve">
    <value>Type names should not match the names of namespaces that are defined in the .NET Framework class library. Violating this rule can reduce the usability of the library.</value>
  </data>
  <data name="TypeNamesShouldNotMatchNamespacesMessageDefault" xml:space="preserve">
    <value>The type name {0} conflicts in whole or in part with the namespace name '{1}'. Change either name to eliminate the conflict.</value>
  </data>
  <data name="TypeNamesShouldNotMatchNamespacesMessageSystem" xml:space="preserve">
    <value>The type name {0} conflicts in whole or in part with the namespace name '{1}' defined in the .NET Framework. Rename the type to eliminate the conflict.</value>
  </data>
  <data name="ParameterNamesShouldMatchBaseDeclarationTitle" xml:space="preserve">
    <value>Parameter names should match base declaration</value>
  </data>
  <data name="ParameterNamesShouldMatchBaseDeclarationDescription" xml:space="preserve">
    <value>Consistent naming of parameters in an override hierarchy increases the usability of the method overrides. A parameter name in a derived method that differs from the name in the base declaration can cause confusion about whether the method is an override of the base method or a new overload of the method.</value>
  </data>
  <data name="ParameterNamesShouldMatchBaseDeclarationMessage" xml:space="preserve">
    <value>In member {0}, change parameter name {1} to {2} in order to match the identifier as it has been declared in {3}.</value>
  </data>
  <data name="UsePreferredTermsTitle" xml:space="preserve">
    <value>Use preferred terms</value>
  </data>
  <data name="UsePreferredTermsDescription" xml:space="preserve">
    <value>The name of an externally visible identifier includes a term for which an alternative, preferred term exists. Alternatively, the name includes the term ""Flag"" or ""Flags"".</value>
  </data>
  <data name="UsePreferredTermsMessageAssembly" xml:space="preserve">
    <value>Replace the term '{0}' in assembly name {1} with the preferred alternate '{2}'.</value>
  </data>
  <data name="UsePreferredTermsMessageNamespace" xml:space="preserve">
    <value>Replace the term '{0}' in namespace name '{1}' with the preferred alternate '{2}'.</value>
  </data>
  <data name="UsePreferredTermsMessageMemberParameter" xml:space="preserve">
    <value>In member {0}, replace the term '{1}' in parameter name {2} with the preferred alternate '{3}'.</value>
  </data>
  <data name="UsePreferredTermsMessageDelegateParameter" xml:space="preserve">
    <value>In delegate {0}, replace the term '{1}' in parameter name {2} with the preferred alternate '{3}'.</value>
  </data>
  <data name="UsePreferredTermsMessageTypeTypeParameter" xml:space="preserve">
    <value>On type {0}, replace the term '{1}' in generic type parameter name {2} with the preferred alternate '{3}'.</value>
  </data>
  <data name="UsePreferredTermsMessageMethodTypeParameter" xml:space="preserve">
    <value>On method {0}, replace the term '{1}' in generic type parameter name {2} with the preferred alternate '{3}'.</value>
  </data>
  <data name="UsePreferredTermsMessageType" xml:space="preserve">
    <value>Replace the term '{0}' in type name {1} with the preferred alternate '{2}'.</value>
  </data>
  <data name="UsePreferredTermsMessageMember" xml:space="preserve">
    <value>Replace the term '{0}' in member name {1} with the preferred alternate '{2}'.</value>
  </data>
  <data name="UsePreferredTermsMessageAssemblyNoAlternate" xml:space="preserve">
    <value>Replace the term '{0}' in assembly name {1} with an appropriate alternate or remove it entirely.</value>
  </data>
  <data name="UsePreferredTermsMessageNamespaceNoAlternate" xml:space="preserve">
    <value>Replace the term '{0}' in namespace name '{1}' with an appropriate alternate or remove it entirely.</value>
  </data>
  <data name="UsePreferredTermsMessageMemberParameterNoAlternate" xml:space="preserve">
    <value>In member {0}, replace the term '{1}' in parameter name {2} with an appropriate alternate or remove it entirely.</value>
  </data>
  <data name="UsePreferredTermsMessageDelegateParameterNoAlternate" xml:space="preserve">
    <value>In delegate {0}, replace the term '{1}' in parameter name {2} with an appropriate alternate or remove it entirely.</value>
  </data>
  <data name="UsePreferredTermsMessageTypeTypeParameterNoAlternate" xml:space="preserve">
    <value>On type {0}, replace the term '{1}' in generic type parameter name {2} with an appropriate alternate or remove it entirely.</value>
  </data>
  <data name="UsePreferredTermsMessageMethodTypeParameterNoAlternate" xml:space="preserve">
    <value>On method {0}, replace the term '{1}' in generic type parameter name {2} with an appropriate alternate or remove it entirely.</value>
  </data>
  <data name="UsePreferredTermsMessageTypeNoAlternate" xml:space="preserve">
    <value>Replace the term '{0}' in type name {1} with an appropriate alternate or remove it entirely.</value>
  </data>
  <data name="UsePreferredTermsMessageMemberNoAlternate" xml:space="preserve">
    <value>Replace the term '{0}' in member name {1} with an appropriate alternate or remove it entirely.</value>
  </data>
  <data name="OverrideEqualsAndOperatorEqualsOnValueTypesTitle" xml:space="preserve">
    <value>Override equals and operator equals on value types</value>
  </data>
  <data name="OverrideEqualsAndOperatorEqualsOnValueTypesDescription" xml:space="preserve">
    <value>For value types, the inherited implementation of Equals uses the Reflection library and compares the contents of all fields. Reflection is computationally expensive, and comparing every field for equality might be unnecessary. If you expect users to compare or sort instances, or to use instances as hash table keys, your value type should implement Equals.</value>
  </data>
  <data name="OverrideEqualsAndOperatorEqualsOnValueTypesMessageEquals" xml:space="preserve">
    <value>{0} should override Equals.</value>
  </data>
  <data name="OverrideEqualsAndOperatorEqualsOnValueTypesMessageOpEquality" xml:space="preserve">
    <value>{0} should override the equality (==) and inequality (!=) operators.</value>
  </data>
  <data name="PropertiesShouldNotReturnArraysTitle" xml:space="preserve">
    <value>Properties should not return arrays</value>
  </data>
  <data name="PropertiesShouldNotReturnArraysDescription" xml:space="preserve">
    <value>Arrays that are returned by properties are not write-protected, even when the property is read-only. To keep the array tamper-proof, the property must return a copy of the array. Typically, users will not understand the adverse performance implications of calling such a property.</value>
  </data>
  <data name="PropertiesShouldNotReturnArraysMessage" xml:space="preserve">
    <value>Properties should not return arrays</value>
  </data>
  <data name="AssembliesShouldHaveValidStrongNamesTitle" xml:space="preserve">
    <value>Assemblies should have valid strong names</value>
  </data>
  <data name="AssembliesShouldHaveValidStrongNamesDescription" xml:space="preserve">
    <value>The strong name protects clients from unknowingly loading an assembly that has been tampered with. Assemblies without strong names should not be deployed outside very limited scenarios. If you share or distribute assemblies that are not correctly signed, the assembly can be tampered with, the common language runtime might not load the assembly, or the user might have to disable verification on his or her computer.</value>
  </data>
  <data name="AssembliesShouldHaveValidStrongNamesMessageNoStrongName" xml:space="preserve">
    <value>Sign {0} with a strong name key.</value>
  </data>
  <data name="AssembliesShouldHaveValidStrongNamesMessageNotValid" xml:space="preserve">
    <value>Verify that {0} has a valid strong name before deploying.</value>
  </data>
  <data name="OverrideGetHashCodeOnOverridingEqualsTitle" xml:space="preserve">
    <value>Override GetHashCode on overriding Equals</value>
  </data>
  <data name="OverrideGetHashCodeOnOverridingEqualsDescription" xml:space="preserve">
    <value>GetHashCode returns a value, based on the current instance, that is suited for hashing algorithms and data structures such as a hash table. Two objects that are the same type and are equal must return the same hash code.</value>
  </data>
  <data name="OverrideGetHashCodeOnOverridingEqualsMessage" xml:space="preserve">
    <value>Override GetHashCode on overriding Equals</value>
  </data>
  <data name="OverrideEqualsOnOverloadingOperatorEqualsTitle" xml:space="preserve">
    <value>Override Equals on overloading operator equals</value>
  </data>
  <data name="OverrideEqualsOnOverloadingOperatorEqualsDescription" xml:space="preserve">
    <value>A public type implements the equality operator but does not override Object.Equals.</value>
  </data>
  <data name="OverrideEqualsOnOverloadingOperatorEqualsMessage" xml:space="preserve">
    <value>Override Equals on overloading operator equals</value>
  </data>
  <data name="Since_0_redefines_operator_1_it_should_also_redefine_operator_2" xml:space="preserve">
    <value>Since '{0}' redefines operator '{1}', it should also redefine operator '{2}'</value>
  </data>
  <data name="Generate_missing_operators" xml:space="preserve">
    <value>Generate missing operators</value>
  </data>
  <data name="OverrideEqualsOnOverloadingOperatorEqualsCodeActionTitle" xml:space="preserve">
    <value>Override object.Equals</value>
  </data>
  <data name="OverrideEqualsOnImplementingIEquatableCodeActionTitle" xml:space="preserve">
    <value>Override object.Equals</value>
  </data>
  <data name="OverrideGetHashCodeOnOverridingEqualsCodeActionTitle" xml:space="preserve">
    <value>Override object.GetHashCode</value>
  </data>
  <data name="MakeExceptionPublic" xml:space="preserve">
    <value>Make exception public</value>
  </data>
  <data name="InterfaceMethodsShouldBeCallableByChildTypesFix1" xml:space="preserve">
    <value>Make '{0}' protected.</value>
  </data>
  <data name="InterfaceMethodsShouldBeCallableByChildTypesFix2" xml:space="preserve">
    <value>Change '{0}' to a public interface implementation.</value>
  </data>
  <data name="InterfaceMethodsShouldBeCallableByChildTypesFix3" xml:space="preserve">
    <value>Make the containing type '{0}' sealed.</value>
  </data>
  <data name="StaticHolderTypeIsNotStatic" xml:space="preserve">
    <value>Type '{0}' is a static holder type but is neither static nor NotInheritable</value>
  </data>
  <data name="StaticHolderTypesShouldBeStaticOrNotInheritable" xml:space="preserve">
    <value>Static holder types should be Static or NotInheritable</value>
  </data>
  <data name="MakeClassStatic" xml:space="preserve">
    <value>Make Class Static</value>
  </data>
  <data name="OverrideObjectEqualsMessage" xml:space="preserve">
    <value>Type {0} should override Equals because it implements IEquatable&lt;T&gt;</value>
  </data>
  <data name="OverrideObjectEqualsTitle" xml:space="preserve">
    <value>Override Object.Equals(object) when implementing IEquatable&lt;T&gt;</value>
  </data>
  <data name="UseIntegralOrStringArgumentForIndexersDescription" xml:space="preserve">
    <value>Indexers, that is, indexed properties, should use integer or string types for the index. These types are typically used for indexing data structures and increase the usability of the library. Use of the Object type should be restricted to those cases where the specific integer or string type cannot be specified at design time. If the design requires other types for the index, reconsider whether the type represents a logical data store. If it does not represent a logical data store, use a method.</value>
  </data>
  <data name="UseIntegralOrStringArgumentForIndexersMessage" xml:space="preserve">
    <value>Use Integral Or String Argument For Indexers</value>
  </data>
  <data name="UseIntegralOrStringArgumentForIndexersTitle" xml:space="preserve">
    <value>Use Integral Or String Argument For Indexers</value>
  </data>
  <data name="DoNotDirectlyAwaitATaskDescription" xml:space="preserve">
    <value>When an asynchronous method awaits a Task directly, continuation occurs in the same thread that created the task. Consider calling Task.ConfigureAwait(Boolean) to signal your intention for continuation. Call ConfigureAwait(false) on the task to schedule continuations to the thread pool, thereby avoiding a deadlock on the UI thread. Passing false is a good option for app-independent libraries. Calling ConfigureAwait(true) on the task has the same behavior as not explicitly calling ConfigureAwait. By explicitly calling this method, you're letting readers know you intentionally want to perform the continuation on the original synchronization context.</value>
  </data>
  <data name="DoNotDirectlyAwaitATaskMessage" xml:space="preserve">
    <value>Consider calling ConfigureAwait on the awaited task</value>
  </data>
  <data name="DoNotDirectlyAwaitATaskTitle" xml:space="preserve">
    <value>Consider calling ConfigureAwait on the awaited task</value>
  </data>
  <data name="AppendConfigureAwaitFalse" xml:space="preserve">
    <value>Append .ConfigureAwait(false)</value>
  </data>
  <data name="AppendConfigureAwaitTrue" xml:space="preserve">
    <value>Append .ConfigureAwait(true)</value>
  </data>
  <data name="ImplementIEquatableWhenOverridingObjectEqualsDescription" xml:space="preserve">
    <value>When a type T overrides Object.Equals(object), the implementation must cast the object argument to the correct type T before performing the comparison. If the type implements IEquatable&lt;T&gt;, and therefore offers the method T.Equals(T), and if the argument is known at compile time to be of type T, then the compiler can call IEquatable&lt;T&gt;.Equals(T) instead of Object.Equals(object), and no cast is necessary, improving performance.</value>
  </data>
  <data name="OverrideObjectEqualsDescription" xml:space="preserve">
    <value>When a type T implements the interface IEquatable&lt;T&gt;, it suggests to a user who sees a call to the Equals method in source code that an instance of the type can be equated with an instance of any other type. The user might be confused if their attempt to equate the type with an instance of another type fails to compile. This violates the "principle of least surprise".</value>
  </data>
  <data name="RenameToTitle" xml:space="preserve">
    <value>Rename to '{0}'</value>
  </data>
  <data name="DoNotHideBaseClassMethodsDescription" xml:space="preserve">
    <value>A method in a base type is hidden by an identically named method in a derived type when the parameter signature of the derived method differs only by types that are more weakly derived than the corresponding types in the parameter signature of the base method.</value>
  </data>
  <data name="DoNotHideBaseClassMethodsMessage" xml:space="preserve">
    <value>Change or remove '{0}' because it hides a more specific base class method: '{1}'.</value>
  </data>
  <data name="DoNotHideBaseClassMethodsTitle" xml:space="preserve">
    <value>Do not hide base class methods</value>
  </data>
  <data name="OverrideMethodsOnComparableTypesMessageBoth" xml:space="preserve">
    <value>{0} should define operator(s) '{1}' and Equals since it implements IComparable.</value>
    <comment>1 is a comma-separated list</comment>
  </data>
  <data name="DoNotCatchGeneralExceptionTypesDescription" xml:space="preserve">
    <value>A general exception such as System.Exception or System.SystemException or a disallowed exception type is caught in a catch statement, or a general catch clause is used. General and disallowed exceptions should not be caught.</value>
  </data>
  <data name="DoNotCatchGeneralExceptionTypesMessage" xml:space="preserve">
    <value>Modify '{0}' to catch a more specific allowed exception type, or rethrow the exception.</value>
  </data>
  <data name="DoNotCatchGeneralExceptionTypesTitle" xml:space="preserve">
    <value>Do not catch general exception types</value>
  </data>
  <data name="DoNotPrefixEnumValuesWithTypeNameDescription" xml:space="preserve">
    <value>An enumeration's values should not start with the type name of the enumeration.</value>
  </data>
  <data name="DoNotPrefixEnumValuesWithTypeNameMessage" xml:space="preserve">
    <value>Do not prefix enum values with the name of the enum type '{0}'. </value>
  </data>
  <data name="DoNotPrefixEnumValuesWithTypeNameTitle" xml:space="preserve">
    <value>Do not prefix enum values with type name</value>
  </data>
  <data name="AvoidCallingProblematicMethodsTitle" xml:space="preserve">
    <value>Avoid calling problematic methods</value>
  </data>
  <data name="AvoidCallingProblematicMethodsDescription" xml:space="preserve">
    <value>A member calls a potentially dangerous or problematic method.</value>
  </data>
  <data name="AvoidCallingProblematicMethodsMessageSystemGCCollect" xml:space="preserve">
    <value>Remove the call to GC.Collect from {0}. It is usually unnecessary to force garbage collection, and doing so can severely degrade performance.</value>
  </data>
  <data name="AvoidCallingProblematicMethodsMessageSystemThreadingThreadResume" xml:space="preserve">
    <value>Remove the call to Thread.Resume from {0}. Suspending and resuming threads can be dangerous if the system is in the middle of a critical operation such as executing a class constructor of an important system type or resolving security for a shared assembly.</value>
  </data>
  <data name="AvoidCallingProblematicMethodsMessageSystemThreadingThreadSuspend" xml:space="preserve">
    <value>Remove the call to Thread.Suspend from {0}. Suspending and resuming threads can be dangerous if the system is in the middle of a critical operation such as executing a class constructor of an important system type or resolving security for a shared assembly.</value>
  </data>
  <data name="AvoidCallingProblematicMethodsMessageSystemTypeInvokeMember" xml:space="preserve">
    <value>Remove the call to System.Type.InvokeMember with BindingFlags.NonPublic from {0}. Taking a dependency on a private member increases the chance of a breaking change in the future.</value>
  </data>
  <data name="AvoidCallingProblematicMethodsMessageCoInitializeSecurity" xml:space="preserve">
    <value>{0} is a P/Invoke declaration to an OLE32 API that cannot be reliably called after the runtime has been initialized. The workaround is to write an unmanaged shim that will call the routine and then activate and call into managed code. You can do this using an export from a mixed-mode C++ DLL, by registering a managed component for use by COM, or by using the runtime hosting API.</value>
  </data>
  <data name="AvoidCallingProblematicMethodsMessageCoSetProxyBlanket" xml:space="preserve">
    <value>{0} is a P/Invoke declaration to an OLE32 API that cannot be reliably called against a runtime callable wrapper (a managed object wrapping a COM object). Runtime callable wrappers dynamically fetch interface pointers so the effect of the call might be arbitrarily lost. Runtime callable wrappers for a given COM object are also shared across an application domain so the call could possibly affect other users. Replace this call with a native wrapper COM object for the interface pointer that does the appropriate CoSetProxyBlanket calls.</value>
  </data>
  <data name="AvoidCallingProblematicMethodsMessageSystemRuntimeInteropServicesSafeHandleDangerousGetHandle" xml:space="preserve">
    <value>Remove the call to SafeHandle.DangerousGetHandle from {0}.</value>
  </data>
  <data name="AvoidCallingProblematicMethodsMessageSystemReflectionAssemblyLoadFrom" xml:space="preserve">
    <value>Remove the call to Assembly.LoadFrom from {0}.</value>
  </data>
  <data name="AvoidCallingProblematicMethodsMessageSystemReflectionAssemblyLoadFile" xml:space="preserve">
    <value>Remove the call to Assembly.LoadFile from {0}.</value>
  </data>
  <data name="AvoidCallingProblematicMethodsMessageSystemReflectionAssemblyLoadWithPartialName" xml:space="preserve">
    <value>Remove the call to Assembly.LoadWithPartialName from {0}.</value>
  </data>
  <data name="CategoryReliability" xml:space="preserve">
    <value>Reliability</value>
  </data>
  <data name="AvoidUsingCrefTagsWithAPrefixTitle" xml:space="preserve">
    <value>Avoid using cref tags with a prefix</value>
  </data>
  <data name="AvoidUsingCrefTagsWithAPrefixDescription" xml:space="preserve">
    <value>Use of cref tags with prefixes should be avoided, since it prevents the compiler from verifying references and the IDE from updating references during refactorings. It is permissible to suppress this error at a single documentation site if the cref must use a prefix because the type being mentioned is not findable by the compiler. For example, if a cref is mentioning a special attribute in the full framework but you're in a file that compiles against the portable framework, or if you want to reference a type at higher layer of Roslyn, you should suppress the error. You should not suppress the error just because you want to take a shortcut and avoid using the full syntax.</value>
  </data>
  <data name="AvoidUsingCrefTagsWithAPrefixMessage" xml:space="preserve">
    <value>Avoid using cref tags with a prefix</value>
  </data>
  <data name="VariableNamesShouldNotMatchFieldNamesTitle" xml:space="preserve">
    <value>Variable names should not match field names</value>
  </data>
  <data name="VariableNamesShouldNotMatchFieldNamesDescription" xml:space="preserve">
    <value>An instance method declares a parameter or a local variable whose name matches an instance field of the declaring type, leading to errors.</value>
  </data>
  <data name="VariableNamesShouldNotMatchFieldNamesMessageLocal" xml:space="preserve">
    <value>{0}, a variable declared in {1}, has the same name as an instance field on the type. Change the name of one of these items.</value>
  </data>
  <data name="VariableNamesShouldNotMatchFieldNamesMessageParameter" xml:space="preserve">
    <value>{0}, a parameter declared in {1}, has the same name as an instance field on the type. Change the name of one of these items.</value>
  </data>
  <data name="ReviewUnusedParametersTitle" xml:space="preserve">
    <value>Review unused parameters</value>
  </data>
  <data name="ReviewUnusedParametersDescription" xml:space="preserve">
    <value>Avoid unused paramereters in your code. If the parameter cannot be removed, then change its name so it starts with an underscore and is optionally followed by an integer, such as '_', '_1', '_2', etc. These are treated as special discard symbol names.</value>
  </data>
  <data name="ReviewUnusedParametersMessage" xml:space="preserve">
    <value>Parameter {0} of method {1} is never used. Remove the parameter or use it in the method body.</value>
  </data>
  <data name="RemoveUnusedParameterMessage" xml:space="preserve">
    <value>Remove unused parameter</value>
  </data>
  <data name="DoNotIgnoreMethodResultsTitle" xml:space="preserve">
    <value>Do not ignore method results</value>
  </data>
  <data name="DoNotIgnoreMethodResultsDescription" xml:space="preserve">
    <value>A new object is created but never used; or a method that creates and returns a new string is called and the new string is never used; or a COM or P/Invoke method returns an HRESULT or error code that is never used.</value>
  </data>
  <data name="DoNotIgnoreMethodResultsMessageObjectCreation" xml:space="preserve">
    <value>{0} creates a new instance of {1} which is never used. Pass the instance as an argument to another method, assign the instance to a variable, or remove the object creation if it is unnecessary.</value>
  </data>
  <data name="DoNotIgnoreMethodResultsMessageStringCreation" xml:space="preserve">
    <value>{0} calls {1} but does not use the new string instance that the method returns. Pass the instance as an argument to another method, assign the instance to a variable, or remove the call if it is unnecessary.</value>
  </data>
  <data name="DoNotIgnoreMethodResultsMessageHResultOrErrorCode" xml:space="preserve">
    <value>{0} calls {1} but does not use the HRESULT or error code that the method returns. This could lead to unexpected behavior in error conditions or low-resource situations. Use the result in a conditional statement, assign the result to a variable, or pass it as an argument to another method.</value>
  </data>
  <data name="DoNotIgnoreMethodResultsMessageTryParse" xml:space="preserve">
    <value>{0} calls {1} but does not explicitly check whether the conversion succeeded. Either use the return value in a conditional statement or verify that the call site expects that the out argument will be set to the default value when the conversion fails.</value>
  </data>
  <data name="AvoidUninstantiatedInternalClassesTitle" xml:space="preserve">
    <value>Avoid uninstantiated internal classes</value>
  </data>
  <data name="AvoidUninstantiatedInternalClassesDescription" xml:space="preserve">
    <value>An instance of an assembly-level type is not created by code in the assembly.</value>
  </data>
  <data name="AvoidUninstantiatedInternalClassesMessage" xml:space="preserve">
    <value>{0} is an internal class that is apparently never instantiated. If so, remove the code from the assembly. If this class is intended to contain only static members, make it static (Shared in Visual Basic).</value>
  </data>
  <data name="AvoidUnusedPrivateFieldsTitle" xml:space="preserve">
    <value>Avoid unused private fields</value>
  </data>
  <data name="AvoidUnusedPrivateFieldsDescription" xml:space="preserve">
    <value>Private fields were detected that do not appear to be accessed in the assembly.</value>
  </data>
  <data name="AvoidUnusedPrivateFieldsMessage" xml:space="preserve">
    <value>Unused field '{0}'.</value>
  </data>
  <data name="DoNotIgnoreMethodResultsMessagePureMethod" xml:space="preserve">
    <value>{0} calls {1} but does not use the value the method returns. Because {1} is marked as a Pure method, it cannot have side effects. Use the result in a conditional statement, assign the result to a variable, or pass it as an argument to another method.</value>
  </data>
  <data name="UseNameOfInPlaceOfStringDescription" xml:space="preserve">
    <value>Using nameof helps keep your code valid when refactoring.</value>
  </data>
  <data name="UseNameOfInPlaceOfStringMessage" xml:space="preserve">
    <value>Use nameof in place of string literal '{0}'</value>
  </data>
  <data name="UseNameOfInPlaceOfStringTitle" xml:space="preserve">
    <value>Use nameof to express symbol names</value>
  </data>
  <data name="AvoidDeadConditionalCodeAlwaysTruFalseOrNullMessage" xml:space="preserve">
    <value>'{0}' is always '{1}'. Remove or refactor the condition(s) to avoid dead code.</value>
  </data>
  <data name="AvoidDeadConditionalCodeNeverNullMessage" xml:space="preserve">
    <value>'{0}' is never '{1}'. Remove or refactor the condition(s) to avoid dead code.</value>
  </data>
  <data name="AvoidDeadConditionalCodeTitle" xml:space="preserve">
    <value>Avoid dead conditional code</value>
  </data>
  <data name="AvoidExcessiveClassCouplingDescription" xml:space="preserve">
    <value>This rule measures class coupling by counting the number of unique type references that a symbol contains. Symbols that have a high degree of class coupling can be difficult to maintain. It is a good practice to have types and methods that exhibit low coupling and high cohesion. To fix this violation, try to redesign the code to reduce the number of types to which it is coupled.</value>
  </data>
  <data name="AvoidExcessiveClassCouplingMessage" xml:space="preserve">
    <value>'{0}' is coupled with '{1}' different types from '{2}' different namespaces. Rewrite or refactor the code to decrease its class coupling below '{3}'.</value>
  </data>
  <data name="AvoidExcessiveClassCouplingTitle" xml:space="preserve">
    <value>Avoid excessive class coupling</value>
  </data>
  <data name="AvoidExcessiveComplexityDescription" xml:space="preserve">
    <value>Cyclomatic complexity measures the number of linearly independent paths through the method, which is determined by the number and complexity of conditional branches. A low cyclomatic complexity generally indicates a method that is easy to understand, test, and maintain. The cyclomatic complexity is calculated from a control flow graph of the method and is given as follows: `cyclomatic complexity = the number of edges - the number of nodes + 1`, where a node represents a logic branch point and an edge represents a line between nodes.</value>
  </data>
  <data name="AvoidExcessiveComplexityMessage" xml:space="preserve">
    <value>'{0}' has a cyclomatic complexity of '{1}'. Rewrite or refactor the code to decrease its complexity below '{2}'.</value>
  </data>
  <data name="AvoidExcessiveComplexityTitle" xml:space="preserve">
    <value>Avoid excessive complexity</value>
  </data>
  <data name="AvoidExcessiveInheritanceDescription" xml:space="preserve">
    <value>Deeply nested type hierarchies can be difficult to follow, understand, and maintain. This rule limits analysis to hierarchies in the same module. To fix a violation of this rule, derive the type from a base type that is less deep in the inheritance hierarchy or eliminate some of the intermediate base types.</value>
  </data>
  <data name="AvoidExcessiveInheritanceMessage" xml:space="preserve">
    <value>'{0}' has an object hierarchy '{1}' levels deep within the defining module. If possible, eliminate base classes within the hierarchy to decrease its hierarchy level below '{2}': '{3}'</value>
  </data>
  <data name="AvoidExcessiveInheritanceTitle" xml:space="preserve">
    <value>Avoid excessive inheritance</value>
  </data>
  <data name="AvoidUnmantainableCodeDescription" xml:space="preserve">
    <value>The maintainability index is calculated by using the following metrics: lines of code, program volume, and cyclomatic complexity. Program volume is a measure of the difficulty of understanding of a symbol that is based on the number of operators and operands in the code. Cyclomatic complexity is a measure of the structural complexity of the type or method. A low maintainability index indicates that code is probably difficult to maintain and would be a good candidate to redesign.</value>
  </data>
  <data name="AvoidUnmantainableCodeMessage" xml:space="preserve">
    <value>'{0}' has a maintainability index of '{1}'. Rewrite or refactor the code to increase its maintainability index (MI) above '{2}'.</value>
  </data>
  <data name="AvoidUnmantainableCodeTitle" xml:space="preserve">
    <value>Avoid unmaintainable code</value>
  </data>
  <data name="InvalidEntryInCodeMetricsConfigFileDescription" xml:space="preserve">
    <value>Invalid entry in code metrics rule specification file</value>
  </data>
  <data name="InvalidEntryInCodeMetricsConfigFileMessage" xml:space="preserve">
    <value>Invalid entry '{0}' in code metrics rule specification file '{1}'</value>
  </data>
  <data name="InvalidEntryInCodeMetricsConfigFileTitle" xml:space="preserve">
    <value>Invalid entry in code metrics rule specification file</value>
  </data>
  <data name="UseLiteralsWhereAppropriateTitle" xml:space="preserve">
    <value>Use literals where appropriate</value>
  </data>
  <data name="UseLiteralsWhereAppropriateDescription" xml:space="preserve">
    <value>A field is declared static and read-only (Shared and ReadOnly in Visual Basic), and is initialized by using a value that is computable at compile time. Because the value that is assigned to the targeted field is computable at compile time, change the declaration to a const (Const in Visual Basic) field so that the value is computed at compile time instead of at run?time.</value>
  </data>
  <data name="UseLiteralsWhereAppropriateMessageDefault" xml:space="preserve">
    <value>Field '{0}' is declared as 'readonly' but is initialized with a constant value. Mark this field as 'const' instead.</value>
  </data>
  <data name="UseLiteralsWhereAppropriateMessageEmptyString" xml:space="preserve">
    <value>Field '{0}' is declared as 'readonly' but is initialized with an empty string (""). Mark this field as 'const' instead.</value>
  </data>
  <data name="DoNotInitializeUnnecessarilyTitle" xml:space="preserve">
    <value>Do not initialize unnecessarily</value>
  </data>
  <data name="DoNotInitializeUnnecessarilyDescription" xml:space="preserve">
    <value>The common language runtime initializes all fields to their default values before running the constructor. In most cases, initializing a field to its default value in a constructor is redundant, which degrades performance and adds to maintenance costs. One case where it is not redundant occurs when the constructor calls another constructor of the same class or a base class constructor and that constructor initializes the field to a non-default value. In this case, changing the value of the field back to its default value can be appropriate.</value>
  </data>
  <data name="DoNotInitializeUnnecessarilyMessage" xml:space="preserve">
    <value>Do not initialize unnecessarily</value>
  </data>
  <data name="PreferJaggedArraysOverMultidimensionalTitle" xml:space="preserve">
    <value>Prefer jagged arrays over multidimensional</value>
  </data>
  <data name="PreferJaggedArraysOverMultidimensionalDescription" xml:space="preserve">
    <value>A jagged array is an array whose elements are arrays. The arrays that make up the elements can be of different sizes, leading to less wasted space for some sets of data.</value>
  </data>
  <data name="PreferJaggedArraysOverMultidimensionalMessageDefault" xml:space="preserve">
    <value>{0} is a multidimensional array. Replace it with a jagged array if possible.</value>
  </data>
  <data name="PreferJaggedArraysOverMultidimensionalMessageReturn" xml:space="preserve">
    <value>{0} returns a multidimensional array of {1}. Replace it with a jagged array if possible.</value>
  </data>
  <data name="PreferJaggedArraysOverMultidimensionalMessageBody" xml:space="preserve">
    <value>{0} uses a multidimensional array of {1}. Replace it with a jagged array if possible.</value>
  </data>
  <data name="MarkMembersAsStaticTitle" xml:space="preserve">
    <value>Mark members as static</value>
  </data>
  <data name="MarkMembersAsStaticDescription" xml:space="preserve">
    <value>Members that do not access instance data or call instance methods can be marked as static. After you mark the methods as static, the compiler will emit nonvirtual call sites to these members. This can give you a measurable performance gain for performance-sensitive code.</value>
  </data>
  <data name="MarkMembersAsStaticMessage" xml:space="preserve">
    <value>Member '{0}' does not access instance data and can be marked as static</value>
  </data>
  <data name="ReviewVisibleEventHandlersTitle" xml:space="preserve">
    <value>Review visible event handlers</value>
  </data>
  <data name="ReviewVisibleEventHandlersDescription" xml:space="preserve">
    <value>A public or protected event-handling method was detected. Event-handling methods should not be exposed unless absolutely necessary.</value>
  </data>
  <data name="ReviewVisibleEventHandlersMessageSecurity" xml:space="preserve">
    <value>Consider making {0} not externally visible or ensure that it is benign code.</value>
  </data>
  <data name="ReviewVisibleEventHandlersMessageDefault" xml:space="preserve">
    <value>Consider making {0} not externally visible.</value>
  </data>
  <data name="SealMethodsThatSatisfyPrivateInterfacesTitle" xml:space="preserve">
    <value>Seal methods that satisfy private interfaces</value>
  </data>
  <data name="SealMethodsThatSatisfyPrivateInterfacesDescription" xml:space="preserve">
    <value>An inheritable public type provides an overridable method implementation of an internal (Friend in Visual Basic) interface. To fix a violation of this rule, prevent the method from being overridden outside the assembly.</value>
  </data>
  <data name="SealMethodsThatSatisfyPrivateInterfacesMessage" xml:space="preserve">
    <value>Seal methods that satisfy private interfaces</value>
  </data>
  <data name="RemoveEmptyFinalizers" xml:space="preserve">
    <value>Remove empty Finalizers</value>
  </data>
  <data name="RemoveEmptyFinalizersDescription" xml:space="preserve">
    <value>Finalizers should be avoided where possible, to avoid the additional performance overhead involved in tracking object lifetime.</value>
  </data>
  <data name="DoNotCallOverridableMethodsInConstructors" xml:space="preserve">
    <value>Do not call overridable methods in constructors</value>
  </data>
  <data name="DoNotCallOverridableMethodsInConstructorsDescription" xml:space="preserve">
    <value>Virtual methods defined on the class should not be called from constructors. If a derived class has overridden the method, the derived class version will be called (before the derived class constructor is called).</value>
  </data>
  <data name="RethrowToPreserveStackDetailsMessage" xml:space="preserve">
    <value>Re-throwing caught exception changes stack information.</value>
  </data>
  <data name="RethrowToPreserveStackDetailsTitle" xml:space="preserve">
    <value>Rethrow to preserve stack details.</value>
  </data>
  <data name="MakeDeclaringTypeInternal" xml:space="preserve">
    <value>Make declaring type internal.</value>
  </data>
  <data name="MakeDeclaringTypeSealed" xml:space="preserve">
    <value>Make declaring type sealed.</value>
  </data>
  <data name="MakeMemberNotOverridable" xml:space="preserve">
    <value>Make member not overridable.</value>
  </data>
  <data name="DoNotRaiseExceptionsInExceptionClausesDescription" xml:space="preserve">
    <value>When an exception is raised in a finally clause, the new exception hides the active exception. This makes the original error difficult to detect and debug.</value>
  </data>
  <data name="DoNotRaiseExceptionsInExceptionClausesMessageFinally" xml:space="preserve">
    <value>Do not raise an exception from within a finally clause. </value>
  </data>
  <data name="DoNotRaiseExceptionsInExceptionClausesTitle" xml:space="preserve">
    <value>Do not raise exceptions in finally clauses</value>
  </data>
  <data name="UseLiteralsWhereAppropriateCodeActionTitle" xml:space="preserve">
    <value>Change to constant</value>
  </data>
  <data name="AvoidDuplicateElementInitializationDescription" xml:space="preserve">
    <value>Indexed elements in objects initializers must initialize unique elements. A duplicate index might overwrite a previous element initialization.</value>
  </data>
  <data name="AvoidDuplicateElementInitializationMessage" xml:space="preserve">
    <value>The element at index [{0}] has already been initialized. Previous initializations of this element may be overwritten.</value>
  </data>
  <data name="AvoidDuplicateElementInitializationTitle" xml:space="preserve">
    <value>Do not duplicate indexed element initializations</value>
  </data>
  <data name="ValidateArgumentsOfPublicMethodsDescription" xml:space="preserve">
    <value>An externally visible method dereferences one of its reference arguments without verifying whether that argument is null (Nothing in Visual Basic). All reference arguments that are passed to externally visible methods should be checked against null. If appropriate, throw an ArgumentNullException when the argument is null or add a Code Contract precondition asserting non-null argument. If the method is designed to be called only by known assemblies, you should make the method internal.</value>
  </data>
  <data name="ValidateArgumentsOfPublicMethodsMessage" xml:space="preserve">
    <value>In externally visible method '{0}', validate parameter '{1}' is non-null before using it. If appropriate, throw an ArgumentNullException when the argument is null or add a Code Contract precondition asserting non-null argument.</value>
  </data>
  <data name="ValidateArgumentsOfPublicMethodsTitle" xml:space="preserve">
    <value>Validate arguments of public methods</value>
  </data>
  <data name="MarkMembersAsStaticCodeFix" xml:space="preserve">
    <value>Make static</value>
  </data>
  <data name="MarkMembersAsStaticCodeFix_WarningAnnotation" xml:space="preserve">
    <value>Some references to '{0}' could not be fixed, they should be fixed manually.</value>
  </data>
  <data name="AvoidPropertySelfAssignmentTitle" xml:space="preserve">
    <value>Do not assign a property to itself.</value>
  </data>
  <data name="AvoidPropertySelfAssignmentMessage" xml:space="preserve">
    <value>The property {0} should not be assigned to itself.</value>
  </data>
  <data name="AssigningSymbolAndItsMemberInSameStatementDescription" xml:space="preserve">
    <value>Assigning to a symbol and its member (field/property) in the same statement is not recommended. It is not clear if the member access was intended to use symbol's old value prior to the assignment or new value from the assignment in this statement. For clarity, consider splitting the assignments into separate statements.</value>
  </data>
  <data name="AssigningSymbolAndItsMemberInSameStatementMessage" xml:space="preserve">
    <value>Symbol '{0}' and its member '{1}' are both assigned in the same statement. You are at risk of assigning the member of an unintended object.</value>
  </data>
  <data name="AssigningSymbolAndItsMemberInSameStatementTitle" xml:space="preserve">
    <value>Assigning symbol and its member in the same statement.</value>
  </data>
  <data name="AvoidInfiniteRecursionMessageSure" xml:space="preserve">
    <value>Do not assign the property within its setter. This call will result in an infinite recursion.</value>
  </data>
  <data name="AvoidInfiniteRecursionTitle" xml:space="preserve">
    <value>Avoid infinite recursion</value>
  </data>
  <data name="AvoidInfiniteRecursionMessageMaybe" xml:space="preserve">
    <value>Do not assign the property within its setter. This call might result in an infinite recursion.</value>
  </data>
  <data name="AvoidOutParametersDescription" xml:space="preserve">
    <value>Passing types by reference (using 'out' or 'ref') requires experience with pointers, understanding how value types and reference types differ, and handling methods with multiple return values. Also, the difference between 'out' and 'ref' parameters is not widely understood.</value>
  </data>
  <data name="AvoidOutParametersMessage" xml:space="preserve">
    <value>Avoid 'out' parameters as they are not designed for general audience.</value>
  </data>
  <data name="AvoidOutParametersTitle" xml:space="preserve">
    <value>Avoid out parameters</value>
  </data>
  <data name="EnumShouldNotHaveDuplicatedValuesMessageDuplicatedBitwiseValuePart" xml:space="preserve">
    <value>The field reference '{0}' is duplicated in this bitwise initialization.</value>
  </data>
  <data name="EnumShouldNotHaveDuplicatedValuesMessageDuplicatedValue" xml:space="preserve">
    <value>The enum member '{0}' has the same constant value '{1}' as member '{2}'.</value>
  </data>
  <data name="EnumShouldNotHaveDuplicatedValuesTitle" xml:space="preserve">
    <value>Enums values should not be duplicated</value>
  </data>
  <data name="AvoidExcessiveParametersOnGenericTypesDescription" xml:space="preserve">
    <value>The more type parameters a generic type contains, the more difficult it is to know and remember what each type parameter represents.</value>
  </data>
  <data name="AvoidExcessiveParametersOnGenericTypesMessage" xml:space="preserve">
    <value>Consider a design where '{0}' has no more than {1} type parameters.</value>
  </data>
  <data name="AvoidExcessiveParametersOnGenericTypesTitle" xml:space="preserve">
    <value>Avoid excessive parameters on generic types</value>
  </data>
  <data name="DoNotIgnoreMethodResultsMessageLinqMethod" xml:space="preserve">
    <value>'{0}' calls '{1}' but does not use the value the method returns. Linq methods are known to not have side effects. Use the result in a conditional statement, assign the result to a variable, or pass it as an argument to another method.</value>
  </data>
  <data name="DoNotNameEnumValuesReservedDescription" xml:space="preserve">
    <value>This rule assumes that an enumeration member that has a name that contains "reserved" is not currently used but is a placeholder to be renamed or removed in a future version. Renaming or removing a member is a breaking change.</value>
  </data>
  <data name="DoNotNameEnumValuesReservedMessage" xml:space="preserve">
    <value>If '{0}.{1}' is not used in the current implementation, remove it. Otherwise give it a meaningful name.</value>
  </data>
  <data name="DoNotNameEnumValuesReservedTitle" xml:space="preserve">
    <value>Do not name enum values 'Reserved'</value>
  </data>
<<<<<<< HEAD
  <data name="DoNotDeclareEventFieldsAsVirtualDescription" xml:space="preserve">
    <value>Do not declare virtual events in a base class and override them in a derived class. The C# compiler does not handle these correctly and it is unpredictable whether a subscriber to the derived event will actually be subscribing to the base class event.</value>
  </data>
  <data name="DoNotDeclareEventFieldsAsVirtualMessage" xml:space="preserve">
    <value>Event '{0}' should not be declared virtual.</value>
  </data>
  <data name="DoNotDeclareEventFieldsAsVirtualTitle" xml:space="preserve">
    <value>Do not declare event fields as virtual</value>
=======
  <data name="DoNotExposeGenericListsDescription" xml:space="preserve">
    <value>System.Collections.Generic.List&lt;T&gt; is a generic collection that's designed for performance and not inheritance. List&lt;T&gt; does not contain virtual members that make it easier to change the behavior of an inherited class.</value>
  </data>
  <data name="DoNotExposeGenericListsMessage" xml:space="preserve">
    <value>Change '{0}' in '{1}' to use 'Collection&lt;T&gt;', 'ReadOnlyCollection&lt;T&gt;' or 'KeyedCollection&lt;K,V&gt;'</value>
  </data>
  <data name="DoNotExposeGenericListsTitle" xml:space="preserve">
    <value>Do not expose generic lists</value>
>>>>>>> 5b49ff2e
  </data>
  <data name="DoNotPassTypesByReferenceMessage" xml:space="preserve">
    <value>Consider a design that does not require that '{0}' be a reference parameter.</value>
  </data>
  <data name="DoNotPassTypesByReferenceTitle" xml:space="preserve">
    <value>Do not pass types by reference</value>
  </data>
  <data name="DoNotPassTypesByReferenceDescription" xml:space="preserve">
    <value>Passing types by reference (using out or ref) requires experience with pointers, understanding how value types and reference types differ, and handling methods that have multiple return values. Also, the difference between out and ref parameters is not widely understood.</value>
  </data>
</root><|MERGE_RESOLUTION|>--- conflicted
+++ resolved
@@ -1391,7 +1391,15 @@
   <data name="DoNotNameEnumValuesReservedTitle" xml:space="preserve">
     <value>Do not name enum values 'Reserved'</value>
   </data>
-<<<<<<< HEAD
+  <data name="DoNotExposeGenericListsDescription" xml:space="preserve">
+    <value>System.Collections.Generic.List&lt;T&gt; is a generic collection that's designed for performance and not inheritance. List&lt;T&gt; does not contain virtual members that make it easier to change the behavior of an inherited class.</value>
+  </data>
+  <data name="DoNotExposeGenericListsMessage" xml:space="preserve">
+    <value>Change '{0}' in '{1}' to use 'Collection&lt;T&gt;', 'ReadOnlyCollection&lt;T&gt;' or 'KeyedCollection&lt;K,V&gt;'</value>
+  </data>
+  <data name="DoNotExposeGenericListsTitle" xml:space="preserve">
+    <value>Do not expose generic lists</value>
+  </data>
   <data name="DoNotDeclareEventFieldsAsVirtualDescription" xml:space="preserve">
     <value>Do not declare virtual events in a base class and override them in a derived class. The C# compiler does not handle these correctly and it is unpredictable whether a subscriber to the derived event will actually be subscribing to the base class event.</value>
   </data>
@@ -1400,16 +1408,6 @@
   </data>
   <data name="DoNotDeclareEventFieldsAsVirtualTitle" xml:space="preserve">
     <value>Do not declare event fields as virtual</value>
-=======
-  <data name="DoNotExposeGenericListsDescription" xml:space="preserve">
-    <value>System.Collections.Generic.List&lt;T&gt; is a generic collection that's designed for performance and not inheritance. List&lt;T&gt; does not contain virtual members that make it easier to change the behavior of an inherited class.</value>
-  </data>
-  <data name="DoNotExposeGenericListsMessage" xml:space="preserve">
-    <value>Change '{0}' in '{1}' to use 'Collection&lt;T&gt;', 'ReadOnlyCollection&lt;T&gt;' or 'KeyedCollection&lt;K,V&gt;'</value>
-  </data>
-  <data name="DoNotExposeGenericListsTitle" xml:space="preserve">
-    <value>Do not expose generic lists</value>
->>>>>>> 5b49ff2e
   </data>
   <data name="DoNotPassTypesByReferenceMessage" xml:space="preserve">
     <value>Consider a design that does not require that '{0}' be a reference parameter.</value>
