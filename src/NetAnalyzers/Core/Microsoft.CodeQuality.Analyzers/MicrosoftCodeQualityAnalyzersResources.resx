﻿<?xml version="1.0" encoding="utf-8"?>
<root>
  <!-- 
    Microsoft ResX Schema 
    
    Version 2.0
    
    The primary goals of this format is to allow a simple XML format 
    that is mostly human readable. The generation and parsing of the 
    various data types are done through the TypeConverter classes 
    associated with the data types.
    
    Example:
    
    ... ado.net/XML headers & schema ...
    <resheader name="resmimetype">text/microsoft-resx</resheader>
    <resheader name="version">2.0</resheader>
    <resheader name="reader">System.Resources.ResXResourceReader, System.Windows.Forms, ...</resheader>
    <resheader name="writer">System.Resources.ResXResourceWriter, System.Windows.Forms, ...</resheader>
    <data name="Name1"><value>this is my long string</value><comment>this is a comment</comment></data>
    <data name="Color1" type="System.Drawing.Color, System.Drawing">Blue</data>
    <data name="Bitmap1" mimetype="application/x-microsoft.net.object.binary.base64">
        <value>[base64 mime encoded serialized .NET Framework object]</value>
    </data>
    <data name="Icon1" type="System.Drawing.Icon, System.Drawing" mimetype="application/x-microsoft.net.object.bytearray.base64">
        <value>[base64 mime encoded string representing a byte array form of the .NET Framework object]</value>
        <comment>This is a comment</comment>
    </data>
                
    There are any number of "resheader" rows that contain simple 
    name/value pairs.
    
    Each data row contains a name, and value. The row also contains a 
    type or mimetype. Type corresponds to a .NET class that support 
    text/value conversion through the TypeConverter architecture. 
    Classes that don't support this are serialized and stored with the 
    mimetype set.
    
    The mimetype is used for serialized objects, and tells the 
    ResXResourceReader how to depersist the object. This is currently not 
    extensible. For a given mimetype the value must be set accordingly:
    
    Note - application/x-microsoft.net.object.binary.base64 is the format 
    that the ResXResourceWriter will generate, however the reader can 
    read any of the formats listed below.
    
    mimetype: application/x-microsoft.net.object.binary.base64
    value   : The object must be serialized with 
            : System.Runtime.Serialization.Formatters.Binary.BinaryFormatter
            : and then encoded with base64 encoding.
    
    mimetype: application/x-microsoft.net.object.soap.base64
    value   : The object must be serialized with 
            : System.Runtime.Serialization.Formatters.Soap.SoapFormatter
            : and then encoded with base64 encoding.

    mimetype: application/x-microsoft.net.object.bytearray.base64
    value   : The object must be serialized into a byte array 
            : using a System.ComponentModel.TypeConverter
            : and then encoded with base64 encoding.
    -->
  <xsd:schema id="root" xmlns="" xmlns:xsd="http://www.w3.org/2001/XMLSchema" xmlns:msdata="urn:schemas-microsoft-com:xml-msdata">
    <xsd:import namespace="http://www.w3.org/XML/1998/namespace" />
    <xsd:element name="root" msdata:IsDataSet="true">
      <xsd:complexType>
        <xsd:choice maxOccurs="unbounded">
          <xsd:element name="metadata">
            <xsd:complexType>
              <xsd:sequence>
                <xsd:element name="value" type="xsd:string" minOccurs="0" />
              </xsd:sequence>
              <xsd:attribute name="name" use="required" type="xsd:string" />
              <xsd:attribute name="type" type="xsd:string" />
              <xsd:attribute name="mimetype" type="xsd:string" />
              <xsd:attribute ref="xml:space" />
            </xsd:complexType>
          </xsd:element>
          <xsd:element name="assembly">
            <xsd:complexType>
              <xsd:attribute name="alias" type="xsd:string" />
              <xsd:attribute name="name" type="xsd:string" />
            </xsd:complexType>
          </xsd:element>
          <xsd:element name="data">
            <xsd:complexType>
              <xsd:sequence>
                <xsd:element name="value" type="xsd:string" minOccurs="0" msdata:Ordinal="1" />
                <xsd:element name="comment" type="xsd:string" minOccurs="0" msdata:Ordinal="2" />
              </xsd:sequence>
              <xsd:attribute name="name" type="xsd:string" use="required" msdata:Ordinal="1" />
              <xsd:attribute name="type" type="xsd:string" msdata:Ordinal="3" />
              <xsd:attribute name="mimetype" type="xsd:string" msdata:Ordinal="4" />
              <xsd:attribute ref="xml:space" />
            </xsd:complexType>
          </xsd:element>
          <xsd:element name="resheader">
            <xsd:complexType>
              <xsd:sequence>
                <xsd:element name="value" type="xsd:string" minOccurs="0" msdata:Ordinal="1" />
              </xsd:sequence>
              <xsd:attribute name="name" type="xsd:string" use="required" />
            </xsd:complexType>
          </xsd:element>
        </xsd:choice>
      </xsd:complexType>
    </xsd:element>
  </xsd:schema>
  <resheader name="resmimetype">
    <value>text/microsoft-resx</value>
  </resheader>
  <resheader name="version">
    <value>2.0</value>
  </resheader>
  <resheader name="reader">
    <value>System.Resources.ResXResourceReader, System.Windows.Forms, Version=4.0.0.0, Culture=neutral, PublicKeyToken=b77a5c561934e089</value>
  </resheader>
  <resheader name="writer">
    <value>System.Resources.ResXResourceWriter, System.Windows.Forms, Version=4.0.0.0, Culture=neutral, PublicKeyToken=b77a5c561934e089</value>
  </resheader>
  <data name="AvoidAsyncVoidTitle" xml:space="preserve">
    <value>Avoid Async Void</value>
  </data>
  <data name="AvoidAsyncVoidDescription" xml:space="preserve">
    <value>#N/A</value>
  </data>
  <data name="AvoidAsyncVoidMessage" xml:space="preserve">
    <value>Avoid Async Void</value>
  </data>
  <data name="AsyncMethodNamesShouldEndInAsyncTitle" xml:space="preserve">
    <value>Async Method Names Should End in Async</value>
  </data>
  <data name="AsyncMethodNamesShouldEndInAsyncDescription" xml:space="preserve">
    <value>#N/A</value>
  </data>
  <data name="AsyncMethodNamesShouldEndInAsyncMessage" xml:space="preserve">
    <value>Async Method Names Should End in Async</value>
  </data>
  <data name="DoNotPassAsyncLambdasAsVoidReturningDelegateTypesTitle" xml:space="preserve">
    <value>Don't Pass Async Lambdas as Void Returning Delegate Types</value>
  </data>
  <data name="DoNotPassAsyncLambdasAsVoidReturningDelegateTypesDescription" xml:space="preserve">
    <value>#N/A</value>
  </data>
  <data name="DoNotPassAsyncLambdasAsVoidReturningDelegateTypesMessage" xml:space="preserve">
    <value>Don't Pass Async Lambdas as Void Returning Delegate Types</value>
  </data>
  <data name="DoNotStoreAsyncLambdasAsVoidReturningDelegateTypesTitle" xml:space="preserve">
    <value>Don't Store Async Lambdas as Void Returning Delegate Types</value>
  </data>
  <data name="DoNotStoreAsyncLambdasAsVoidReturningDelegateTypesDescription" xml:space="preserve">
    <value>#N/A</value>
  </data>
  <data name="DoNotStoreAsyncLambdasAsVoidReturningDelegateTypesMessage" xml:space="preserve">
    <value>Don't Store Async Lambdas as Void Returning Delegate Types</value>
  </data>
  <data name="PropagateCancellationTokensWhenPossibleTitle" xml:space="preserve">
    <value>Propagate CancellationTokens When Possible</value>
  </data>
  <data name="PropagateCancellationTokensWhenPossibleDescription" xml:space="preserve">
    <value>#N/A</value>
  </data>
  <data name="PropagateCancellationTokensWhenPossibleMessage" xml:space="preserve">
    <value>Propagate CancellationTokens When Possible</value>
  </data>
  <data name="DoNotMixBlockingAndAsyncTitle" xml:space="preserve">
    <value>Don't Mix Blocking and Async</value>
  </data>
  <data name="DoNotMixBlockingAndAsyncDescription" xml:space="preserve">
    <value>#N/A</value>
  </data>
  <data name="DoNotMixBlockingAndAsyncMessage" xml:space="preserve">
    <value>Don't Mix Blocking and Async</value>
  </data>
  <data name="TypesThatOwnDisposableFieldsShouldBeDisposableTitle" xml:space="preserve">
    <value>Types that own disposable fields should be disposable</value>
  </data>
  <data name="TypesThatOwnDisposableFieldsShouldBeDisposableDescription" xml:space="preserve">
    <value>A class declares and implements an instance field that is a System.IDisposable type, and the class does not implement IDisposable. A class that declares an IDisposable field indirectly owns an unmanaged resource and should implement the IDisposable interface.</value>
  </data>
  <data name="TypesThatOwnDisposableFieldsShouldBeDisposableMessageNonBreaking" xml:space="preserve">
    <value>Type '{0}' owns disposable field(s) '{1}' but is not disposable</value>
  </data>
  <data name="UseGenericEventHandlerInstancesTitle" xml:space="preserve">
    <value>Use generic event handler instances</value>
  </data>
  <data name="UseGenericEventHandlerInstancesForDelegateMessage" xml:space="preserve">
    <value>Remove '{0}' and replace its usage with a generic EventHandler, for e.g. EventHandler&lt;T&gt;, where T is a valid EventArgs</value>
  </data>
  <data name="UseGenericEventHandlerInstancesForDelegateDescription" xml:space="preserve">
    <value>A type contains a delegate that returns void, whose signature contains two parameters (the first an object and the second a type that is assignable to EventArgs), and the containing assembly targets Microsoft .NET Framework?2.0.</value>
  </data>
  <data name="UseGenericEventHandlerInstancesForEventMessage" xml:space="preserve">
    <value>Change the event '{0}' to replace the type '{1}' with a generic EventHandler, for e.g. EventHandler&lt;T&gt;, where T is a valid EventArgs</value>
  </data>
  <data name="UseGenericEventHandlerInstancesForEventDescription" xml:space="preserve">
    <value>A delegate that handles a public or protected event does not have the correct signature, return type, or parameter names.</value>
  </data>
  <data name="UseGenericEventHandlerInstancesForEvent2Message" xml:space="preserve">
    <value>Change the event '{0}' to use a generic EventHandler by defining the event type explicitly, for e.g. Event MyEvent As EventHandler(Of MyEventArgs).</value>
  </data>
  <data name="UseGenericEventHandlerInstancesForEvent2Description" xml:space="preserve">
    <value>A type contains an event that declares an EventHandler delegate that returns void, whose signature contains two parameters (the first an object and the second a type that is assignable to EventArgs), and the containing assembly targets Microsoft .NET Framework?2.0.</value>
  </data>
  <data name="EnumsShouldHaveZeroValueTitle" xml:space="preserve">
    <value>Enums should have zero value</value>
  </data>
  <data name="EnumsShouldHaveZeroValueDescription" xml:space="preserve">
    <value>The default value of an uninitialized enumeration, just as other value types, is zero. A nonflags-attributed enumeration should define a member by using the value of zero so that the default value is a valid value of the enumeration. If an enumeration that has the FlagsAttribute attribute applied defines a zero-valued member, its name should be ""None"" to indicate that no values have been set in the enumeration.</value>
  </data>
  <data name="EnumsShouldHaveZeroValueMessageFlagsRename" xml:space="preserve">
    <value>In enum {0}, change the name of {1} to 'None'.</value>
  </data>
  <data name="EnumsShouldHaveZeroValueMessageFlagsMultipleZeros" xml:space="preserve">
    <value>Remove all members that have the value zero from {0} except for one member that is named 'None'.</value>
  </data>
  <data name="EnumsShouldHaveZeroValueMessageNotFlagsNoZeroValue" xml:space="preserve">
    <value>Add a member to {0} that has a value of zero with a suggested name of 'None'.</value>
  </data>
  <data name="AbstractTypesShouldNotHaveConstructorsTitle" xml:space="preserve">
    <value>Abstract types should not have constructors</value>
  </data>
  <data name="AbstractTypesShouldNotHaveConstructorsDescription" xml:space="preserve">
    <value>Constructors on abstract types can be called only by derived types. Because public constructors create instances of a type, and you cannot create instances of an abstract type, an abstract type that has a public constructor is incorrectly designed.</value>
  </data>
  <data name="AbstractTypesShouldNotHaveConstructorsMessage" xml:space="preserve">
    <value>Abstract type {0} should not have constructors</value>
  </data>
  <data name="MarkAssembliesWithClsCompliantTitle" xml:space="preserve">
    <value>Mark assemblies with CLSCompliant</value>
  </data>
  <data name="MarkAssembliesWithClsCompliantDescription" xml:space="preserve">
    <value>The Common Language Specification (CLS) defines naming restrictions, data types, and rules to which assemblies must conform if they will be used across programming languages. Good design dictates that all assemblies explicitly indicate CLS compliance by using CLSCompliantAttribute . If this attribute is not present on an assembly, the assembly is not compliant.</value>
  </data>
  <data name="MarkAssembliesWithClsCompliantMessage" xml:space="preserve">
    <value>Mark assemblies with CLSCompliant</value>
  </data>
  <data name="MarkAssembliesWithAssemblyVersionTitle" xml:space="preserve">
    <value>Mark assemblies with assembly version</value>
  </data>
  <data name="MarkAssembliesWithAssemblyVersionDescription" xml:space="preserve">
    <value>The .NET Framework uses the version number to uniquely identify an assembly, and to bind to types in strongly named assemblies. The version number is used together with version and publisher policy. By default, applications run only with the assembly version with which they were built.</value>
  </data>
  <data name="MarkAssembliesWithAssemblyVersionMessage" xml:space="preserve">
    <value>Mark assemblies with assembly version</value>
  </data>
  <data name="MarkAssembliesWithComVisibleTitle" xml:space="preserve">
    <value>Mark assemblies with ComVisible</value>
  </data>
  <data name="MarkAssembliesWithComVisibleDescription" xml:space="preserve">
    <value>ComVisibleAttribute determines how COM clients access managed code. Good design dictates that assemblies explicitly indicate COM visibility. COM visibility can be set for the whole assembly and then overridden for individual types and type members. If this attribute is not present, the contents of the assembly are visible to COM clients.</value>
  </data>
  <data name="MarkAssembliesWithComVisibleMessageNoAttribute" xml:space="preserve">
    <value>Because {0} exposes externally visible types, mark it with ComVisible(false) at the assembly level and then mark all types within the assembly that should be exposed to COM clients with ComVisible(true).</value>
  </data>
  <data name="MarkAssembliesWithComVisibleMessageAttributeTrue" xml:space="preserve">
    <value>Consider changing the ComVisible attribute on {0} to false, and opting in at the type level.</value>
  </data>
  <data name="MarkAttributesWithAttributeUsageTitle" xml:space="preserve">
    <value>Mark attributes with AttributeUsageAttribute</value>
  </data>
  <data name="MarkAttributesWithAttributeUsageDescription" xml:space="preserve">
    <value>When you define a custom attribute, mark it by using AttributeUsageAttribute to indicate where in the source code the custom attribute can be applied. The meaning and intended usage of an attribute will determine its valid locations in code.</value>
  </data>
  <data name="MarkAttributesWithAttributeUsageMessageDefault" xml:space="preserve">
    <value>Specify AttributeUsage on {0}.</value>
  </data>
  <data name="MarkAttributesWithAttributeUsageMessageInherited" xml:space="preserve">
    <value>Even though attribute {0} inherits AttributeUsage from its base type, you should consider explicitly specifying AttributeUsage on the type to improve code readability and documentation.</value>
  </data>
  <data name="DefineAccessorsForAttributeArgumentsTitle" xml:space="preserve">
    <value>Define accessors for attribute arguments</value>
  </data>
  <data name="DefineAccessorsForAttributeArgumentsDescription" xml:space="preserve">
    <value>Attributes can define mandatory arguments that must be specified when you apply the attribute to a target. These are also known as positional arguments because they are supplied to attribute constructors as positional parameters. For every mandatory argument, the attribute should also provide a corresponding read-only property so that the value of the argument can be retrieved at execution time. Attributes can also define optional arguments, which are also known as named arguments. These arguments are supplied to attribute constructors by name and should have a corresponding read/write property.</value>
  </data>
  <data name="DefineAccessorsForAttributeArgumentsMessageDefault" xml:space="preserve">
    <value>Add a public read-only property accessor for positional argument {0} of Attribute {1}.</value>
  </data>
  <data name="DefineAccessorsForAttributeArgumentsMessageRemoveSetter" xml:space="preserve">
    <value>Remove the property setter from {0} or reduce its accessibility because it corresponds to positional argument {1}.</value>
  </data>
  <data name="DefineAccessorsForAttributeArgumentsMessageIncreaseVisibility" xml:space="preserve">
    <value>If {0} is the property accessor for positional argument {1}, make it public.</value>
  </data>
  <data name="UsePropertiesWhereAppropriateTitle" xml:space="preserve">
    <value>Use properties where appropriate</value>
  </data>
  <data name="UsePropertiesWhereAppropriateDescription" xml:space="preserve">
    <value>A public or protected method has a name that starts with ""Get"", takes no parameters, and returns a value that is not an array. The method might be a good candidate to become a property.</value>
  </data>
  <data name="UsePropertiesWhereAppropriateMessage" xml:space="preserve">
    <value>Use properties where appropriate</value>
  </data>
  <data name="MarkEnumsWithFlagsTitle" xml:space="preserve">
    <value>Mark enums with FlagsAttribute</value>
  </data>
  <data name="MarkEnumsWithFlagsDescription" xml:space="preserve">
    <value>An enumeration is a value type that defines a set of related named constants. Apply FlagsAttribute to an enumeration when its named constants can be meaningfully combined.</value>
  </data>
  <data name="MarkEnumsWithFlagsMessage" xml:space="preserve">
    <value>Mark enums with FlagsAttribute</value>
  </data>
  <data name="InterfaceMethodsShouldBeCallableByChildTypesTitle" xml:space="preserve">
    <value>Interface methods should be callable by child types</value>
  </data>
  <data name="InterfaceMethodsShouldBeCallableByChildTypesDescription" xml:space="preserve">
    <value>An unsealed externally visible type provides an explicit method implementation of a public interface and does not provide an alternative externally visible method that has the same name.</value>
  </data>
  <data name="InterfaceMethodsShouldBeCallableByChildTypesMessage" xml:space="preserve">
    <value>Make '{0}' sealed (a breaking change if this class has previously shipped), implement the method non-explicitly, or implement a new method that exposes the functionality of '{1}' and is visible to derived classes.</value>
  </data>
  <data name="OverrideMethodsOnComparableTypesTitle" xml:space="preserve">
    <value>Override methods on comparable types</value>
  </data>
  <data name="OverrideMethodsOnComparableTypesDescription" xml:space="preserve">
    <value>A public or protected type implements the System.IComparable interface. It does not override Object.Equals nor does it overload the language-specific operator for equality, inequality, less than, less than or equal, greater than or greater than or equal.</value>
  </data>
  <data name="OverrideMethodsOnComparableTypesMessageEquals" xml:space="preserve">
    <value>{0} should override Equals since it implements IComparable.</value>
  </data>
  <data name="OverrideMethodsOnComparableTypesMessageOperator" xml:space="preserve">
    <value>{0} should define operator(s) '{1}' since it implements IComparable.</value>
    <comment>1 is a comma-separated list</comment>
  </data>
  <data name="MovePInvokesToNativeMethodsClassTitle" xml:space="preserve">
    <value>Move pinvokes to native methods class</value>
  </data>
  <data name="MovePInvokesToNativeMethodsClassDescription" xml:space="preserve">
    <value>Platform Invocation methods, such as those that are marked by using the System.Runtime.InteropServices.DllImportAttribute attribute, or methods that are defined by using the Declare keyword in Visual Basic, access unmanaged code. These methods should be of the NativeMethods, SafeNativeMethods, or UnsafeNativeMethods class.</value>
  </data>
  <data name="MovePInvokesToNativeMethodsClassMessage" xml:space="preserve">
    <value>Move pinvokes to native methods class</value>
  </data>
  <data name="IdentifiersShouldDifferByMoreThanCaseTitle" xml:space="preserve">
    <value>Identifiers should differ by more than case</value>
  </data>
  <data name="IdentifiersShouldDifferByMoreThanCaseDescription" xml:space="preserve">
    <value>Identifiers for namespaces, types, members, and parameters cannot differ only by case because languages that target the common language runtime are not required to be case-sensitive.</value>
  </data>
  <data name="IdentifiersShouldDifferByMoreThanCaseMessage" xml:space="preserve">
    <value>Names of '{0}' and '{1}' should differ by more than case.</value>
  </data>
  <data name="IdentifiersShouldHaveCorrectPrefixTitle" xml:space="preserve">
    <value>Identifiers should have correct prefix</value>
  </data>
  <data name="IdentifiersShouldHaveCorrectPrefixDescription" xml:space="preserve">
    <value>The name of an externally visible interface does not start with an uppercase ""I"". The name of a generic type parameter on an externally visible type or method does not start with an uppercase ""T"".</value>
  </data>
  <data name="IdentifiersShouldHaveCorrectPrefixMessageInterface" xml:space="preserve">
    <value>Prefix interface name {0} with 'I'.</value>
  </data>
  <data name="IdentifiersShouldHaveCorrectPrefixMessageTypeParameter" xml:space="preserve">
    <value>Prefix generic type parameter name {0} with 'T'.</value>
  </data>
  <data name="NonConstantFieldsShouldNotBeVisibleTitle" xml:space="preserve">
    <value>Non-constant fields should not be visible</value>
  </data>
  <data name="NonConstantFieldsShouldNotBeVisibleDescription" xml:space="preserve">
    <value>Static fields that are neither constants nor read-only are not thread-safe. Access to such a field must be carefully controlled and requires advanced programming techniques to synchronize access to the class object.</value>
  </data>
  <data name="NonConstantFieldsShouldNotBeVisibleMessage" xml:space="preserve">
    <value>Non-constant fields should not be visible</value>
  </data>
  <data name="DoNotMarkEnumsWithFlagsTitle" xml:space="preserve">
    <value>Do not mark enums with FlagsAttribute</value>
  </data>
  <data name="DoNotMarkEnumsWithFlagsDescription" xml:space="preserve">
    <value>An externally visible enumeration is marked by using FlagsAttribute, and it has one or more values that are not powers of two or a combination of the other defined values on the enumeration.</value>
  </data>
  <data name="DoNotMarkEnumsWithFlagsMessage" xml:space="preserve">
    <value>Do not mark enums with FlagsAttribute</value>
  </data>
  <data name="OperatorOverloadsHaveNamedAlternatesTitle" xml:space="preserve">
    <value>Operator overloads have named alternates</value>
  </data>
  <data name="OperatorOverloadsHaveNamedAlternatesDescription" xml:space="preserve">
    <value>An operator overload was detected, and the expected named alternative method was not found. The named alternative member provides access to the same functionality as the operator and is provided for developers who program in languages that do not support overloaded operators.</value>
  </data>
  <data name="OperatorOverloadsHaveNamedAlternatesMessageDefault" xml:space="preserve">
    <value>Provide a method named '{0}' as a friendly alternate for operator {1}.</value>
  </data>
  <data name="OperatorOverloadsHaveNamedAlternatesMessageProperty" xml:space="preserve">
    <value>Provide a property named '{0}' as a friendly alternate for operator {1}.</value>
  </data>
  <data name="OperatorOverloadsHaveNamedAlternatesMessageMultiple" xml:space="preserve">
    <value>Provide a method named '{0}' or '{1}' as an alternate for operator {2}.</value>
  </data>
  <data name="OperatorOverloadsHaveNamedAlternatesMessageVisibility" xml:space="preserve">
    <value>Mark {0} as public because it is a friendly alternate for operator {1}.</value>
  </data>
  <data name="OperatorsShouldHaveSymmetricalOverloadsTitle" xml:space="preserve">
    <value>Operators should have symmetrical overloads</value>
  </data>
  <data name="OperatorsShouldHaveSymmetricalOverloadsDescription" xml:space="preserve">
    <value>A type implements the equality or inequality operator and does not implement the opposite operator.</value>
  </data>
  <data name="OperatorsShouldHaveSymmetricalOverloadsMessage" xml:space="preserve">
    <value>Operators should have symmetrical overloads</value>
  </data>
  <data name="CollectionPropertiesShouldBeReadOnlyTitle" xml:space="preserve">
    <value>Collection properties should be read only</value>
  </data>
  <data name="CollectionPropertiesShouldBeReadOnlyDescription" xml:space="preserve">
    <value>A writable collection property allows a user to replace the collection with a different collection. A read-only property stops the collection from being replaced but still allows the individual members to be set.</value>
  </data>
  <data name="CollectionPropertiesShouldBeReadOnlyMessage" xml:space="preserve">
    <value>Change '{0}' to be read-only by removing the property setter.</value>
  </data>
  <data name="OverloadOperatorEqualsOnOverridingValueTypeEqualsTitle" xml:space="preserve">
    <value>Overload operator equals on overriding value type Equals</value>
  </data>
  <data name="OverloadOperatorEqualsOnOverridingValueTypeEqualsDescription" xml:space="preserve">
    <value>In most programming languages there is no default implementation of the equality operator (==) for value types. If your programming language supports operator overloads, you should consider implementing the equality operator. Its behavior should be identical to that of Equals</value>
  </data>
  <data name="OverloadOperatorEqualsOnOverridingValueTypeEqualsMessage" xml:space="preserve">
    <value>Overload operator equals on overriding value type Equals</value>
  </data>
  <data name="PassSystemUriObjectsInsteadOfStringsTitle" xml:space="preserve">
    <value>Pass system uri objects instead of strings</value>
  </data>
  <data name="PassSystemUriObjectsInsteadOfStringsDescription" xml:space="preserve">
    <value>A call is made to a method that has a string parameter whose name contains "uri", "URI", "urn", "URN", "url", or "URL". The declaring type of the method contains a corresponding method overload that has a System.Uri parameter.</value>
  </data>
  <data name="PassSystemUriObjectsInsteadOfStringsMessage" xml:space="preserve">
    <value>Modify '{0}' to call '{1}' instead of '{2}'.</value>
  </data>
  <data name="ImplementIEquatableWhenOverridingObjectEqualsTitle" xml:space="preserve">
    <value>Type {0} should implement IEquatable&lt;T&gt; because it overrides Equals</value>
  </data>
  <data name="ImplementIEquatableWhenOverridingObjectEqualsMessage" xml:space="preserve">
    <value>Implement IEquatable when overriding Object.Equals</value>
  </data>
  <data name="CancellationTokenParametersMustComeLastTitle" xml:space="preserve">
    <value>CancellationToken parameters must come last</value>
  </data>
  <data name="CancellationTokenParametersMustComeLastMessage" xml:space="preserve">
    <value>Method '{0}' should take CancellationToken as the last parameter</value>
  </data>
  <data name="ConstructorMakeNoninheritableBaseClassInheritableTitle" xml:space="preserve">
    <value>Constructor make noninheritable base class inheritable</value>
  </data>
  <data name="ConstructorMakeNoninheritableBaseClassInheritableDescription" xml:space="preserve">
    <value>When a base class is noninheritable because its constructor is internal, a derived class should not make it inheritable by having a public or protected constructor.</value>
  </data>
  <data name="ConstructorMakeNoninheritableBaseClassInheritableMessage" xml:space="preserve">
    <value>Constructor make noninheritable base class inheritable</value>
  </data>
  <data name="IdentifiersShouldNotContainTypeNamesTitle" xml:space="preserve">
    <value>Identifier contains type name</value>
  </data>
  <data name="IdentifiersShouldNotContainTypeNamesDescription" xml:space="preserve">
    <value>Names of parameters and members are better used to communicate their meaning than to describe their type, which is expected to be provided by development tools. For names of members, if a data type name must be used, use a language-independent name instead of a language-specific one.</value>
  </data>
  <data name="IdentifiersShouldNotContainTypeNamesMessage" xml:space="preserve">
    <value>Identifier '{0}' contains type name</value>
  </data>
  <data name="CreatePropertyAccessorForParameter" xml:space="preserve">
    <value>Create a property accessor.</value>
  </data>
  <data name="MakeGetterPublic" xml:space="preserve">
    <value>Make the getter of the property public</value>
  </data>
  <data name="MakeSetterNonPublic" xml:space="preserve">
    <value>Make the setter of the property non-public</value>
  </data>
  <data name="AddAssemblyLevelComVisibleFalse" xml:space="preserve">
    <value>Because {0} exposes externally visible types, mark it with ComVisible(false) at the assembly level and then mark all types within the assembly that should be exposed to COM clients with ComVisible(true).</value>
  </data>
  <data name="ChangeAssemblyLevelComVisibleToFalse" xml:space="preserve">
    <value>Consider changing the ComVisible attribute on {0} to false, and opting in at the type level.</value>
  </data>
  <data name="ImplementComparable" xml:space="preserve">
    <value>Implement Equality and Comparison methods and operators</value>
  </data>
  <data name="ImplementEquatable" xml:space="preserve">
    <value>Implement IEquatable</value>
  </data>
  <data name="ImplementIDisposableInterface" xml:space="preserve">
    <value>Implement IDisposable Interface</value>
  </data>
  <data name="DoNotMarkEnumsWithFlagsCodeFix" xml:space="preserve">
    <value>Remove FlagsAttribute from enum.</value>
  </data>
  <data name="MarkEnumsWithFlagsCodeFix" xml:space="preserve">
    <value>Apply FlagsAttribute to enum.</value>
  </data>
  <data name="EnumsShouldZeroValueFlagsMultipleZeroCodeFix" xml:space="preserve">
    <value>Remove all members that have the value zero except for one member that is named 'None'.</value>
  </data>
  <data name="EnumsShouldZeroValueFlagsRenameCodeFix" xml:space="preserve">
    <value>Rename zero-valued enum field to 'None'.</value>
  </data>
  <data name="EnumsShouldZeroValueNotFlagsNoZeroValueCodeFix" xml:space="preserve">
    <value>Add a zero-valued member 'None' to enum.</value>
  </data>
  <data name="AbstractTypesShouldNotHavePublicConstructorsCodeFix" xml:space="preserve">
    <value>Change the accessibility of public constructors to protected.</value>
  </data>
  <data name="DoNotDeclareStaticMembersOnGenericTypesTitle" xml:space="preserve">
    <value>Do not declare static members on generic types</value>
  </data>
  <data name="DoNotDeclareStaticMembersOnGenericTypesDescription" xml:space="preserve">
    <value>When a static member of a generic type is called, the type argument must be specified for the type. When a generic instance member that does not support inference is called, the type argument must be specified for the member. In these two cases, the syntax for specifying the type argument is different and easily confused.</value>
  </data>
  <data name="DoNotDeclareStaticMembersOnGenericTypesMessage" xml:space="preserve">
    <value>Do not declare static members on generic types</value>
  </data>
  <data name="CollectionsShouldImplementGenericInterfaceTitle" xml:space="preserve">
    <value>Generic interface should also be implemented</value>
  </data>
  <data name="CollectionsShouldImplementGenericInterfaceDescription" xml:space="preserve">
    <value>To broaden the usability of a type, implement one of the generic interfaces. This is especially true for collections as they can then be used to populate generic collection types.</value>
  </data>
  <data name="CollectionsShouldImplementGenericInterfaceMessage" xml:space="preserve">
    <value>Type '{0}' directly or indirectly inherits '{1}' without implementing '{2}'. Publicly-visible types should implement the generic version to broaden usability.</value>
  </data>
  <data name="EnumStorageShouldBeInt32Title" xml:space="preserve">
    <value>Enum Storage should be Int32</value>
  </data>
  <data name="EnumStorageShouldBeInt32Description" xml:space="preserve">
    <value>An enumeration is a value type that defines a set of related named constants. By default, the System.Int32 data type is used to store the constant value. Although you can change this underlying type, it is not required or recommended for most scenarios.</value>
  </data>
  <data name="EnumStorageShouldBeInt32Message" xml:space="preserve">
    <value>If possible, make the underlying type of {0} System.Int32 instead of {1}.</value>
  </data>
  <data name="UseEventsWhereAppropriateTitle" xml:space="preserve">
    <value>Use events where appropriate</value>
  </data>
  <data name="UseEventsWhereAppropriateDescription" xml:space="preserve">
    <value>This rule detects methods that have names that ordinarily would be used for events. If a method is called in response to a clearly defined state change, the method should be invoked by an event handler. Objects that call the method should raise events instead of calling the method directly.</value>
  </data>
  <data name="UseEventsWhereAppropriateMessage" xml:space="preserve">
    <value>Consider making '{0}' an event.</value>
  </data>
  <data name="ImplementStandardExceptionConstructorsTitle" xml:space="preserve">
    <value>Implement standard exception constructors</value>
  </data>
  <data name="ImplementStandardExceptionConstructorsDescription" xml:space="preserve">
    <value>Failure to provide the full set of constructors can make it difficult to correctly handle exceptions.</value>
  </data>
  <data name="ImplementStandardExceptionConstructorsMessageMissingConstructor" xml:space="preserve">
    <value>Add the following constructor to {0}: {1}.</value>
  </data>
  <data name="ImplementStandardExceptionConstructorsMessageAccessibility" xml:space="preserve">
    <value>Change the accessibility of {0} to {1}.</value>
  </data>
  <data name="NestedTypesShouldNotBeVisibleTitle" xml:space="preserve">
    <value>Nested types should not be visible</value>
  </data>
  <data name="NestedTypesShouldNotBeVisibleDescription" xml:space="preserve">
    <value>A nested type is a type that is declared in the scope of another type. Nested types are useful to encapsulate private implementation details of the containing type. Used for this purpose, nested types should not be externally visible.</value>
  </data>
  <data name="NestedTypesShouldNotBeVisibleMessageDefault" xml:space="preserve">
    <value>Do not nest type {0}. Alternatively, change its accessibility so that it is not externally visible.</value>
  </data>
  <data name="NestedTypesShouldNotBeVisibleMessageVisualBasicModule" xml:space="preserve">
    <value>Do not nest type {0}. Alternatively, change its accessibility so that it is not externally visible. If this type is defined in a Visual Basic Module, it will be considered a nested type to other .NET languages. In that case, consider moving the type outside of the Module.</value>
  </data>
  <data name="AvoidEmptyInterfacesTitle" xml:space="preserve">
    <value>Avoid empty interfaces</value>
  </data>
  <data name="AvoidEmptyInterfacesDescription" xml:space="preserve">
    <value>Interfaces define members that provide a behavior or usage contract. The functionality that is described by the interface can be adopted by any type, regardless of where the type appears in the inheritance hierarchy. A type implements an interface by providing implementations for the members of the interface. An empty interface does not define any members; therefore, it does not define a contract that can be implemented.</value>
  </data>
  <data name="AvoidEmptyInterfacesMessage" xml:space="preserve">
    <value>Avoid empty interfaces</value>
  </data>
  <data name="ProvideObsoleteAttributeMessageTitle" xml:space="preserve">
    <value>Provide ObsoleteAttribute message</value>
  </data>
  <data name="ProvideObsoleteAttributeMessageDescription" xml:space="preserve">
    <value>A type or member is marked by using a System.ObsoleteAttribute attribute that does not have its ObsoleteAttribute.Message property specified. When a type or member that is marked by using ObsoleteAttribute is compiled, the Message property of the attribute is displayed. This gives the user information about the obsolete type or member.</value>
  </data>
  <data name="ProvideObsoleteAttributeMessageMessage" xml:space="preserve">
    <value>Provide a message for the ObsoleteAttribute that marks {0} as Obsolete</value>
  </data>
  <data name="PropertiesShouldNotBeWriteOnlyTitle" xml:space="preserve">
    <value>Properties should not be write only</value>
  </data>
  <data name="PropertiesShouldNotBeWriteOnlyDescription" xml:space="preserve">
    <value>Although it is acceptable and often necessary to have a read-only property, the design guidelines prohibit the use of write-only properties. This is because letting a user set a value, and then preventing the user from viewing that value, does not provide any security. Also, without read access, the state of shared objects cannot be viewed, which limits their usefulness.</value>
  </data>
  <data name="PropertiesShouldNotBeWriteOnlyMessageAddGetter" xml:space="preserve">
    <value>Because property {0} is write-only, either add a property getter with an accessibility that is greater than or equal to its setter or convert this property into a method.</value>
  </data>
  <data name="PropertiesShouldNotBeWriteOnlyMessageMakeMoreAccessible" xml:space="preserve">
    <value>Because the property getter for {0} is less visible than its setter, either increase the accessibility of its getter or decrease the accessibility of its setter.</value>
  </data>
  <data name="DeclareTypesInNamespacesTitle" xml:space="preserve">
    <value>Declare types in namespaces</value>
  </data>
  <data name="DeclareTypesInNamespacesDescription" xml:space="preserve">
    <value>Types are declared in namespaces to prevent name collisions and as a way to organize related types in an object hierarchy.</value>
  </data>
  <data name="DeclareTypesInNamespacesMessage" xml:space="preserve">
    <value>Declare types in namespaces</value>
  </data>
  <data name="DoNotDeclareVisibleInstanceFieldsTitle" xml:space="preserve">
    <value>Do not declare visible instance fields</value>
  </data>
  <data name="DoNotDeclareVisibleInstanceFieldsDescription" xml:space="preserve">
    <value>The primary use of a field should be as an implementation detail. Fields should be private or internal and should be exposed by using properties.</value>
  </data>
  <data name="DoNotDeclareVisibleInstanceFieldsMessage" xml:space="preserve">
    <value>Do not declare visible instance fields</value>
  </data>
  <data name="UriParametersShouldNotBeStringsTitle" xml:space="preserve">
    <value>Uri parameters should not be strings</value>
  </data>
  <data name="UriParametersShouldNotBeStringsDescription" xml:space="preserve">
    <value>If a method takes a string representation of a URI, a corresponding overload should be provided that takes an instance of the URI class, which provides these services in a safe and secure manner.</value>
  </data>
  <data name="UriParametersShouldNotBeStringsMessage" xml:space="preserve">
    <value>Change the type of parameter {0} of method {1} from string to System.Uri, or provide an overload to {1} that allows {0} to be passed as a System.Uri object.</value>
  </data>
  <data name="UriReturnValuesShouldNotBeStringsTitle" xml:space="preserve">
    <value>Uri return values should not be strings</value>
  </data>
  <data name="UriReturnValuesShouldNotBeStringsDescription" xml:space="preserve">
    <value>This rule assumes that the method returns a URI. A string representation of a URI is prone to parsing and encoding errors, and can lead to security vulnerabilities. The System.Uri class provides these services in a safe and secure manner.</value>
  </data>
  <data name="UriReturnValuesShouldNotBeStringsMessage" xml:space="preserve">
    <value>Change the return type of method {0} from string to System.Uri.</value>
  </data>
  <data name="UriPropertiesShouldNotBeStringsTitle" xml:space="preserve">
    <value>Uri properties should not be strings</value>
  </data>
  <data name="UriPropertiesShouldNotBeStringsDescription" xml:space="preserve">
    <value>This rule assumes that the property represents a Uniform Resource Identifier (URI). A string representation of a URI is prone to parsing and encoding errors, and can lead to security vulnerabilities. The System.Uri class provides these services in a safe and secure manner.</value>
  </data>
  <data name="UriPropertiesShouldNotBeStringsMessage" xml:space="preserve">
    <value>Change the type of property {0} from string to System.Uri.</value>
  </data>
  <data name="ImplementIDisposableCorrectlyTitle" xml:space="preserve">
    <value>Implement IDisposable Correctly</value>
  </data>
  <data name="ImplementIDisposableCorrectlyDescription" xml:space="preserve">
    <value>All IDisposable types should implement the Dispose pattern correctly.</value>
  </data>
  <data name="ImplementIDisposableCorrectlyMessageIDisposableReimplementation" xml:space="preserve">
    <value>Remove IDisposable from the list of interfaces implemented by '{0}' as it is already implemented by base type '{1}'.</value>
  </data>
  <data name="ImplementIDisposableCorrectlyMessageFinalizeOverride" xml:space="preserve">
    <value>Remove the finalizer from type '{0}', override Dispose(bool disposing), and put the finalization logic in the code path where 'disposing' is false. Otherwise, it might lead to duplicate Dispose invocations as the Base type '{1}' also provides a finalizer.</value>
  </data>
  <data name="ImplementIDisposableCorrectlyMessageDisposeOverride" xml:space="preserve">
    <value>Remove '{0}', override Dispose(bool disposing), and put the dispose logic in the code path where 'disposing' is true.</value>
  </data>
  <data name="ImplementIDisposableCorrectlyMessageDisposeSignature" xml:space="preserve">
    <value>Ensure that '{0}' is declared as public and sealed.</value>
  </data>
  <data name="ImplementIDisposableCorrectlyMessageRenameDispose" xml:space="preserve">
    <value>Rename '{0}' to 'Dispose' and ensure that it is declared as public and sealed.</value>
  </data>
  <data name="ImplementIDisposableCorrectlyMessageDisposeBoolSignature" xml:space="preserve">
    <value>Ensure that '{0}' is declared as protected, virtual, and unsealed.</value>
  </data>
  <data name="ImplementIDisposableCorrectlyMessageDisposeImplementation" xml:space="preserve">
    <value>Modify '{0}' so that it calls Dispose(true), then calls GC.SuppressFinalize on the current object instance ('this' or 'Me' in Visual Basic), and then returns.</value>
  </data>
  <data name="ImplementIDisposableCorrectlyMessageFinalizeImplementation" xml:space="preserve">
    <value>Modify '{0}' so that it calls Dispose(false) and then returns.</value>
  </data>
  <data name="ImplementIDisposableCorrectlyMessageProvideDisposeBool" xml:space="preserve">
    <value>Provide an overridable implementation of Dispose(bool) on '{0}' or mark the type as sealed. A call to Dispose(false) should only clean up native resources. A call to Dispose(true) should clean up both managed and native resources.</value>
  </data>
  <data name="ExceptionsShouldBePublicTitle" xml:space="preserve">
    <value>Exceptions should be public</value>
  </data>
  <data name="ExceptionsShouldBePublicDescription" xml:space="preserve">
    <value>An internal exception is visible only inside its own internal scope. After the exception falls outside the internal scope, only the base exception can be used to catch the exception. If the internal exception is inherited from T:System.Exception, T:System.SystemException, or T:System.ApplicationException, the external code will not have sufficient information to know what to do with the exception.</value>
  </data>
  <data name="ExceptionsShouldBePublicMessage" xml:space="preserve">
    <value>Exceptions should be public</value>
  </data>
  <data name="DoNotRaiseExceptionsInUnexpectedLocationsTitle" xml:space="preserve">
    <value>Do not raise exceptions in unexpected locations</value>
  </data>
  <data name="DoNotRaiseExceptionsInUnexpectedLocationsDescription" xml:space="preserve">
    <value>A method that is not expected to throw exceptions throws an exception.</value>
  </data>
  <data name="DoNotRaiseExceptionsInUnexpectedLocationsMessagePropertyGetter" xml:space="preserve">
    <value>{0} creates an exception of type {1}, an exception type that should not be raised in a property. If this exception instance might be raised, use a different exception type, convert this property into a method, or change this property's logic so that it no longer raises an exception.</value>
  </data>
  <data name="DoNotRaiseExceptionsInUnexpectedLocationsMessageHasAllowedExceptions" xml:space="preserve">
    <value>{0} creates an exception of type {1}, an exception type that should not be raised in this type of method. If this exception instance might be raised, either use a different exception type or change this method's logic so that it no longer raises an exception.</value>
  </data>
  <data name="DoNotRaiseExceptionsInUnexpectedLocationsMessageNoAllowedExceptions" xml:space="preserve">
    <value>{0} creates an exception of type {1}. Exceptions should not be raised in this type of method. If this exception instance might be raised, change this method's logic so it no longer raises an exception.</value>
  </data>
  <data name="IdentifiersShouldNotContainUnderscoresTitle" xml:space="preserve">
    <value>Identifiers should not contain underscores</value>
  </data>
  <data name="IdentifiersShouldNotContainUnderscoresDescription" xml:space="preserve">
    <value>By convention, identifier names do not contain the underscore (_) character. This rule checks namespaces, types, members, and parameters.</value>
  </data>
  <data name="IdentifiersShouldNotContainUnderscoresMessageAssembly" xml:space="preserve">
    <value>Remove the underscores from assembly name {0}.</value>
  </data>
  <data name="IdentifiersShouldNotContainUnderscoresMessageNamespace" xml:space="preserve">
    <value>Remove the underscores from namespace name '{0}'.</value>
  </data>
  <data name="IdentifiersShouldNotContainUnderscoresMessageType" xml:space="preserve">
    <value>Remove the underscores from type name {0}.</value>
  </data>
  <data name="IdentifiersShouldNotContainUnderscoresMessageMember" xml:space="preserve">
    <value>Remove the underscores from member name {0}.</value>
  </data>
  <data name="IdentifiersShouldNotContainUnderscoresMessageTypeTypeParameter" xml:space="preserve">
    <value>On type {0}, remove the underscores from generic type parameter name {1}.</value>
  </data>
  <data name="IdentifiersShouldNotContainUnderscoresMessageMethodTypeParameter" xml:space="preserve">
    <value>On method {0}, remove the underscores from generic type parameter name {1}.</value>
  </data>
  <data name="IdentifiersShouldNotContainUnderscoresMessageMemberParameter" xml:space="preserve">
    <value>In member {0}, remove the underscores from parameter name {1}.</value>
  </data>
  <data name="IdentifiersShouldNotContainUnderscoresMessageDelegateParameter" xml:space="preserve">
    <value>In delegate {0}, remove the underscores from parameter name {1}.</value>
  </data>
  <data name="IdentifiersShouldHaveCorrectSuffixTitle" xml:space="preserve">
    <value>Identifiers should have correct suffix</value>
  </data>
  <data name="IdentifiersShouldHaveCorrectSuffixDescription" xml:space="preserve">
    <value>By convention, the names of types that extend certain base types or that implement certain interfaces, or types that are derived from these types, have a suffix that is associated with the base type or interface.</value>
  </data>
  <data name="IdentifiersShouldHaveCorrectSuffixMessageDefault" xml:space="preserve">
    <value>Rename {0} to end in '{1}'.</value>
  </data>
  <data name="IdentifiersShouldHaveCorrectSuffixMessageSpecialCollection" xml:space="preserve">
    <value>Rename {0} to end in either 'Collection' or '{1}'.</value>
  </data>
  <data name="IdentifiersShouldNotHaveIncorrectSuffixTitle" xml:space="preserve">
    <value>Identifiers should not have incorrect suffix</value>
  </data>
  <data name="IdentifiersShouldNotHaveIncorrectSuffixDescription" xml:space="preserve">
    <value>By convention, only the names of types that extend certain base types or that implement certain interfaces, or types that are derived from these types, should end with specific reserved suffixes. Other type names should not use these reserved suffixes.</value>
  </data>
  <data name="IdentifiersShouldNotHaveIncorrectSuffixMessageTypeNoAlternate" xml:space="preserve">
    <value>Rename type name {0} so that it does not end in '{1}'.</value>
  </data>
  <data name="IdentifiersShouldNotHaveIncorrectSuffixMessageMemberNewerVersion" xml:space="preserve">
    <value>Either replace the suffix '{0}' in member name {1} with the suggested numeric alternate '2' or provide a more meaningful suffix that distinguishes it from the member it replaces.</value>
  </data>
  <data name="IdentifiersShouldNotHaveIncorrectSuffixMessageTypeNewerVersion" xml:space="preserve">
    <value>Either replace the suffix '{0}' in type name {1} with the suggested numeric alternate '2' or provide a more meaningful suffix that distinguishes it from the type it replaces.</value>
  </data>
  <data name="IdentifiersShouldNotHaveIncorrectSuffixMessageMemberWithAlternate" xml:space="preserve">
    <value>Either replace the suffix '{0}' in member name '{1}' with the suggested alternate '{2}' or remove the suffix completely.</value>
  </data>
  <data name="FlagsEnumsShouldHavePluralNamesTitle" xml:space="preserve">
    <value>Flags enums should have plural names</value>
  </data>
  <data name="FlagsEnumsShouldHavePluralNamesDescription" xml:space="preserve">
    <value>A public enumeration has the System.FlagsAttribute attribute, and its name does not end in ""s"". Types that are marked by using FlagsAttribute have names that are plural because the attribute indicates that more than one value can be specified.</value>
  </data>
  <data name="FlagsEnumsShouldHavePluralNamesMessage" xml:space="preserve">
    <value>Flags enums should have plural names</value>
  </data>
  <data name="IdentifiersShouldNotMatchKeywordsTitle" xml:space="preserve">
    <value>Identifiers should not match keywords</value>
  </data>
  <data name="IdentifiersShouldNotMatchKeywordsDescription" xml:space="preserve">
    <value>A namespace name or a type name matches a reserved keyword in a programming language. Identifiers for namespaces and types should not match keywords that are defined by languages that target the common language runtime.</value>
  </data>
  <data name="IdentifiersShouldNotMatchKeywordsMessageMemberParameter" xml:space="preserve">
    <value>In virtual/interface member {0}, rename parameter {1} so that it no longer conflicts with the reserved language keyword '{2}'. Using a reserved keyword as the name of a parameter on a virtual/interface member makes it harder for consumers in other languages to override/implement the member.</value>
  </data>
  <data name="IdentifiersShouldNotMatchKeywordsMessageMember" xml:space="preserve">
    <value>Rename virtual/interface member {0} so that it no longer conflicts with the reserved language keyword '{1}'. Using a reserved keyword as the name of a virtual/interface member makes it harder for consumers in other languages to override/implement the member.</value>
  </data>
  <data name="IdentifiersShouldNotMatchKeywordsMessageType" xml:space="preserve">
    <value>Rename type {0} so that it no longer conflicts with the reserved language keyword '{1}'. Using a reserved keyword as the name of a type makes it harder for consumers in other languages to use the type.</value>
  </data>
  <data name="IdentifiersShouldNotMatchKeywordsMessageNamespace" xml:space="preserve">
    <value>Rename namespace {0} so that it no longer conflicts with the reserved language keyword '{1}'. Using a reserved keyword as the name of a namespace makes it harder for consumers in other languages to use the namespace.</value>
  </data>
  <data name="OnlyFlagsEnumsShouldHavePluralNamesTitle" xml:space="preserve">
    <value>Only FlagsAttribute enums should have plural names</value>
  </data>
  <data name="OnlyFlagsEnumsShouldHavePluralNamesDescription" xml:space="preserve">
    <value>Naming conventions dictate that a plural name for an enumeration indicates that more than one value of the enumeration can be specified at the same time.</value>
  </data>
  <data name="OnlyFlagsEnumsShouldHavePluralNamesMessage" xml:space="preserve">
    <value>Only FlagsAttribute enums should have plural names</value>
  </data>
  <data name="PropertyNamesShouldNotMatchGetMethodsTitle" xml:space="preserve">
    <value>Property names should not match get methods</value>
  </data>
  <data name="PropertyNamesShouldNotMatchGetMethodsDescription" xml:space="preserve">
    <value>The name of a public or protected member starts with ""Get"" and otherwise matches the name of a public or protected property. ""Get"" methods and properties should have names that clearly distinguish their function.</value>
  </data>
  <data name="PropertyNamesShouldNotMatchGetMethodsMessage" xml:space="preserve">
    <value>The property name '{0}' is confusing given the existence of method '{1}'. Rename or remove one of these members.</value>
  </data>
  <data name="TypeNamesShouldNotMatchNamespacesTitle" xml:space="preserve">
    <value>Type names should not match namespaces</value>
  </data>
  <data name="TypeNamesShouldNotMatchNamespacesDescription" xml:space="preserve">
    <value>Type names should not match the names of namespaces that are defined in the .NET Framework class library. Violating this rule can reduce the usability of the library.</value>
  </data>
  <data name="TypeNamesShouldNotMatchNamespacesMessageDefault" xml:space="preserve">
    <value>The type name {0} conflicts in whole or in part with the namespace name '{1}'. Change either name to eliminate the conflict.</value>
  </data>
  <data name="TypeNamesShouldNotMatchNamespacesMessageSystem" xml:space="preserve">
    <value>The type name {0} conflicts in whole or in part with the namespace name '{1}' defined in the .NET Framework. Rename the type to eliminate the conflict.</value>
  </data>
  <data name="ParameterNamesShouldMatchBaseDeclarationTitle" xml:space="preserve">
    <value>Parameter names should match base declaration</value>
  </data>
  <data name="ParameterNamesShouldMatchBaseDeclarationDescription" xml:space="preserve">
    <value>Consistent naming of parameters in an override hierarchy increases the usability of the method overrides. A parameter name in a derived method that differs from the name in the base declaration can cause confusion about whether the method is an override of the base method or a new overload of the method.</value>
  </data>
  <data name="ParameterNamesShouldMatchBaseDeclarationMessage" xml:space="preserve">
    <value>In member {0}, change parameter name {1} to {2} in order to match the identifier as it has been declared in {3}.</value>
  </data>
  <data name="UsePreferredTermsTitle" xml:space="preserve">
    <value>Use preferred terms</value>
  </data>
  <data name="UsePreferredTermsDescription" xml:space="preserve">
    <value>The name of an externally visible identifier includes a term for which an alternative, preferred term exists. Alternatively, the name includes the term ""Flag"" or ""Flags"".</value>
  </data>
  <data name="UsePreferredTermsMessageAssembly" xml:space="preserve">
    <value>Replace the term '{0}' in assembly name {1} with the preferred alternate '{2}'.</value>
  </data>
  <data name="UsePreferredTermsMessageNamespace" xml:space="preserve">
    <value>Replace the term '{0}' in namespace name '{1}' with the preferred alternate '{2}'.</value>
  </data>
  <data name="UsePreferredTermsMessageMemberParameter" xml:space="preserve">
    <value>In member {0}, replace the term '{1}' in parameter name {2} with the preferred alternate '{3}'.</value>
  </data>
  <data name="UsePreferredTermsMessageDelegateParameter" xml:space="preserve">
    <value>In delegate {0}, replace the term '{1}' in parameter name {2} with the preferred alternate '{3}'.</value>
  </data>
  <data name="UsePreferredTermsMessageTypeTypeParameter" xml:space="preserve">
    <value>On type {0}, replace the term '{1}' in generic type parameter name {2} with the preferred alternate '{3}'.</value>
  </data>
  <data name="UsePreferredTermsMessageMethodTypeParameter" xml:space="preserve">
    <value>On method {0}, replace the term '{1}' in generic type parameter name {2} with the preferred alternate '{3}'.</value>
  </data>
  <data name="UsePreferredTermsMessageType" xml:space="preserve">
    <value>Replace the term '{0}' in type name {1} with the preferred alternate '{2}'.</value>
  </data>
  <data name="UsePreferredTermsMessageMember" xml:space="preserve">
    <value>Replace the term '{0}' in member name {1} with the preferred alternate '{2}'.</value>
  </data>
  <data name="UsePreferredTermsMessageAssemblyNoAlternate" xml:space="preserve">
    <value>Replace the term '{0}' in assembly name {1} with an appropriate alternate or remove it entirely.</value>
  </data>
  <data name="UsePreferredTermsMessageNamespaceNoAlternate" xml:space="preserve">
    <value>Replace the term '{0}' in namespace name '{1}' with an appropriate alternate or remove it entirely.</value>
  </data>
  <data name="UsePreferredTermsMessageMemberParameterNoAlternate" xml:space="preserve">
    <value>In member {0}, replace the term '{1}' in parameter name {2} with an appropriate alternate or remove it entirely.</value>
  </data>
  <data name="UsePreferredTermsMessageDelegateParameterNoAlternate" xml:space="preserve">
    <value>In delegate {0}, replace the term '{1}' in parameter name {2} with an appropriate alternate or remove it entirely.</value>
  </data>
  <data name="UsePreferredTermsMessageTypeTypeParameterNoAlternate" xml:space="preserve">
    <value>On type {0}, replace the term '{1}' in generic type parameter name {2} with an appropriate alternate or remove it entirely.</value>
  </data>
  <data name="UsePreferredTermsMessageMethodTypeParameterNoAlternate" xml:space="preserve">
    <value>On method {0}, replace the term '{1}' in generic type parameter name {2} with an appropriate alternate or remove it entirely.</value>
  </data>
  <data name="UsePreferredTermsMessageTypeNoAlternate" xml:space="preserve">
    <value>Replace the term '{0}' in type name {1} with an appropriate alternate or remove it entirely.</value>
  </data>
  <data name="UsePreferredTermsMessageMemberNoAlternate" xml:space="preserve">
    <value>Replace the term '{0}' in member name {1} with an appropriate alternate or remove it entirely.</value>
  </data>
  <data name="OverrideEqualsAndOperatorEqualsOnValueTypesTitle" xml:space="preserve">
    <value>Override equals and operator equals on value types</value>
  </data>
  <data name="OverrideEqualsAndOperatorEqualsOnValueTypesDescription" xml:space="preserve">
    <value>For value types, the inherited implementation of Equals uses the Reflection library and compares the contents of all fields. Reflection is computationally expensive, and comparing every field for equality might be unnecessary. If you expect users to compare or sort instances, or to use instances as hash table keys, your value type should implement Equals.</value>
  </data>
  <data name="OverrideEqualsAndOperatorEqualsOnValueTypesMessageEquals" xml:space="preserve">
    <value>{0} should override Equals.</value>
  </data>
  <data name="OverrideEqualsAndOperatorEqualsOnValueTypesMessageOpEquality" xml:space="preserve">
    <value>{0} should override the equality (==) and inequality (!=) operators.</value>
  </data>
  <data name="PropertiesShouldNotReturnArraysTitle" xml:space="preserve">
    <value>Properties should not return arrays</value>
  </data>
  <data name="PropertiesShouldNotReturnArraysDescription" xml:space="preserve">
    <value>Arrays that are returned by properties are not write-protected, even when the property is read-only. To keep the array tamper-proof, the property must return a copy of the array. Typically, users will not understand the adverse performance implications of calling such a property.</value>
  </data>
  <data name="PropertiesShouldNotReturnArraysMessage" xml:space="preserve">
    <value>Properties should not return arrays</value>
  </data>
  <data name="AssembliesShouldHaveValidStrongNamesTitle" xml:space="preserve">
    <value>Assemblies should have valid strong names</value>
  </data>
  <data name="AssembliesShouldHaveValidStrongNamesDescription" xml:space="preserve">
    <value>The strong name protects clients from unknowingly loading an assembly that has been tampered with. Assemblies without strong names should not be deployed outside very limited scenarios. If you share or distribute assemblies that are not correctly signed, the assembly can be tampered with, the common language runtime might not load the assembly, or the user might have to disable verification on his or her computer.</value>
  </data>
  <data name="AssembliesShouldHaveValidStrongNamesMessageNoStrongName" xml:space="preserve">
    <value>Sign {0} with a strong name key.</value>
  </data>
  <data name="AssembliesShouldHaveValidStrongNamesMessageNotValid" xml:space="preserve">
    <value>Verify that {0} has a valid strong name before deploying.</value>
  </data>
  <data name="OverrideGetHashCodeOnOverridingEqualsTitle" xml:space="preserve">
    <value>Override GetHashCode on overriding Equals</value>
  </data>
  <data name="OverrideGetHashCodeOnOverridingEqualsDescription" xml:space="preserve">
    <value>GetHashCode returns a value, based on the current instance, that is suited for hashing algorithms and data structures such as a hash table. Two objects that are the same type and are equal must return the same hash code.</value>
  </data>
  <data name="OverrideGetHashCodeOnOverridingEqualsMessage" xml:space="preserve">
    <value>Override GetHashCode on overriding Equals</value>
  </data>
  <data name="OverrideEqualsOnOverloadingOperatorEqualsTitle" xml:space="preserve">
    <value>Override Equals on overloading operator equals</value>
  </data>
  <data name="OverrideEqualsOnOverloadingOperatorEqualsDescription" xml:space="preserve">
    <value>A public type implements the equality operator but does not override Object.Equals.</value>
  </data>
  <data name="OverrideEqualsOnOverloadingOperatorEqualsMessage" xml:space="preserve">
    <value>Override Equals on overloading operator equals</value>
  </data>
  <data name="Since_0_redefines_operator_1_it_should_also_redefine_operator_2" xml:space="preserve">
    <value>Since '{0}' redefines operator '{1}', it should also redefine operator '{2}'</value>
  </data>
  <data name="Generate_missing_operators" xml:space="preserve">
    <value>Generate missing operators</value>
  </data>
  <data name="OverrideEqualsOnOverloadingOperatorEqualsCodeActionTitle" xml:space="preserve">
    <value>Override object.Equals</value>
  </data>
  <data name="OverrideEqualsOnImplementingIEquatableCodeActionTitle" xml:space="preserve">
    <value>Override object.Equals</value>
  </data>
  <data name="OverrideGetHashCodeOnOverridingEqualsCodeActionTitle" xml:space="preserve">
    <value>Override object.GetHashCode</value>
  </data>
  <data name="MakeExceptionPublic" xml:space="preserve">
    <value>Make exception public</value>
  </data>
  <data name="InterfaceMethodsShouldBeCallableByChildTypesFix1" xml:space="preserve">
    <value>Make '{0}' protected.</value>
  </data>
  <data name="InterfaceMethodsShouldBeCallableByChildTypesFix2" xml:space="preserve">
    <value>Change '{0}' to a public interface implementation.</value>
  </data>
  <data name="InterfaceMethodsShouldBeCallableByChildTypesFix3" xml:space="preserve">
    <value>Make the containing type '{0}' sealed.</value>
  </data>
  <data name="StaticHolderTypeIsNotStatic" xml:space="preserve">
    <value>Type '{0}' is a static holder type but is neither static nor NotInheritable</value>
  </data>
  <data name="StaticHolderTypesShouldBeStaticOrNotInheritable" xml:space="preserve">
    <value>Static holder types should be Static or NotInheritable</value>
  </data>
  <data name="MakeClassStatic" xml:space="preserve">
    <value>Make Class Static</value>
  </data>
  <data name="OverrideObjectEqualsMessage" xml:space="preserve">
    <value>Type {0} should override Equals because it implements IEquatable&lt;T&gt;</value>
  </data>
  <data name="OverrideObjectEqualsTitle" xml:space="preserve">
    <value>Override Object.Equals(object) when implementing IEquatable&lt;T&gt;</value>
  </data>
  <data name="UseIntegralOrStringArgumentForIndexersDescription" xml:space="preserve">
    <value>Indexers, that is, indexed properties, should use integer or string types for the index. These types are typically used for indexing data structures and increase the usability of the library. Use of the Object type should be restricted to those cases where the specific integer or string type cannot be specified at design time. If the design requires other types for the index, reconsider whether the type represents a logical data store. If it does not represent a logical data store, use a method.</value>
  </data>
  <data name="UseIntegralOrStringArgumentForIndexersMessage" xml:space="preserve">
    <value>Use Integral Or String Argument For Indexers</value>
  </data>
  <data name="UseIntegralOrStringArgumentForIndexersTitle" xml:space="preserve">
    <value>Use Integral Or String Argument For Indexers</value>
  </data>
  <data name="DoNotDirectlyAwaitATaskDescription" xml:space="preserve">
    <value>When an asynchronous method awaits a Task directly, continuation occurs in the same thread that created the task. Consider calling Task.ConfigureAwait(Boolean) to signal your intention for continuation. Call ConfigureAwait(false) on the task to schedule continuations to the thread pool, thereby avoiding a deadlock on the UI thread. Passing false is a good option for app-independent libraries. Calling ConfigureAwait(true) on the task has the same behavior as not explicitly calling ConfigureAwait. By explicitly calling this method, you're letting readers know you intentionally want to perform the continuation on the original synchronization context.</value>
  </data>
  <data name="DoNotDirectlyAwaitATaskMessage" xml:space="preserve">
    <value>Consider calling ConfigureAwait on the awaited task</value>
  </data>
  <data name="DoNotDirectlyAwaitATaskTitle" xml:space="preserve">
    <value>Consider calling ConfigureAwait on the awaited task</value>
  </data>
  <data name="AppendConfigureAwaitFalse" xml:space="preserve">
    <value>Append .ConfigureAwait(false)</value>
  </data>
  <data name="AppendConfigureAwaitTrue" xml:space="preserve">
    <value>Append .ConfigureAwait(true)</value>
  </data>
  <data name="ImplementIEquatableWhenOverridingObjectEqualsDescription" xml:space="preserve">
    <value>When a type T overrides Object.Equals(object), the implementation must cast the object argument to the correct type T before performing the comparison. If the type implements IEquatable&lt;T&gt;, and therefore offers the method T.Equals(T), and if the argument is known at compile time to be of type T, then the compiler can call IEquatable&lt;T&gt;.Equals(T) instead of Object.Equals(object), and no cast is necessary, improving performance.</value>
  </data>
  <data name="OverrideObjectEqualsDescription" xml:space="preserve">
    <value>When a type T implements the interface IEquatable&lt;T&gt;, it suggests to a user who sees a call to the Equals method in source code that an instance of the type can be equated with an instance of any other type. The user might be confused if their attempt to equate the type with an instance of another type fails to compile. This violates the "principle of least surprise".</value>
  </data>
  <data name="RenameToTitle" xml:space="preserve">
    <value>Rename to '{0}'</value>
  </data>
  <data name="DoNotHideBaseClassMethodsDescription" xml:space="preserve">
    <value>A method in a base type is hidden by an identically named method in a derived type when the parameter signature of the derived method differs only by types that are more weakly derived than the corresponding types in the parameter signature of the base method.</value>
  </data>
  <data name="DoNotHideBaseClassMethodsMessage" xml:space="preserve">
    <value>Change or remove '{0}' because it hides a more specific base class method: '{1}'.</value>
  </data>
  <data name="DoNotHideBaseClassMethodsTitle" xml:space="preserve">
    <value>Do not hide base class methods</value>
  </data>
  <data name="OverrideMethodsOnComparableTypesMessageBoth" xml:space="preserve">
    <value>{0} should define operator(s) '{1}' and Equals since it implements IComparable.</value>
    <comment>1 is a comma-separated list</comment>
  </data>
  <data name="DoNotCatchGeneralExceptionTypesDescription" xml:space="preserve">
    <value>A general exception such as System.Exception or System.SystemException or a disallowed exception type is caught in a catch statement, or a general catch clause is used. General and disallowed exceptions should not be caught.</value>
  </data>
  <data name="DoNotCatchGeneralExceptionTypesMessage" xml:space="preserve">
    <value>Modify '{0}' to catch a more specific allowed exception type, or rethrow the exception.</value>
  </data>
  <data name="DoNotCatchGeneralExceptionTypesTitle" xml:space="preserve">
    <value>Do not catch general exception types</value>
  </data>
  <data name="DoNotPrefixEnumValuesWithTypeNameDescription" xml:space="preserve">
    <value>An enumeration's values should not start with the type name of the enumeration.</value>
  </data>
  <data name="DoNotPrefixEnumValuesWithTypeNameMessage" xml:space="preserve">
    <value>Do not prefix enum values with the name of the enum type '{0}'. </value>
  </data>
  <data name="DoNotPrefixEnumValuesWithTypeNameTitle" xml:space="preserve">
    <value>Do not prefix enum values with type name</value>
  </data>
  <data name="AvoidCallingProblematicMethodsTitle" xml:space="preserve">
    <value>Avoid calling problematic methods</value>
  </data>
  <data name="AvoidCallingProblematicMethodsDescription" xml:space="preserve">
    <value>A member calls a potentially dangerous or problematic method.</value>
  </data>
  <data name="AvoidCallingProblematicMethodsMessageSystemGCCollect" xml:space="preserve">
    <value>Remove the call to GC.Collect from {0}. It is usually unnecessary to force garbage collection, and doing so can severely degrade performance.</value>
  </data>
  <data name="AvoidCallingProblematicMethodsMessageSystemThreadingThreadResume" xml:space="preserve">
    <value>Remove the call to Thread.Resume from {0}. Suspending and resuming threads can be dangerous if the system is in the middle of a critical operation such as executing a class constructor of an important system type or resolving security for a shared assembly.</value>
  </data>
  <data name="AvoidCallingProblematicMethodsMessageSystemThreadingThreadSuspend" xml:space="preserve">
    <value>Remove the call to Thread.Suspend from {0}. Suspending and resuming threads can be dangerous if the system is in the middle of a critical operation such as executing a class constructor of an important system type or resolving security for a shared assembly.</value>
  </data>
  <data name="AvoidCallingProblematicMethodsMessageSystemTypeInvokeMember" xml:space="preserve">
    <value>Remove the call to System.Type.InvokeMember with BindingFlags.NonPublic from {0}. Taking a dependency on a private member increases the chance of a breaking change in the future.</value>
  </data>
  <data name="AvoidCallingProblematicMethodsMessageCoInitializeSecurity" xml:space="preserve">
    <value>{0} is a P/Invoke declaration to an OLE32 API that cannot be reliably called after the runtime has been initialized. The workaround is to write an unmanaged shim that will call the routine and then activate and call into managed code. You can do this using an export from a mixed-mode C++ DLL, by registering a managed component for use by COM, or by using the runtime hosting API.</value>
  </data>
  <data name="AvoidCallingProblematicMethodsMessageCoSetProxyBlanket" xml:space="preserve">
    <value>{0} is a P/Invoke declaration to an OLE32 API that cannot be reliably called against a runtime callable wrapper (a managed object wrapping a COM object). Runtime callable wrappers dynamically fetch interface pointers so the effect of the call might be arbitrarily lost. Runtime callable wrappers for a given COM object are also shared across an application domain so the call could possibly affect other users. Replace this call with a native wrapper COM object for the interface pointer that does the appropriate CoSetProxyBlanket calls.</value>
  </data>
  <data name="AvoidCallingProblematicMethodsMessageSystemRuntimeInteropServicesSafeHandleDangerousGetHandle" xml:space="preserve">
    <value>Remove the call to SafeHandle.DangerousGetHandle from {0}.</value>
  </data>
  <data name="AvoidCallingProblematicMethodsMessageSystemReflectionAssemblyLoadFrom" xml:space="preserve">
    <value>Remove the call to Assembly.LoadFrom from {0}.</value>
  </data>
  <data name="AvoidCallingProblematicMethodsMessageSystemReflectionAssemblyLoadFile" xml:space="preserve">
    <value>Remove the call to Assembly.LoadFile from {0}.</value>
  </data>
  <data name="AvoidCallingProblematicMethodsMessageSystemReflectionAssemblyLoadWithPartialName" xml:space="preserve">
    <value>Remove the call to Assembly.LoadWithPartialName from {0}.</value>
  </data>
  <data name="CategoryReliability" xml:space="preserve">
    <value>Reliability</value>
  </data>
  <data name="AvoidUsingCrefTagsWithAPrefixTitle" xml:space="preserve">
    <value>Avoid using cref tags with a prefix</value>
  </data>
  <data name="AvoidUsingCrefTagsWithAPrefixDescription" xml:space="preserve">
    <value>Use of cref tags with prefixes should be avoided, since it prevents the compiler from verifying references and the IDE from updating references during refactorings. It is permissible to suppress this error at a single documentation site if the cref must use a prefix because the type being mentioned is not findable by the compiler. For example, if a cref is mentioning a special attribute in the full framework but you're in a file that compiles against the portable framework, or if you want to reference a type at higher layer of Roslyn, you should suppress the error. You should not suppress the error just because you want to take a shortcut and avoid using the full syntax.</value>
  </data>
  <data name="AvoidUsingCrefTagsWithAPrefixMessage" xml:space="preserve">
    <value>Avoid using cref tags with a prefix</value>
  </data>
  <data name="VariableNamesShouldNotMatchFieldNamesTitle" xml:space="preserve">
    <value>Variable names should not match field names</value>
  </data>
  <data name="VariableNamesShouldNotMatchFieldNamesDescription" xml:space="preserve">
    <value>An instance method declares a parameter or a local variable whose name matches an instance field of the declaring type, leading to errors.</value>
  </data>
  <data name="VariableNamesShouldNotMatchFieldNamesMessageLocal" xml:space="preserve">
    <value>{0}, a variable declared in {1}, has the same name as an instance field on the type. Change the name of one of these items.</value>
  </data>
  <data name="VariableNamesShouldNotMatchFieldNamesMessageParameter" xml:space="preserve">
    <value>{0}, a parameter declared in {1}, has the same name as an instance field on the type. Change the name of one of these items.</value>
  </data>
  <data name="ReviewUnusedParametersTitle" xml:space="preserve">
    <value>Review unused parameters</value>
  </data>
  <data name="ReviewUnusedParametersDescription" xml:space="preserve">
    <value>Avoid unused paramereters in your code. If the parameter cannot be removed, then change its name so it starts with an underscore and is optionally followed by an integer, such as '_', '_1', '_2', etc. These are treated as special discard symbol names.</value>
  </data>
  <data name="ReviewUnusedParametersMessage" xml:space="preserve">
    <value>Parameter {0} of method {1} is never used. Remove the parameter or use it in the method body.</value>
  </data>
  <data name="RemoveUnusedParameterMessage" xml:space="preserve">
    <value>Remove unused parameter</value>
  </data>
  <data name="DoNotIgnoreMethodResultsTitle" xml:space="preserve">
    <value>Do not ignore method results</value>
  </data>
  <data name="DoNotIgnoreMethodResultsDescription" xml:space="preserve">
    <value>A new object is created but never used; or a method that creates and returns a new string is called and the new string is never used; or a COM or P/Invoke method returns an HRESULT or error code that is never used.</value>
  </data>
  <data name="DoNotIgnoreMethodResultsMessageObjectCreation" xml:space="preserve">
    <value>{0} creates a new instance of {1} which is never used. Pass the instance as an argument to another method, assign the instance to a variable, or remove the object creation if it is unnecessary.</value>
  </data>
  <data name="DoNotIgnoreMethodResultsMessageStringCreation" xml:space="preserve">
    <value>{0} calls {1} but does not use the new string instance that the method returns. Pass the instance as an argument to another method, assign the instance to a variable, or remove the call if it is unnecessary.</value>
  </data>
  <data name="DoNotIgnoreMethodResultsMessageHResultOrErrorCode" xml:space="preserve">
    <value>{0} calls {1} but does not use the HRESULT or error code that the method returns. This could lead to unexpected behavior in error conditions or low-resource situations. Use the result in a conditional statement, assign the result to a variable, or pass it as an argument to another method.</value>
  </data>
  <data name="DoNotIgnoreMethodResultsMessageTryParse" xml:space="preserve">
    <value>{0} calls {1} but does not explicitly check whether the conversion succeeded. Either use the return value in a conditional statement or verify that the call site expects that the out argument will be set to the default value when the conversion fails.</value>
  </data>
  <data name="AvoidUninstantiatedInternalClassesTitle" xml:space="preserve">
    <value>Avoid uninstantiated internal classes</value>
  </data>
  <data name="AvoidUninstantiatedInternalClassesDescription" xml:space="preserve">
    <value>An instance of an assembly-level type is not created by code in the assembly.</value>
  </data>
  <data name="AvoidUninstantiatedInternalClassesMessage" xml:space="preserve">
    <value>{0} is an internal class that is apparently never instantiated. If so, remove the code from the assembly. If this class is intended to contain only static members, make it static (Shared in Visual Basic).</value>
  </data>
  <data name="AvoidUnusedPrivateFieldsTitle" xml:space="preserve">
    <value>Avoid unused private fields</value>
  </data>
  <data name="AvoidUnusedPrivateFieldsDescription" xml:space="preserve">
    <value>Private fields were detected that do not appear to be accessed in the assembly.</value>
  </data>
  <data name="AvoidUnusedPrivateFieldsMessage" xml:space="preserve">
    <value>Unused field '{0}'.</value>
  </data>
  <data name="DoNotIgnoreMethodResultsMessagePureMethod" xml:space="preserve">
    <value>{0} calls {1} but does not use the value the method returns. Because {1} is marked as a Pure method, it cannot have side effects. Use the result in a conditional statement, assign the result to a variable, or pass it as an argument to another method.</value>
  </data>
  <data name="UseNameOfInPlaceOfStringDescription" xml:space="preserve">
    <value>Using nameof helps keep your code valid when refactoring.</value>
  </data>
  <data name="UseNameOfInPlaceOfStringMessage" xml:space="preserve">
    <value>Use nameof in place of string literal '{0}'</value>
  </data>
  <data name="UseNameOfInPlaceOfStringTitle" xml:space="preserve">
    <value>Use nameof to express symbol names</value>
  </data>
  <data name="AvoidDeadConditionalCodeAlwaysTruFalseOrNullMessage" xml:space="preserve">
    <value>'{0}' is always '{1}'. Remove or refactor the condition(s) to avoid dead code.</value>
  </data>
  <data name="AvoidDeadConditionalCodeNeverNullMessage" xml:space="preserve">
    <value>'{0}' is never '{1}'. Remove or refactor the condition(s) to avoid dead code.</value>
  </data>
  <data name="AvoidDeadConditionalCodeTitle" xml:space="preserve">
    <value>Avoid dead conditional code</value>
  </data>
  <data name="AvoidExcessiveClassCouplingDescription" xml:space="preserve">
    <value>This rule measures class coupling by counting the number of unique type references that a symbol contains. Symbols that have a high degree of class coupling can be difficult to maintain. It is a good practice to have types and methods that exhibit low coupling and high cohesion. To fix this violation, try to redesign the code to reduce the number of types to which it is coupled.</value>
  </data>
  <data name="AvoidExcessiveClassCouplingMessage" xml:space="preserve">
    <value>'{0}' is coupled with '{1}' different types from '{2}' different namespaces. Rewrite or refactor the code to decrease its class coupling below '{3}'.</value>
  </data>
  <data name="AvoidExcessiveClassCouplingTitle" xml:space="preserve">
    <value>Avoid excessive class coupling</value>
  </data>
  <data name="AvoidExcessiveComplexityDescription" xml:space="preserve">
    <value>Cyclomatic complexity measures the number of linearly independent paths through the method, which is determined by the number and complexity of conditional branches. A low cyclomatic complexity generally indicates a method that is easy to understand, test, and maintain. The cyclomatic complexity is calculated from a control flow graph of the method and is given as follows: `cyclomatic complexity = the number of edges - the number of nodes + 1`, where a node represents a logic branch point and an edge represents a line between nodes.</value>
  </data>
  <data name="AvoidExcessiveComplexityMessage" xml:space="preserve">
    <value>'{0}' has a cyclomatic complexity of '{1}'. Rewrite or refactor the code to decrease its complexity below '{2}'.</value>
  </data>
  <data name="AvoidExcessiveComplexityTitle" xml:space="preserve">
    <value>Avoid excessive complexity</value>
  </data>
  <data name="AvoidExcessiveInheritanceDescription" xml:space="preserve">
    <value>Deeply nested type hierarchies can be difficult to follow, understand, and maintain. This rule limits analysis to hierarchies in the same module. To fix a violation of this rule, derive the type from a base type that is less deep in the inheritance hierarchy or eliminate some of the intermediate base types.</value>
  </data>
  <data name="AvoidExcessiveInheritanceMessage" xml:space="preserve">
    <value>'{0}' has an object hierarchy '{1}' levels deep within the defining module. If possible, eliminate base classes within the hierarchy to decrease its hierarchy level below '{2}': '{3}'</value>
  </data>
  <data name="AvoidExcessiveInheritanceTitle" xml:space="preserve">
    <value>Avoid excessive inheritance</value>
  </data>
  <data name="AvoidUnmantainableCodeDescription" xml:space="preserve">
    <value>The maintainability index is calculated by using the following metrics: lines of code, program volume, and cyclomatic complexity. Program volume is a measure of the difficulty of understanding of a symbol that is based on the number of operators and operands in the code. Cyclomatic complexity is a measure of the structural complexity of the type or method. A low maintainability index indicates that code is probably difficult to maintain and would be a good candidate to redesign.</value>
  </data>
  <data name="AvoidUnmantainableCodeMessage" xml:space="preserve">
    <value>'{0}' has a maintainability index of '{1}'. Rewrite or refactor the code to increase its maintainability index (MI) above '{2}'.</value>
  </data>
  <data name="AvoidUnmantainableCodeTitle" xml:space="preserve">
    <value>Avoid unmaintainable code</value>
  </data>
  <data name="InvalidEntryInCodeMetricsConfigFileDescription" xml:space="preserve">
    <value>Invalid entry in code metrics rule specification file</value>
  </data>
  <data name="InvalidEntryInCodeMetricsConfigFileMessage" xml:space="preserve">
    <value>Invalid entry '{0}' in code metrics rule specification file '{1}'</value>
  </data>
  <data name="InvalidEntryInCodeMetricsConfigFileTitle" xml:space="preserve">
    <value>Invalid entry in code metrics rule specification file</value>
  </data>
  <data name="UseLiteralsWhereAppropriateTitle" xml:space="preserve">
    <value>Use literals where appropriate</value>
  </data>
  <data name="UseLiteralsWhereAppropriateDescription" xml:space="preserve">
    <value>A field is declared static and read-only (Shared and ReadOnly in Visual Basic), and is initialized by using a value that is computable at compile time. Because the value that is assigned to the targeted field is computable at compile time, change the declaration to a const (Const in Visual Basic) field so that the value is computed at compile time instead of at run?time.</value>
  </data>
  <data name="UseLiteralsWhereAppropriateMessageDefault" xml:space="preserve">
    <value>Field '{0}' is declared as 'readonly' but is initialized with a constant value. Mark this field as 'const' instead.</value>
  </data>
  <data name="UseLiteralsWhereAppropriateMessageEmptyString" xml:space="preserve">
    <value>Field '{0}' is declared as 'readonly' but is initialized with an empty string (""). Mark this field as 'const' instead.</value>
  </data>
  <data name="DoNotInitializeUnnecessarilyTitle" xml:space="preserve">
    <value>Do not initialize unnecessarily</value>
  </data>
  <data name="DoNotInitializeUnnecessarilyDescription" xml:space="preserve">
    <value>The common language runtime initializes all fields to their default values before running the constructor. In most cases, initializing a field to its default value in a constructor is redundant, which degrades performance and adds to maintenance costs. One case where it is not redundant occurs when the constructor calls another constructor of the same class or a base class constructor and that constructor initializes the field to a non-default value. In this case, changing the value of the field back to its default value can be appropriate.</value>
  </data>
  <data name="DoNotInitializeUnnecessarilyMessage" xml:space="preserve">
    <value>Do not initialize unnecessarily</value>
  </data>
  <data name="PreferJaggedArraysOverMultidimensionalTitle" xml:space="preserve">
    <value>Prefer jagged arrays over multidimensional</value>
  </data>
  <data name="PreferJaggedArraysOverMultidimensionalDescription" xml:space="preserve">
    <value>A jagged array is an array whose elements are arrays. The arrays that make up the elements can be of different sizes, leading to less wasted space for some sets of data.</value>
  </data>
  <data name="PreferJaggedArraysOverMultidimensionalMessageDefault" xml:space="preserve">
    <value>{0} is a multidimensional array. Replace it with a jagged array if possible.</value>
  </data>
  <data name="PreferJaggedArraysOverMultidimensionalMessageReturn" xml:space="preserve">
    <value>{0} returns a multidimensional array of {1}. Replace it with a jagged array if possible.</value>
  </data>
  <data name="PreferJaggedArraysOverMultidimensionalMessageBody" xml:space="preserve">
    <value>{0} uses a multidimensional array of {1}. Replace it with a jagged array if possible.</value>
  </data>
  <data name="MarkMembersAsStaticTitle" xml:space="preserve">
    <value>Mark members as static</value>
  </data>
  <data name="MarkMembersAsStaticDescription" xml:space="preserve">
    <value>Members that do not access instance data or call instance methods can be marked as static. After you mark the methods as static, the compiler will emit nonvirtual call sites to these members. This can give you a measurable performance gain for performance-sensitive code.</value>
  </data>
  <data name="MarkMembersAsStaticMessage" xml:space="preserve">
    <value>Member '{0}' does not access instance data and can be marked as static</value>
  </data>
  <data name="ReviewVisibleEventHandlersTitle" xml:space="preserve">
    <value>Review visible event handlers</value>
  </data>
  <data name="ReviewVisibleEventHandlersDescription" xml:space="preserve">
    <value>A public or protected event-handling method was detected. Event-handling methods should not be exposed unless absolutely necessary.</value>
  </data>
  <data name="ReviewVisibleEventHandlersMessageSecurity" xml:space="preserve">
    <value>Consider making {0} not externally visible or ensure that it is benign code.</value>
  </data>
  <data name="ReviewVisibleEventHandlersMessageDefault" xml:space="preserve">
    <value>Consider making {0} not externally visible.</value>
  </data>
  <data name="SealMethodsThatSatisfyPrivateInterfacesTitle" xml:space="preserve">
    <value>Seal methods that satisfy private interfaces</value>
  </data>
  <data name="SealMethodsThatSatisfyPrivateInterfacesDescription" xml:space="preserve">
    <value>An inheritable public type provides an overridable method implementation of an internal (Friend in Visual Basic) interface. To fix a violation of this rule, prevent the method from being overridden outside the assembly.</value>
  </data>
  <data name="SealMethodsThatSatisfyPrivateInterfacesMessage" xml:space="preserve">
    <value>Seal methods that satisfy private interfaces</value>
  </data>
  <data name="RemoveEmptyFinalizers" xml:space="preserve">
    <value>Remove empty Finalizers</value>
  </data>
  <data name="RemoveEmptyFinalizersDescription" xml:space="preserve">
    <value>Finalizers should be avoided where possible, to avoid the additional performance overhead involved in tracking object lifetime.</value>
  </data>
  <data name="DoNotCallOverridableMethodsInConstructors" xml:space="preserve">
    <value>Do not call overridable methods in constructors</value>
  </data>
  <data name="DoNotCallOverridableMethodsInConstructorsDescription" xml:space="preserve">
    <value>Virtual methods defined on the class should not be called from constructors. If a derived class has overridden the method, the derived class version will be called (before the derived class constructor is called).</value>
  </data>
  <data name="RethrowToPreserveStackDetailsMessage" xml:space="preserve">
    <value>Re-throwing caught exception changes stack information.</value>
  </data>
  <data name="RethrowToPreserveStackDetailsTitle" xml:space="preserve">
    <value>Rethrow to preserve stack details.</value>
  </data>
  <data name="MakeDeclaringTypeInternal" xml:space="preserve">
    <value>Make declaring type internal.</value>
  </data>
  <data name="MakeDeclaringTypeSealed" xml:space="preserve">
    <value>Make declaring type sealed.</value>
  </data>
  <data name="MakeMemberNotOverridable" xml:space="preserve">
    <value>Make member not overridable.</value>
  </data>
  <data name="DoNotRaiseExceptionsInExceptionClausesDescription" xml:space="preserve">
    <value>When an exception is raised in a finally clause, the new exception hides the active exception. This makes the original error difficult to detect and debug.</value>
  </data>
  <data name="DoNotRaiseExceptionsInExceptionClausesMessageFinally" xml:space="preserve">
    <value>Do not raise an exception from within a finally clause. </value>
  </data>
  <data name="DoNotRaiseExceptionsInExceptionClausesTitle" xml:space="preserve">
    <value>Do not raise exceptions in finally clauses</value>
  </data>
  <data name="UseLiteralsWhereAppropriateCodeActionTitle" xml:space="preserve">
    <value>Change to constant</value>
  </data>
  <data name="AvoidDuplicateElementInitializationDescription" xml:space="preserve">
    <value>Indexed elements in objects initializers must initialize unique elements. A duplicate index might overwrite a previous element initialization.</value>
  </data>
  <data name="AvoidDuplicateElementInitializationMessage" xml:space="preserve">
    <value>The element at index [{0}] has already been initialized. Previous initializations of this element may be overwritten.</value>
  </data>
  <data name="AvoidDuplicateElementInitializationTitle" xml:space="preserve">
    <value>Do not duplicate indexed element initializations</value>
  </data>
  <data name="ValidateArgumentsOfPublicMethodsDescription" xml:space="preserve">
    <value>An externally visible method dereferences one of its reference arguments without verifying whether that argument is null (Nothing in Visual Basic). All reference arguments that are passed to externally visible methods should be checked against null. If appropriate, throw an ArgumentNullException when the argument is null or add a Code Contract precondition asserting non-null argument. If the method is designed to be called only by known assemblies, you should make the method internal.</value>
  </data>
  <data name="ValidateArgumentsOfPublicMethodsMessage" xml:space="preserve">
    <value>In externally visible method '{0}', validate parameter '{1}' is non-null before using it. If appropriate, throw an ArgumentNullException when the argument is null or add a Code Contract precondition asserting non-null argument.</value>
  </data>
  <data name="ValidateArgumentsOfPublicMethodsTitle" xml:space="preserve">
    <value>Validate arguments of public methods</value>
  </data>
  <data name="MarkMembersAsStaticCodeFix" xml:space="preserve">
    <value>Make static</value>
  </data>
  <data name="MarkMembersAsStaticCodeFix_WarningAnnotation" xml:space="preserve">
    <value>Some references to '{0}' could not be fixed, they should be fixed manually.</value>
  </data>
  <data name="AvoidPropertySelfAssignmentTitle" xml:space="preserve">
    <value>Do not assign a property to itself.</value>
  </data>
  <data name="AvoidPropertySelfAssignmentMessage" xml:space="preserve">
    <value>The property {0} should not be assigned to itself.</value>
  </data>
  <data name="AssigningSymbolAndItsMemberInSameStatementDescription" xml:space="preserve">
    <value>Assigning to a symbol and its member (field/property) in the same statement is not recommended. It is not clear if the member access was intended to use symbol's old value prior to the assignment or new value from the assignment in this statement. For clarity, consider splitting the assignments into separate statements.</value>
  </data>
  <data name="AssigningSymbolAndItsMemberInSameStatementMessage" xml:space="preserve">
    <value>Symbol '{0}' and its member '{1}' are both assigned in the same statement. You are at risk of assigning the member of an unintended object.</value>
  </data>
  <data name="AssigningSymbolAndItsMemberInSameStatementTitle" xml:space="preserve">
    <value>Assigning symbol and its member in the same statement.</value>
  </data>
  <data name="AvoidInfiniteRecursionMessageSure" xml:space="preserve">
    <value>Do not assign the property within its setter. This call will result in an infinite recursion.</value>
  </data>
  <data name="AvoidInfiniteRecursionTitle" xml:space="preserve">
    <value>Avoid infinite recursion</value>
  </data>
  <data name="AvoidInfiniteRecursionMessageMaybe" xml:space="preserve">
    <value>Do not assign the property within its setter. This call might result in an infinite recursion.</value>
  </data>
  <data name="AvoidOutParametersDescription" xml:space="preserve">
    <value>Passing types by reference (using 'out' or 'ref') requires experience with pointers, understanding how value types and reference types differ, and handling methods with multiple return values. Also, the difference between 'out' and 'ref' parameters is not widely understood.</value>
  </data>
  <data name="AvoidOutParametersMessage" xml:space="preserve">
    <value>Avoid 'out' parameters as they are not designed for general audience.</value>
  </data>
  <data name="AvoidOutParametersTitle" xml:space="preserve">
    <value>Avoid out parameters</value>
  </data>
  <data name="EnumShouldNotHaveDuplicatedValuesMessageDuplicatedBitwiseValuePart" xml:space="preserve">
    <value>The field reference '{0}' is duplicated in this bitwise initialization.</value>
  </data>
  <data name="EnumShouldNotHaveDuplicatedValuesMessageDuplicatedValue" xml:space="preserve">
    <value>The enum member '{0}' has the same constant value '{1}' as member '{2}'.</value>
  </data>
  <data name="EnumShouldNotHaveDuplicatedValuesTitle" xml:space="preserve">
    <value>Enums values should not be duplicated</value>
  </data>
<<<<<<< HEAD
  <data name="DoNotExposeGenericListsDescription" xml:space="preserve">
    <value>System.Collections.Generic.List&lt;T&gt; is a generic collection that's designed for performance and not inheritance. List&lt;T&gt; does not contain virtual members that make it easier to change the behavior of an inherited class.</value>
  </data>
  <data name="DoNotExposeGenericListsMessage" xml:space="preserve">
    <value>Change '{0}' in '{1}' to use 'Collection&lt;T&gt;', 'ReadOnlyCollection&lt;T&gt;' or 'KeyedCollection&lt;K,V&gt;'</value>
  </data>
  <data name="DoNotExposeGenericListsTitle" xml:space="preserve">
    <value>Do not expose generic lists</value>
=======
  <data name="AvoidExcessiveParametersOnGenericTypesDescription" xml:space="preserve">
    <value>The more type parameters a generic type contains, the more difficult it is to know and remember what each type parameter represents.</value>
  </data>
  <data name="AvoidExcessiveParametersOnGenericTypesMessage" xml:space="preserve">
    <value>Consider a design where '{0}' has no more than {1} type parameters.</value>
  </data>
  <data name="AvoidExcessiveParametersOnGenericTypesTitle" xml:space="preserve">
    <value>Avoid excessive parameters on generic types</value>
  </data>
  <data name="DoNotIgnoreMethodResultsMessageLinqMethod" xml:space="preserve">
    <value>'{0}' calls '{1}' but does not use the value the method returns. Linq methods are known to not have side effects. Use the result in a conditional statement, assign the result to a variable, or pass it as an argument to another method.</value>
  </data>
  <data name="DoNotNameEnumValuesReservedDescription" xml:space="preserve">
    <value>This rule assumes that an enumeration member that has a name that contains "reserved" is not currently used but is a placeholder to be renamed or removed in a future version. Renaming or removing a member is a breaking change.</value>
  </data>
  <data name="DoNotNameEnumValuesReservedMessage" xml:space="preserve">
    <value>If '{0}.{1}' is not used in the current implementation, remove it. Otherwise give it a meaningful name.</value>
  </data>
  <data name="DoNotNameEnumValuesReservedTitle" xml:space="preserve">
    <value>Do not name enum values 'Reserved'</value>
>>>>>>> 00e0da5e
  </data>
  <data name="DoNotPassTypesByReferenceMessage" xml:space="preserve">
    <value>Consider a design that does not require that '{0}' be a reference parameter.</value>
  </data>
  <data name="DoNotPassTypesByReferenceTitle" xml:space="preserve">
    <value>Do not pass types by reference</value>
  </data>
  <data name="DoNotPassTypesByReferenceDescription" xml:space="preserve">
    <value>Passing types by reference (using out or ref) requires experience with pointers, understanding how value types and reference types differ, and handling methods that have multiple return values. Also, the difference between out and ref parameters is not widely understood.</value>
  </data>
</root><|MERGE_RESOLUTION|>--- conflicted
+++ resolved
@@ -1370,7 +1370,27 @@
   <data name="EnumShouldNotHaveDuplicatedValuesTitle" xml:space="preserve">
     <value>Enums values should not be duplicated</value>
   </data>
-<<<<<<< HEAD
+  <data name="AvoidExcessiveParametersOnGenericTypesDescription" xml:space="preserve">
+    <value>The more type parameters a generic type contains, the more difficult it is to know and remember what each type parameter represents.</value>
+  </data>
+  <data name="AvoidExcessiveParametersOnGenericTypesMessage" xml:space="preserve">
+    <value>Consider a design where '{0}' has no more than {1} type parameters.</value>
+  </data>
+  <data name="AvoidExcessiveParametersOnGenericTypesTitle" xml:space="preserve">
+    <value>Avoid excessive parameters on generic types</value>
+  </data>
+  <data name="DoNotIgnoreMethodResultsMessageLinqMethod" xml:space="preserve">
+    <value>'{0}' calls '{1}' but does not use the value the method returns. Linq methods are known to not have side effects. Use the result in a conditional statement, assign the result to a variable, or pass it as an argument to another method.</value>
+  </data>
+  <data name="DoNotNameEnumValuesReservedDescription" xml:space="preserve">
+    <value>This rule assumes that an enumeration member that has a name that contains "reserved" is not currently used but is a placeholder to be renamed or removed in a future version. Renaming or removing a member is a breaking change.</value>
+  </data>
+  <data name="DoNotNameEnumValuesReservedMessage" xml:space="preserve">
+    <value>If '{0}.{1}' is not used in the current implementation, remove it. Otherwise give it a meaningful name.</value>
+  </data>
+  <data name="DoNotNameEnumValuesReservedTitle" xml:space="preserve">
+    <value>Do not name enum values 'Reserved'</value>
+  </data>
   <data name="DoNotExposeGenericListsDescription" xml:space="preserve">
     <value>System.Collections.Generic.List&lt;T&gt; is a generic collection that's designed for performance and not inheritance. List&lt;T&gt; does not contain virtual members that make it easier to change the behavior of an inherited class.</value>
   </data>
@@ -1379,28 +1399,6 @@
   </data>
   <data name="DoNotExposeGenericListsTitle" xml:space="preserve">
     <value>Do not expose generic lists</value>
-=======
-  <data name="AvoidExcessiveParametersOnGenericTypesDescription" xml:space="preserve">
-    <value>The more type parameters a generic type contains, the more difficult it is to know and remember what each type parameter represents.</value>
-  </data>
-  <data name="AvoidExcessiveParametersOnGenericTypesMessage" xml:space="preserve">
-    <value>Consider a design where '{0}' has no more than {1} type parameters.</value>
-  </data>
-  <data name="AvoidExcessiveParametersOnGenericTypesTitle" xml:space="preserve">
-    <value>Avoid excessive parameters on generic types</value>
-  </data>
-  <data name="DoNotIgnoreMethodResultsMessageLinqMethod" xml:space="preserve">
-    <value>'{0}' calls '{1}' but does not use the value the method returns. Linq methods are known to not have side effects. Use the result in a conditional statement, assign the result to a variable, or pass it as an argument to another method.</value>
-  </data>
-  <data name="DoNotNameEnumValuesReservedDescription" xml:space="preserve">
-    <value>This rule assumes that an enumeration member that has a name that contains "reserved" is not currently used but is a placeholder to be renamed or removed in a future version. Renaming or removing a member is a breaking change.</value>
-  </data>
-  <data name="DoNotNameEnumValuesReservedMessage" xml:space="preserve">
-    <value>If '{0}.{1}' is not used in the current implementation, remove it. Otherwise give it a meaningful name.</value>
-  </data>
-  <data name="DoNotNameEnumValuesReservedTitle" xml:space="preserve">
-    <value>Do not name enum values 'Reserved'</value>
->>>>>>> 00e0da5e
   </data>
   <data name="DoNotPassTypesByReferenceMessage" xml:space="preserve">
     <value>Consider a design that does not require that '{0}' be a reference parameter.</value>
