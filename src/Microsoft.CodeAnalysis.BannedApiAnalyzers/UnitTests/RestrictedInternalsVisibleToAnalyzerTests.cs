﻿// Copyright (c) Microsoft.  All Rights Reserved.  Licensed under the Apache License, Version 2.0.  See License.txt in the project root for license information.

using System.Linq;
using System.Threading.Tasks;
using Microsoft.CodeAnalysis.CSharp;
using Microsoft.CodeAnalysis.Testing;
using Microsoft.CodeAnalysis.Text;
using Microsoft.CodeAnalysis.VisualBasic;
using Test.Utilities;
using Xunit;

using VerifyCS = Test.Utilities.CSharpCodeFixVerifier<
    Microsoft.CodeAnalysis.CSharp.BannedApiAnalyzers.CSharpRestrictedInternalsVisibleToAnalyzer,
    Microsoft.CodeAnalysis.Testing.EmptyCodeFixProvider>;

using VerifyVB = Test.Utilities.VisualBasicCodeFixVerifier<
    Microsoft.CodeAnalysis.VisualBasic.BannedApiAnalyzers.BasicRestrictedInternalsVisibleToAnalyzer,
    Microsoft.CodeAnalysis.Testing.EmptyCodeFixProvider>;

namespace Microsoft.CodeAnalysis.BannedApiAnalyzers.UnitTests
{
    public class RestrictedInternalsVisibleToAnalyzerTests
    {
        private static DiagnosticResult GetCSharpResultAt(int line, int column, string bannedSymbolName, string restrictedNamespaces)
            => VerifyCS.Diagnostic()
                .WithLocation(line, column)
                .WithArguments(bannedSymbolName, ApiProviderProjectName, restrictedNamespaces);

        private static DiagnosticResult GetBasicResultAt(int line, int column, string bannedSymbolName, string restrictedNamespaces)
            => VerifyVB.Diagnostic()
                .WithLocation(line, column)
                .WithArguments(bannedSymbolName, ApiProviderProjectName, restrictedNamespaces);

        private static DiagnosticResult GetBasicResultAt(int startLine, int startColumn, int endLine, int endColumn, string bannedSymbolName, string restrictedNamespaces)
        {
            return new DiagnosticResult(BasicRestrictedInternalsVisibleToAnalyzer.Rule)
                .WithSpan(startLine, startColumn, endLine, endColumn)
                .WithArguments(bannedSymbolName, ApiProviderProjectName, restrictedNamespaces);
        }

        private const string ApiProviderProjectName = nameof(ApiProviderProjectName);
        private const string ApiConsumerProjectName = nameof(ApiConsumerProjectName);

        private const string CSharpApiProviderFileName = "ApiProviderFileName.cs";
        private const string VisualBasicApiProviderFileName = "ApiProviderFileName.vb";

        private static readonly CompilationOptions s_csharpCompilationOptions = new CSharpCompilationOptions(OutputKind.DynamicallyLinkedLibrary);
        private static readonly CompilationOptions s_visualBasicCompilationOptions = new VisualBasicCompilationOptions(OutputKind.DynamicallyLinkedLibrary);

        private const string CSharpRestrictedInternalsVisibleToAttribute = @"
namespace System.Runtime.CompilerServices
{
    [System.AttributeUsage(System.AttributeTargets.Assembly, AllowMultiple = true)]
    internal class RestrictedInternalsVisibleToAttribute : System.Attribute
    {
        public RestrictedInternalsVisibleToAttribute(string assemblyName, params string[] restrictedNamespaces)
        {
        }
    }
}";
        private const string VisualBasicRestrictedInternalsVisibleToAttribute = @"
Namespace System.Runtime.CompilerServices
    <System.AttributeUsage(System.AttributeTargets.Assembly, AllowMultiple:=True)>
    Friend Class RestrictedInternalsVisibleToAttribute
        Inherits System.Attribute

        Public Sub New(ByVal assemblyName As String, ParamArray restrictedNamespaces As String())
        End Sub
    End Class
End Namespace";

        private async Task VerifyCSharpAsync(string apiProviderSource, string apiConsumerSource, params DiagnosticResult[] expected)
        {
            var test = new VerifyCS.Test
            {
                TestState =
                {
                    Sources = { apiConsumerSource },
                },
                SolutionTransforms =
                {
                    (solution, projectId) => ApplySolutionTransforms(solution, projectId, apiProviderSource, LanguageNames.CSharp),
                },
                TestBehaviors = TestBehaviors.SkipGeneratedCodeCheck,
            };

            test.ExpectedDiagnostics.AddRange(expected);
            await test.RunAsync();
        }

        private async Task VerifyBasicAsync(string apiProviderSource, string apiConsumerSource, params DiagnosticResult[] expected)
        {
            var test = new VerifyVB.Test
            {
                TestState =
                {
                    Sources = { apiConsumerSource },
                },
                SolutionTransforms =
                {
                    (solution, projectId) => ApplySolutionTransforms(solution, projectId, apiProviderSource, LanguageNames.VisualBasic),
                },
                TestBehaviors = TestBehaviors.SkipGeneratedCodeCheck,
            };

            test.ExpectedDiagnostics.AddRange(expected);
            await test.RunAsync();
        }

        private static Solution ApplySolutionTransforms(
            Solution solution,
            ProjectId apiConsumerProjectId,
            string apiProviderSource,
            string language)
        {
            var restrictedInternalsVisibleToAttribute = language == LanguageNames.CSharp
                ? CSharpRestrictedInternalsVisibleToAttribute
                : VisualBasicRestrictedInternalsVisibleToAttribute;
            var compilationOptions = language == LanguageNames.CSharp
                ? s_csharpCompilationOptions
                : s_visualBasicCompilationOptions;
            var fileName = language == LanguageNames.CSharp
                ? CSharpApiProviderFileName
                : VisualBasicApiProviderFileName;

            var metadataReferences = solution.Projects.Single().MetadataReferences;
            solution = solution.WithProjectAssemblyName(apiConsumerProjectId, ApiConsumerProjectName);
            var apiProducerProject = solution
                .AddProject(ApiProviderProjectName, ApiProviderProjectName, language)
                .WithCompilationOptions(compilationOptions)
                .WithMetadataReferences(metadataReferences)
                .AddDocument(fileName, apiProviderSource + restrictedInternalsVisibleToAttribute)
                .Project;
            return apiProducerProject.Solution.AddProjectReference(apiConsumerProjectId, new ProjectReference(apiProducerProject.Id));
        }

        [Fact]
        public async Task CSharp_NoIVT_NoRestrictedIVT_NoDiagnostic()
        {
            var apiProviderSource = @"
namespace N1
{
    internal class C1 { }
}";

            var apiConsumerSource = @"
class C2
{
    void M(N1.{|CS0122:C1|} c)
    {
    }
}";

            await VerifyCSharpAsync(apiProviderSource, apiConsumerSource);
        }

        [Fact]
        public async Task Basic_NoIVT_NoRestrictedIVT_NoDiagnostic()
        {
            var apiProviderSource = @"
Namespace N1
    Friend Class C1
    End Class
End Namespace";

            var apiConsumerSource = @"
Class C2
    Private Sub M(c As {|BC30389:N1.C1|})
    End Sub
End Class";

            await VerifyBasicAsync(apiProviderSource, apiConsumerSource);
        }

        [Fact]
        public async Task CSharp_IVT_NoRestrictedIVT_NoDiagnostic()
        {
            var apiProviderSource = @"
[assembly: System.Runtime.CompilerServices.InternalsVisibleTo(""ApiConsumerProjectName"")]

namespace N1
{
    internal class C1 { }
}";

            var apiConsumerSource = @"
class C2
{
    void M(N1.C1 c)
    {
    }
}";

            await VerifyCSharpAsync(apiProviderSource, apiConsumerSource);
        }

        [Fact]
        public async Task Basic_IVT_NoRestrictedIVT_NoDiagnostic()
        {
            var apiProviderSource = @"
<Assembly: System.Runtime.CompilerServices.InternalsVisibleTo(""ApiConsumerProjectName"")>

Namespace N1
    Friend Class C1
    End Class
End Namespace";

            var apiConsumerSource = @"
Class C2
    Private Sub M(c As N1.C1)
    End Sub
End Class";

            await VerifyBasicAsync(apiProviderSource, apiConsumerSource);
        }

        [Fact]
        public async Task CSharp_NoIVT_RestrictedIVT_NoDiagnostic()
        {
            var apiProviderSource = @"
[assembly: System.Runtime.CompilerServices.RestrictedInternalsVisibleTo(""ApiConsumerProjectName"", ""NonExistentNamespace"")]

namespace N1
{
    internal class C1 { }
}";

            var apiConsumerSource = @"
class C2
{
    void M(N1.{|CS0122:C1|} c)
    {
    }
}";

            await VerifyCSharpAsync(apiProviderSource, apiConsumerSource);
        }

        [Fact]
        public async Task Basic_NoIVT_RestrictedIVT_NoDiagnostic()
        {
            var apiProviderSource = @"
<Assembly: System.Runtime.CompilerServices.RestrictedInternalsVisibleTo(""ApiConsumerProjectName"", ""NonExistentNamespace"")>

Namespace N1
    Friend Class C1
    End Class
End Namespace";

            var apiConsumerSource = @"
Class C2
    Private Sub M(c As {|BC30389:N1.C1|})
    End Sub
End Class";

<<<<<<< HEAD
            await VerifyBasicAsync(apiProviderSource, apiConsumerSource,
                DiagnosticResult.CompilerError("BC30389")
                    .WithLocation("Test0.vb", new LinePosition(2, 23), DiagnosticLocationOptions.IgnoreAdditionalLocations)
                    .WithMessage("'N1.C1' is not accessible in this context because it is 'Friend'."));
=======
            await VerifyBasicAsync(apiProviderSource, apiConsumerSource);
>>>>>>> 365dd929
        }

        [Fact]
        public async Task CSharp_IVT_RestrictedIVT_BasicScenario_NoDiagnostic()
        {
            var apiProviderSource = @"
[assembly: System.Runtime.CompilerServices.InternalsVisibleTo(""ApiConsumerProjectName"")]
[assembly: System.Runtime.CompilerServices.RestrictedInternalsVisibleTo(""ApiConsumerProjectName"", ""N1"")]

namespace N1
{
    internal class C1 { }
}";

            var apiConsumerSource = @"
class C2
{
    void M(N1.C1 c)
    {
    }
}";

            await VerifyCSharpAsync(apiProviderSource, apiConsumerSource);
        }

        [Fact]
        public async Task Basic_IVT_RestrictedIVT_BasicScenario_NoDiagnostic()
        {
            var apiProviderSource = @"
<Assembly: System.Runtime.CompilerServices.InternalsVisibleTo(""ApiConsumerProjectName"")>
<Assembly: System.Runtime.CompilerServices.RestrictedInternalsVisibleTo(""ApiConsumerProjectName"", ""N1"")>

Namespace N1
    Friend Class C1
    End Class
End Namespace";

            var apiConsumerSource = @"
Class C2
    Private Sub M(c As N1.C1)
    End Sub
End Class";

            await VerifyBasicAsync(apiProviderSource, apiConsumerSource);
        }

        [Fact]
        public async Task CSharp_IVT_RestrictedIVT_BasicScenario_Diagnostic()
        {
            var apiProviderSource = @"
[assembly: System.Runtime.CompilerServices.InternalsVisibleTo(""ApiConsumerProjectName"")]
[assembly: System.Runtime.CompilerServices.RestrictedInternalsVisibleTo(""ApiConsumerProjectName"", ""N2"")]

namespace N1
{
    internal class C1 { }
}";

            var apiConsumerSource = @"
class C2
{
    void M(N1.C1 c)
    {
    }
}";

            await VerifyCSharpAsync(apiProviderSource, apiConsumerSource,
                GetCSharpResultAt(4, 12, "N1.C1", "N2"));
        }

        [Fact]
        public async Task Basic_IVT_RestrictedIVT_BasicScenario_Diagnostic()
        {
            var apiProviderSource = @"
<Assembly: System.Runtime.CompilerServices.InternalsVisibleTo(""ApiConsumerProjectName"")>
<Assembly: System.Runtime.CompilerServices.RestrictedInternalsVisibleTo(""ApiConsumerProjectName"", ""N2"")>

Namespace N1
    Friend Class C1
    End Class
End Namespace";

            var apiConsumerSource = @"
Class C2
    Private Sub M(c As N1.C1)
    End Sub
End Class";

            await VerifyBasicAsync(apiProviderSource, apiConsumerSource,
                GetBasicResultAt(3, 24, "N1.C1", "N2"));
        }

        [Fact]
        public async Task CSharp_IVT_RestrictedIVT_MultipleAttributes_NoDiagnostic()
        {
            var apiProviderSource = @"
[assembly: System.Runtime.CompilerServices.InternalsVisibleTo(""ApiConsumerProjectName"")]
[assembly: System.Runtime.CompilerServices.RestrictedInternalsVisibleTo(""ApiConsumerProjectName"", ""N1"")]
[assembly: System.Runtime.CompilerServices.RestrictedInternalsVisibleTo(""ApiConsumerProjectName"", ""N2"")]

namespace N1
{
    internal class C1 { }
}

namespace N2
{
    internal class C2 { }
}";

            var apiConsumerSource = @"
class C2
{
    void M(N1.C1 c1, N2.C2 c2)
    {
    }
}";

            await VerifyCSharpAsync(apiProviderSource, apiConsumerSource);
        }

        [Fact]
        public async Task Basic_IVT_RestrictedIVT_MultipleAttributes_NoDiagnostic()
        {
            var apiProviderSource = @"
<Assembly: System.Runtime.CompilerServices.InternalsVisibleTo(""ApiConsumerProjectName"")>
<Assembly: System.Runtime.CompilerServices.RestrictedInternalsVisibleTo(""ApiConsumerProjectName"", ""N1"")>
<Assembly: System.Runtime.CompilerServices.RestrictedInternalsVisibleTo(""ApiConsumerProjectName"", ""N2"")>

Namespace N1
    Friend Class C1
    End Class
End Namespace

Namespace N2
    Friend Class C2
    End Class
End Namespace";

            var apiConsumerSource = @"
Class C2
    Private Sub M(c1 As N1.C1, c2 As N2.C2)
    End Sub
End Class";

            await VerifyBasicAsync(apiProviderSource, apiConsumerSource);
        }

        [Fact]
        public async Task CSharp_IVT_RestrictedIVT_MultipleAttributes_Diagnostic()
        {
            var apiProviderSource = @"
[assembly: System.Runtime.CompilerServices.InternalsVisibleTo(""ApiConsumerProjectName"")]
[assembly: System.Runtime.CompilerServices.RestrictedInternalsVisibleTo(""ApiConsumerProjectName"", ""N1"")]
[assembly: System.Runtime.CompilerServices.RestrictedInternalsVisibleTo(""ApiConsumerProjectName"", ""N2"")]

namespace N1
{
    internal class C1 { }
}

namespace N2
{
    internal class C2 { }
}

namespace N3
{
    internal class C3 { }
}";

            var apiConsumerSource = @"
class C2
{
    void M(N1.C1 c1, N2.C2 c2, N3.C3 c3)
    {
    }
}";

            await VerifyCSharpAsync(apiProviderSource, apiConsumerSource,
                GetCSharpResultAt(4, 32, "N3.C3", "N1, N2"));
        }

        [Fact]
        public async Task Basic_IVT_RestrictedIVT_MultipleAttributes_Diagnostic()
        {
            var apiProviderSource = @"
<Assembly: System.Runtime.CompilerServices.InternalsVisibleTo(""ApiConsumerProjectName"")>
<Assembly: System.Runtime.CompilerServices.RestrictedInternalsVisibleTo(""ApiConsumerProjectName"", ""N1"")>
<Assembly: System.Runtime.CompilerServices.RestrictedInternalsVisibleTo(""ApiConsumerProjectName"", ""N2"")>

Namespace N1
    Friend Class C1
    End Class
End Namespace

Namespace N2
    Friend Class C2
    End Class
End Namespace

Namespace N3
    Friend Class C3
    End Class
End Namespace";

            var apiConsumerSource = @"
Class C2
    Private Sub M(c1 As N1.C1, c2 As N2.C2, c3 As N3.C3)
    End Sub
End Class";

            await VerifyBasicAsync(apiProviderSource, apiConsumerSource,
                GetCSharpResultAt(3, 51, "N3.C3", "N1, N2"));
        }

        [Fact]
        public async Task CSharp_IVT_RestrictedIVT_ProjectNameMismatch_NoDiagnostic()
        {
            var apiProviderSource = @"
[assembly: System.Runtime.CompilerServices.InternalsVisibleTo(""ApiConsumerProjectName"")]
[assembly: System.Runtime.CompilerServices.RestrictedInternalsVisibleTo(""XYZ"", ""NonExistentNamespace"")]

namespace N1
{
    internal class C1 { }
}";

            var apiConsumerSource = @"
class C2
{
    void M(N1.C1 c)
    {
    }
}";

            await VerifyCSharpAsync(apiProviderSource, apiConsumerSource);
        }

        [Fact]
        public async Task Basic_IVT_RestrictedIVT_ProjectNameMismatch_NoDiagnostic()
        {
            var apiProviderSource = @"
<Assembly: System.Runtime.CompilerServices.InternalsVisibleTo(""ApiConsumerProjectName"")>
<Assembly: System.Runtime.CompilerServices.RestrictedInternalsVisibleTo(""XYZ"", ""NonExistentNamespace"")>

Namespace N1
    Friend Class C1
    End Class
End Namespace";

            var apiConsumerSource = @"
Class C2
    Private Sub M(c As N1.C1)
    End Sub
End Class";

            await VerifyBasicAsync(apiProviderSource, apiConsumerSource);
        }

        [Fact]
        public async Task CSharp_IVT_RestrictedIVT_ProjectNameMismatch_Diagnostic()
        {
            var apiProviderSource = @"
[assembly: System.Runtime.CompilerServices.InternalsVisibleTo(""ApiConsumerProjectName"")]
[assembly: System.Runtime.CompilerServices.RestrictedInternalsVisibleTo(""ApiConsumerProjectName"", ""N2"")]
[assembly: System.Runtime.CompilerServices.RestrictedInternalsVisibleTo(""XYZ"", ""N1"")]

namespace N1
{
    internal class C1 { }
}";

            var apiConsumerSource = @"
class C2
{
    void M(N1.C1 c)
    {
    }
}";

            await VerifyCSharpAsync(apiProviderSource, apiConsumerSource,
                GetCSharpResultAt(4, 12, "N1.C1", "N2"));
        }

        [Fact]
        public async Task Basic_IVT_RestrictedIVT_ProjectNameMismatch_Diagnostic()
        {
            var apiProviderSource = @"
<Assembly: System.Runtime.CompilerServices.InternalsVisibleTo(""ApiConsumerProjectName"")>
<Assembly: System.Runtime.CompilerServices.RestrictedInternalsVisibleTo(""ApiConsumerProjectName"", ""N2"")>
<Assembly: System.Runtime.CompilerServices.RestrictedInternalsVisibleTo(""XYZ"", ""N1"")>

Namespace N1
    Friend Class C1
    End Class
End Namespace";

            var apiConsumerSource = @"
Class C2
    Private Sub M(c As N1.C1)
    End Sub
End Class";

            await VerifyBasicAsync(apiProviderSource, apiConsumerSource,
                GetBasicResultAt(3, 24, "N1.C1", "N2"));
        }

        [Fact]
        public async Task CSharp_IVT_RestrictedIVT_NoRestrictedNamespace_NoDiagnostic()
        {
            var apiProviderSource = @"
[assembly: System.Runtime.CompilerServices.InternalsVisibleTo(""ApiConsumerProjectName"")]
[assembly: System.Runtime.CompilerServices.RestrictedInternalsVisibleTo(""ApiConsumerProjectName"")]

namespace N1
{
    internal class C1 { }
}";

            var apiConsumerSource = @"
class C2
{
    void M(N1.C1 c)
    {
    }
}";

            await VerifyCSharpAsync(apiProviderSource, apiConsumerSource);
        }

        [Fact]
        public async Task Basic_IVT_RestrictedIVT_NoRestrictedNamespace_NoDiagnostic()
        {
            var apiProviderSource = @"
<Assembly: System.Runtime.CompilerServices.InternalsVisibleTo(""ApiConsumerProjectName"")>
<Assembly: System.Runtime.CompilerServices.RestrictedInternalsVisibleTo(""ApiConsumerProjectName"")>

Namespace N1
    Friend Class C1
    End Class
End Namespace";

            var apiConsumerSource = @"
Class C2
    Private Sub M(c As N1.C1)
    End Sub
End Class";

            await VerifyBasicAsync(apiProviderSource, apiConsumerSource);
        }

        [Fact]
        public async Task CSharp_IVT_RestrictedIVT_QualifiedNamespace_NoDiagnostic()
        {
            var apiProviderSource = @"
[assembly: System.Runtime.CompilerServices.InternalsVisibleTo(""ApiConsumerProjectName"")]
[assembly: System.Runtime.CompilerServices.RestrictedInternalsVisibleTo(""ApiConsumerProjectName"", ""N1.N2"")]

namespace N1
{
    namespace N2
    {
        internal class C1 { }
    }
}";

            var apiConsumerSource = @"
class C2
{
    void M(N1.N2.C1 c)
    {
    }
}";

            await VerifyCSharpAsync(apiProviderSource, apiConsumerSource);
        }

        [Fact]
        public async Task Basic_IVT_RestrictedIVT_QualifiedNamespace_NoDiagnostic()
        {
            var apiProviderSource = @"
<Assembly: System.Runtime.CompilerServices.InternalsVisibleTo(""ApiConsumerProjectName"")>
<Assembly: System.Runtime.CompilerServices.RestrictedInternalsVisibleTo(""ApiConsumerProjectName"", ""N1.N2"")>

Namespace N1
    Namespace N2
        Friend Class C1
        End Class
    End Namespace
End Namespace";

            var apiConsumerSource = @"
Class C2
    Private Sub M(c As N1.N2.C1)
    End Sub
End Class";

            await VerifyBasicAsync(apiProviderSource, apiConsumerSource);
        }

        [Fact]
        public async Task CSharp_IVT_RestrictedIVT_QualifiedNamespace_Diagnostic()
        {
            var apiProviderSource = @"
[assembly: System.Runtime.CompilerServices.InternalsVisibleTo(""ApiConsumerProjectName"")]
[assembly: System.Runtime.CompilerServices.RestrictedInternalsVisibleTo(""ApiConsumerProjectName"", ""N1.N2"")]

namespace N1
{
    namespace N2
    {
        internal class C1 { }
    }

    internal class C3 { }
}";

            var apiConsumerSource = @"
class C2
{
    void M(N1.N2.C1 c1, N1.C3 c3)
    {
    }
}";

            await VerifyCSharpAsync(apiProviderSource, apiConsumerSource,
                GetCSharpResultAt(4, 25, "N1.C3", "N1.N2"));
        }

        [Fact]
        public async Task Basic_IVT_RestrictedIVT_QualifiedNamespace_Diagnostic()
        {
            var apiProviderSource = @"
<Assembly: System.Runtime.CompilerServices.InternalsVisibleTo(""ApiConsumerProjectName"")>
<Assembly: System.Runtime.CompilerServices.RestrictedInternalsVisibleTo(""ApiConsumerProjectName"", ""N1.N2"")>

Namespace N1
    Namespace N2
        Friend Class C1
        End Class
    End Namespace

    Friend Class C3
    End Class
End Namespace";

            var apiConsumerSource = @"
Class C2
    Private Sub M(c1 As N1.N2.C1, c3 As N1.C3)
    End Sub
End Class";

            await VerifyBasicAsync(apiProviderSource, apiConsumerSource,
                GetBasicResultAt(3, 41, "N1.C3", "N1.N2"));
        }

        [Fact]
        public async Task CSharp_IVT_RestrictedIVT_AncestorNamespace_NoDiagnostic()
        {
            var apiProviderSource = @"
[assembly: System.Runtime.CompilerServices.InternalsVisibleTo(""ApiConsumerProjectName"")]
[assembly: System.Runtime.CompilerServices.RestrictedInternalsVisibleTo(""ApiConsumerProjectName"", ""N1"")]

namespace N1
{
    namespace N2
    {
        internal class C1 { }
    }
}";

            var apiConsumerSource = @"
class C2
{
    void M(N1.N2.C1 c)
    {
    }
}";

            await VerifyCSharpAsync(apiProviderSource, apiConsumerSource);
        }

        [Fact]
        public async Task Basic_IVT_RestrictedIVT_AncestorNamespace_NoDiagnostic()
        {
            var apiProviderSource = @"
<Assembly: System.Runtime.CompilerServices.InternalsVisibleTo(""ApiConsumerProjectName"")>
<Assembly: System.Runtime.CompilerServices.RestrictedInternalsVisibleTo(""ApiConsumerProjectName"", ""N1"")>

Namespace N1
    Namespace N2
        Friend Class C1
        End Class
    End Namespace
End Namespace";

            var apiConsumerSource = @"
Class C2
    Private Sub M(c As N1.N2.C1)
    End Sub
End Class";

            await VerifyBasicAsync(apiProviderSource, apiConsumerSource);
        }

        [Fact]
        public async Task CSharp_IVT_RestrictedIVT_AncestorNamespace_Diagnostic()
        {
            var apiProviderSource = @"
[assembly: System.Runtime.CompilerServices.InternalsVisibleTo(""ApiConsumerProjectName"")]
[assembly: System.Runtime.CompilerServices.RestrictedInternalsVisibleTo(""ApiConsumerProjectName"", ""N1.N2"")]

namespace N1
{
    namespace N2
    {
        internal class C1 { }
    }

    internal class C2 { }
}";

            var apiConsumerSource = @"
class C2
{
    void M(N1.N2.C1 c1, N1.C2 c2)
    {
    }
}";

            await VerifyCSharpAsync(apiProviderSource, apiConsumerSource,
                GetCSharpResultAt(4, 25, "N1.C2", "N1.N2"));
        }

        [Fact]
        public async Task Basic_IVT_RestrictedIVT_AncestorNamespace_Diagnostic()
        {
            var apiProviderSource = @"
<Assembly: System.Runtime.CompilerServices.InternalsVisibleTo(""ApiConsumerProjectName"")>
<Assembly: System.Runtime.CompilerServices.RestrictedInternalsVisibleTo(""ApiConsumerProjectName"", ""N1.N2"")>

Namespace N1
    Namespace N2
        Friend Class C1
        End Class
    End Namespace

    Friend Class C2
    End Class
End Namespace";

            var apiConsumerSource = @"
Class C2
    Private Sub M(c1 As N1.N2.C1, c2 As N1.C2)
    End Sub
End Class";

            await VerifyBasicAsync(apiProviderSource, apiConsumerSource,
                GetBasicResultAt(3, 41, "N1.C2", "N1.N2"));
        }

        [Fact]
        public async Task CSharp_IVT_RestrictedIVT_QualifiedAndAncestorNamespace_NoDiagnostic()
        {
            var apiProviderSource = @"
[assembly: System.Runtime.CompilerServices.InternalsVisibleTo(""ApiConsumerProjectName"")]
[assembly: System.Runtime.CompilerServices.RestrictedInternalsVisibleTo(""ApiConsumerProjectName"", ""N1"", ""N1.N2"")]

namespace N1
{
    namespace N2
    {
        internal class C1 { }
    }
}";

            var apiConsumerSource = @"
class C2
{
    void M(N1.N2.C1 c)
    {
    }
}";

            await VerifyCSharpAsync(apiProviderSource, apiConsumerSource);
        }

        [Fact]
        public async Task Basic_IVT_RestrictedIVT_QualifiedAndAncestorNamespace_NoDiagnostic()
        {
            var apiProviderSource = @"
<Assembly: System.Runtime.CompilerServices.InternalsVisibleTo(""ApiConsumerProjectName"")>
<Assembly: System.Runtime.CompilerServices.RestrictedInternalsVisibleTo(""ApiConsumerProjectName"", ""N1"", ""N1.N2"")>

Namespace N1
    Namespace N2
        Friend Class C1
        End Class
    End Namespace
End Namespace";

            var apiConsumerSource = @"
Class C2
    Private Sub M(c As N1.N2.C1)
    End Sub
End Class";

            await VerifyBasicAsync(apiProviderSource, apiConsumerSource);
        }

        [Fact]
        public async Task CSharp_IVT_RestrictedIVT_NestedType_NoDiagnostic()
        {
            var apiProviderSource = @"
[assembly: System.Runtime.CompilerServices.InternalsVisibleTo(""ApiConsumerProjectName"")]
[assembly: System.Runtime.CompilerServices.RestrictedInternalsVisibleTo(""ApiConsumerProjectName"", ""N1"")]

namespace N1
{
    internal class C1 { internal class Nested { } }
}";

            var apiConsumerSource = @"
class C2
{
    void M(N1.C1 c, N1.C1.Nested nested)
    {
    }
}";

            await VerifyCSharpAsync(apiProviderSource, apiConsumerSource);
        }

        [Fact]
        public async Task Basic_IVT_RestrictedIVT_NestedType_NoDiagnostic()
        {
            var apiProviderSource = @"
<Assembly: System.Runtime.CompilerServices.InternalsVisibleTo(""ApiConsumerProjectName"")>
<Assembly: System.Runtime.CompilerServices.RestrictedInternalsVisibleTo(""ApiConsumerProjectName"", ""N1"")>

Namespace N1
    Friend Class C1
        Friend Class Nested
        End Class
    End Class
End Namespace";

            var apiConsumerSource = @"
Class C2
    Private Sub M(c As N1.C1, nested As N1.C1.Nested)
    End Sub
End Class";

            await VerifyBasicAsync(apiProviderSource, apiConsumerSource);
        }

        [Fact]
        public async Task CSharp_IVT_RestrictedIVT_NestedType_Diagnostic()
        {
            var apiProviderSource = @"
[assembly: System.Runtime.CompilerServices.InternalsVisibleTo(""ApiConsumerProjectName"")]
[assembly: System.Runtime.CompilerServices.RestrictedInternalsVisibleTo(""ApiConsumerProjectName"", ""N2"")]

namespace N1
{
    public class C1 { internal class Nested { } }
}";

            var apiConsumerSource = @"
class C2
{
    void M(N1.C1 c, N1.C1.Nested nested)
    {
    }
}";

            await VerifyCSharpAsync(apiProviderSource, apiConsumerSource,
                GetCSharpResultAt(4, 21, "N1.C1.Nested", "N2"));
        }

        [Fact]
        public async Task Basic_IVT_RestrictedIVT_NestedType_Diagnostic()
        {
            var apiProviderSource = @"
<Assembly: System.Runtime.CompilerServices.InternalsVisibleTo(""ApiConsumerProjectName"")>
<Assembly: System.Runtime.CompilerServices.RestrictedInternalsVisibleTo(""ApiConsumerProjectName"", ""N2"")>

Namespace N1
    Public Class C1
        Friend Class Nested
        End Class
    End Class
End Namespace";

            var apiConsumerSource = @"
Class C2
    Private Sub M(c As N1.C1, nested As N1.C1.Nested)
    End Sub
End Class";

            await VerifyBasicAsync(apiProviderSource, apiConsumerSource,
                GetBasicResultAt(3, 41, "N1.C1.Nested", "N2"));
        }

        [Fact]
        public async Task CSharp_IVT_RestrictedIVT_UsageInAttributes_NoDiagnostic()
        {
            var apiProviderSource = @"
[assembly: System.Runtime.CompilerServices.InternalsVisibleTo(""ApiConsumerProjectName"")]
[assembly: System.Runtime.CompilerServices.RestrictedInternalsVisibleTo(""ApiConsumerProjectName"", ""N1"")]

namespace N1
{
    internal class C1 : System.Attribute
    {
        public C1(object o) { }
    }
}";

            var apiConsumerSource = @"
[N1.C1(typeof(N1.C1))]
class C2
{
    [N1.C1(typeof(N1.C1))]
    private readonly int field;

    [N1.C1(typeof(N1.C1))]
    private int Property { [N1.C1(typeof(N1.C1))] get; }

    [N1.C1(typeof(N1.C1))]
    private event System.EventHandler X;

    [N1.C1(typeof(N1.C1))]
    [return: N1.C1(typeof(N1.C1))]
    int M([N1.C1(typeof(N1.C1))]object c)
    {
        return 0;
    }
}";

            await VerifyCSharpAsync(apiProviderSource, apiConsumerSource);
        }

        [Fact]
        public async Task Basic_IVT_RestrictedIVT_UsageInAttributes_NoDiagnostic()
        {
            var apiProviderSource = @"
<Assembly: System.Runtime.CompilerServices.InternalsVisibleTo(""ApiConsumerProjectName"")>
<Assembly: System.Runtime.CompilerServices.RestrictedInternalsVisibleTo(""ApiConsumerProjectName"", ""N1"")>

Namespace N1
    Friend Class C1
        Inherits System.Attribute
        Public Sub New(obj As Object)
        End Sub
    End Class
End Namespace";

            var apiConsumerSource = @"
<N1.C1(GetType(N1.C1))>
Class C2
    <N1.C1(GetType(N1.C1))>
    Private ReadOnly field As Integer

    <N1.C1(GetType(N1.C1))>
    Private ReadOnly Property [Property] As Integer

    <N1.C1(GetType(N1.C1))>
    Private Event X As System.EventHandler

    <N1.C1(GetType(N1.C1))>
    Private Function M(<N1.C1(GetType(N1.C1))> ByVal c As Object) As <N1.C1(GetType(N1.C1))> Integer
        Return 0
    End Function
End Class";

            await VerifyBasicAsync(apiProviderSource, apiConsumerSource);
        }

        [Fact]
        public async Task CSharp_IVT_RestrictedIVT_UsageInAttributes_Diagnostic()
        {
            var apiProviderSource = @"
[assembly: System.Runtime.CompilerServices.InternalsVisibleTo(""ApiConsumerProjectName"")]
[assembly: System.Runtime.CompilerServices.RestrictedInternalsVisibleTo(""ApiConsumerProjectName"", ""N2"")]

namespace N1
{
    internal class C1 : System.Attribute
    {
        public C1(object o) { }
    }
}";

            var apiConsumerSource = @"
[N1.C1(typeof(N1.C1))]      // 1, 2
class C2
{
    [N1.C1(typeof(N1.C1))]      // 3, 4
    private readonly int field;

    [N1.C1(typeof(N1.C1))]      // 5, 6
    private int Property { [N1.C1(typeof(N1.C1))] get; }    // 7, 8

    [N1.C1(typeof(N1.C1))]      // 9, 10
    private event System.EventHandler X;

    [N1.C1(typeof(N1.C1))]      // 11, 12
    [return: N1.C1(typeof(N1.C1))]      // 13, 14
    int M([N1.C1(typeof(N1.C1))]object c)   // 15, 16
    {
        return 0;
    }
}";

            await VerifyCSharpAsync(apiProviderSource, apiConsumerSource,
                GetCSharpResultAt(2, 2, "N1.C1", "N2"),     // 1,
                GetCSharpResultAt(2, 15, "N1.C1", "N2"),    // 2,
                GetCSharpResultAt(5, 6, "N1.C1", "N2"),     // 3,
                GetCSharpResultAt(5, 19, "N1.C1", "N2"),    // 4,
                GetCSharpResultAt(8, 6, "N1.C1", "N2"),     // 5,
                GetCSharpResultAt(8, 19, "N1.C1", "N2"),    // 6,
                GetCSharpResultAt(9, 29, "N1.C1", "N2"),    // 7,
                GetCSharpResultAt(9, 42, "N1.C1", "N2"),    // 8,
                GetCSharpResultAt(11, 6, "N1.C1", "N2"),    // 9,
                GetCSharpResultAt(11, 19, "N1.C1", "N2"),   // 10,
                GetCSharpResultAt(14, 6, "N1.C1", "N2"),    // 11,
                GetCSharpResultAt(14, 19, "N1.C1", "N2"),   // 12,
                GetCSharpResultAt(15, 14, "N1.C1", "N2"),   // 13,
                GetCSharpResultAt(15, 27, "N1.C1", "N2"),   // 14,
                GetCSharpResultAt(16, 12, "N1.C1", "N2"),   // 15,
                GetCSharpResultAt(16, 25, "N1.C1", "N2")    // 16
                );
        }

        [Fact]
        public async Task Basic_IVT_RestrictedIVT_UsageInAttributes_Diagnostic()
        {
            var apiProviderSource = @"
<Assembly: System.Runtime.CompilerServices.InternalsVisibleTo(""ApiConsumerProjectName"")>
<Assembly: System.Runtime.CompilerServices.RestrictedInternalsVisibleTo(""ApiConsumerProjectName"", ""N2"")>

Namespace N1
    Friend Class C1
        Inherits System.Attribute
        Public Sub New(obj As Object)
        End Sub
    End Class
End Namespace";

            var apiConsumerSource = @"
<N1.C1(GetType(N1.C1))>
Class C2
    <N1.C1(GetType(N1.C1))>
    Private ReadOnly field As Integer

    <N1.C1(GetType(N1.C1))>
    Private ReadOnly Property [Property] As Integer

    <N1.C1(GetType(N1.C1))>
    Private Event X As System.EventHandler

    <N1.C1(GetType(N1.C1))>
    Private Function M(<N1.C1(GetType(N1.C1))> ByVal c As Object) As <N1.C1(GetType(N1.C1))> Integer
        Return 0
    End Function
End Class";

            await VerifyBasicAsync(apiProviderSource, apiConsumerSource,
                GetBasicResultAt(2, 2, "N1.C1", "N2"),     // 1,
                GetBasicResultAt(2, 16, "N1.C1", "N2"),    // 2,
                GetBasicResultAt(4, 6, "N1.C1", "N2"),     // 3,
                GetBasicResultAt(4, 20, "N1.C1", "N2"),    // 4,
                GetBasicResultAt(7, 6, "N1.C1", "N2"),     // 5,
                GetBasicResultAt(7, 20, "N1.C1", "N2"),    // 6,
                GetBasicResultAt(10, 6, "N1.C1", "N2"),    // 7,
                GetBasicResultAt(10, 20, "N1.C1", "N2"),   // 8,
                GetBasicResultAt(13, 6, "N1.C1", "N2"),    // 9,
                GetBasicResultAt(13, 20, "N1.C1", "N2"),   // 10,
                GetBasicResultAt(14, 25, "N1.C1", "N2"),   // 11,
                GetBasicResultAt(14, 39, "N1.C1", "N2"),   // 12,
                GetBasicResultAt(14, 71, "N1.C1", "N2"),   // 13,
                GetBasicResultAt(14, 85, "N1.C1", "N2")    // 14
                );
        }

        [Fact]
        public async Task CSharp_IVT_RestrictedIVT_UsageInDeclaration_NoDiagnostic()
        {
            var apiProviderSource = @"
[assembly: System.Runtime.CompilerServices.InternalsVisibleTo(""ApiConsumerProjectName"")]
[assembly: System.Runtime.CompilerServices.RestrictedInternalsVisibleTo(""ApiConsumerProjectName"", ""N1"")]

namespace N1
{
    internal class C1 { }
}";

            var apiConsumerSource = @"
class C2 : N1.C1
{
    private readonly N1.C1 field;
    private N1.C1 Property { get; }
    private N1.C1 this[N1.C1 index] { get => null; }
    N1.C1 M(N1.C1 c)
    {
        return null;
    }
}";

            await VerifyCSharpAsync(apiProviderSource, apiConsumerSource);
        }

        [Fact]
        public async Task Basic_IVT_RestrictedIVT_UsageInDeclaration_NoDiagnostic()
        {
            var apiProviderSource = @"
<Assembly: System.Runtime.CompilerServices.InternalsVisibleTo(""ApiConsumerProjectName"")>
<Assembly: System.Runtime.CompilerServices.RestrictedInternalsVisibleTo(""ApiConsumerProjectName"", ""N1"")>

Namespace N1
    Friend Class C1
    End Class
End Namespace";

            var apiConsumerSource = @"
Class C2
    Inherits N1.C1

    Private ReadOnly field As N1.C1
    Private ReadOnly Property [Property] As N1.C1

    Private ReadOnly Property Item(index As N1.C1) As N1.C1
        Get
            Return Nothing
        End Get
    End Property

    Private Function M(c As N1.C1) As N1.C1
        Return Nothing
    End Function
End Class";

            await VerifyBasicAsync(apiProviderSource, apiConsumerSource);
        }

        [Fact]
        public async Task CSharp_IVT_RestrictedIVT_UsageInDeclaration_Diagnostic()
        {
            var apiProviderSource = @"
[assembly: System.Runtime.CompilerServices.InternalsVisibleTo(""ApiConsumerProjectName"")]
[assembly: System.Runtime.CompilerServices.RestrictedInternalsVisibleTo(""ApiConsumerProjectName"", ""N2"")]

namespace N1
{
    internal class C1 { }
    internal class C2 { }
    internal class C3 { }
    internal class C4 { }
    internal class C5 { }
    internal class C6 { }
    internal class C7 { }
}";

            var apiConsumerSource = @"
class B : N1.C1
{
    private readonly N1.C2 field;
    private N1.C3 Property { get; }
    private N1.C4 this[N1.C5 index] { get => null; }
    N1.C6 M(N1.C7 c)
    {
        return null;
    }
}";

            await VerifyCSharpAsync(apiProviderSource, apiConsumerSource,
                GetCSharpResultAt(2, 11, "N1.C1", "N2"),
                GetCSharpResultAt(4, 22, "N1.C2", "N2"),
                GetCSharpResultAt(5, 13, "N1.C3", "N2"),
                GetCSharpResultAt(6, 13, "N1.C4", "N2"),
                GetCSharpResultAt(6, 24, "N1.C5", "N2"),
                GetCSharpResultAt(7, 5, "N1.C6", "N2"),
                GetCSharpResultAt(7, 13, "N1.C7", "N2"));
        }

        [Fact]
        public async Task Basic_IVT_RestrictedIVT_UsageInDeclaration_Diagnostic()
        {
            var apiProviderSource = @"
<Assembly: System.Runtime.CompilerServices.InternalsVisibleTo(""ApiConsumerProjectName"")>
<Assembly: System.Runtime.CompilerServices.RestrictedInternalsVisibleTo(""ApiConsumerProjectName"", ""N2"")>

Namespace N1
    Friend Class C1
    End Class
    Friend Class C2
    End Class
    Friend Class C3
    End Class
    Friend Class C4
    End Class
    Friend Class C5
    End Class
    Friend Class C6
    End Class
    Friend Class C7
    End Class
End Namespace";

            var apiConsumerSource = @"
Class B
    Inherits N1.C1

    Private ReadOnly field As N1.C2
    Private ReadOnly Property [Property] As N1.C3

    Private ReadOnly Property Item(index As N1.C4) As N1.C5
        Get
            Return Nothing
        End Get
    End Property

    Private Function M(c As N1.C6) As N1.C7
        Return Nothing
    End Function
End Class";

            await VerifyBasicAsync(apiProviderSource, apiConsumerSource,
                GetBasicResultAt(3, 14, "N1.C1", "N2"),
                GetBasicResultAt(5, 31, "N1.C2", "N2"),
                GetBasicResultAt(6, 45, "N1.C3", "N2"),
                GetBasicResultAt(8, 45, "N1.C4", "N2"),
                GetBasicResultAt(8, 55, "N1.C5", "N2"),
                GetBasicResultAt(14, 29, "N1.C6", "N2"),
                GetBasicResultAt(14, 39, "N1.C7", "N2"));
        }

        [Fact]
        public async Task CSharp_IVT_RestrictedIVT_UsageInExecutableCode_NoDiagnostic()
        {
            var apiProviderSource = @"
[assembly: System.Runtime.CompilerServices.InternalsVisibleTo(""ApiConsumerProjectName"")]
[assembly: System.Runtime.CompilerServices.RestrictedInternalsVisibleTo(""ApiConsumerProjectName"", ""N1"")]

namespace N1
{
    internal class C1 : System.Attribute
    {
        public C1(object o) { }
        public C1 GetC() => this;
        public C1 GetC(C1 c) => c;
        public object GetObject() => this;
        public C1 Field;
        public C1 Property { get; set; }
    }
}";

            var apiConsumerSource = @"
class C2
{
    // Field initializer
    private readonly N1.C1 field = new N1.C1(null);

    // Property initializer
    private N1.C1 Property { get; } = new N1.C1(null);

    void M(object c)
    {
        var x = new N1.C1(null);    // Object creation
        N1.C1 y = x.GetC();         // Invocation
        var z = y.GetC(x);          // Parameter type
        _ = (N1.C1)z.GetObject();   // Conversion
        _ = z.Field;                // Field reference
        _ = z.Property;             // Property reference
    }
}";

            await VerifyCSharpAsync(apiProviderSource, apiConsumerSource);
        }

        [Fact]
        public async Task Basic_IVT_RestrictedIVT_UsageInExecutableCode_NoDiagnostic()
        {
            var apiProviderSource = @"
<Assembly: System.Runtime.CompilerServices.InternalsVisibleTo(""ApiConsumerProjectName"")>
<Assembly: System.Runtime.CompilerServices.RestrictedInternalsVisibleTo(""ApiConsumerProjectName"", ""N1"")>

Namespace N1
    Friend Class C1
        Inherits System.Attribute

        Public Sub New(ByVal o As Object)
        End Sub

        Public Function GetC() As C1
            Return Me
        End Function

        Public Function GetC(ByVal c As C1) As C1
            Return c
        End Function

        Public Function GetObject() As Object
            Return Me
        End Function

        Public Field As C1
        Public Property [Property] As C1
    End Class
End Namespace";

            var apiConsumerSource = @"
Class C2
    Private ReadOnly field As N1.C1 = New N1.C1(Nothing)
    Private ReadOnly Property [Property] As N1.C1 = New N1.C1(Nothing)

    Private Sub M(ByVal c As Object)
        Dim x = New N1.C1(Nothing)
        Dim y As N1.C1 = x.GetC()
        Dim z = y.GetC(x)
        Dim unused1 = CType(z.GetObject(), N1.C1)
        Dim unused2 = z.Field
        Dim unused3 = z.[Property]
    End Sub
End Class";

            await VerifyBasicAsync(apiProviderSource, apiConsumerSource);
        }

        [Fact]
        public async Task CSharp_IVT_RestrictedIVT_PublicTypeInternalMember_NoDiagnostic()
        {
            var apiProviderSource = @"
[assembly: System.Runtime.CompilerServices.InternalsVisibleTo(""ApiConsumerProjectName"")]
[assembly: System.Runtime.CompilerServices.RestrictedInternalsVisibleTo(""ApiConsumerProjectName"", ""N1"")]

namespace N1
{
    public class C1
    {
        internal int Field;
    }
}";

            var apiConsumerSource = @"
class C2
{
    int M(N1.C1 c)
    {
        return c.Field;
    }
}";

            await VerifyCSharpAsync(apiProviderSource, apiConsumerSource);
        }

        [Fact]
        public async Task Basic_IVT_RestrictedIVT_PublicTypeInternalMember_NoDiagnostic()
        {
            var apiProviderSource = @"
<Assembly: System.Runtime.CompilerServices.InternalsVisibleTo(""ApiConsumerProjectName"")>
<Assembly: System.Runtime.CompilerServices.RestrictedInternalsVisibleTo(""ApiConsumerProjectName"", ""N1"")>

Namespace N1
    Public Class C1
        Friend Field As Integer
    End Class
End Namespace";

            var apiConsumerSource = @"
Class C2
    Private Function M(c As N1.C1) As Integer
        Return c.Field
    End Function
End Class";

            await VerifyBasicAsync(apiProviderSource, apiConsumerSource);
        }

        [Fact]
        public async Task CSharp_IVT_RestrictedIVT_PublicTypeInternalField_Diagnostic()
        {
            var apiProviderSource = @"
[assembly: System.Runtime.CompilerServices.InternalsVisibleTo(""ApiConsumerProjectName"")]
[assembly: System.Runtime.CompilerServices.RestrictedInternalsVisibleTo(""ApiConsumerProjectName"", ""N2"")]

namespace N1
{
    public class C1
    {
        internal int Field;
    }
}";

            var apiConsumerSource = @"
class C2
{
    int M(N1.C1 c)
    {
        return c.Field;
    }
}";

            await VerifyCSharpAsync(apiProviderSource, apiConsumerSource,
                GetCSharpResultAt(6, 16, "N1.C1.Field", "N2"));
        }

        [Fact]
        public async Task Basic_IVT_RestrictedIVT_PublicTypeInternalField_Diagnostic()
        {
            var apiProviderSource = @"
<Assembly: System.Runtime.CompilerServices.InternalsVisibleTo(""ApiConsumerProjectName"")>
<Assembly: System.Runtime.CompilerServices.RestrictedInternalsVisibleTo(""ApiConsumerProjectName"", ""N2"")>

Namespace N1
    Public Class C1
        Friend Field As Integer
    End Class
End Namespace";

            var apiConsumerSource = @"
Class C2
    Private Function M(c As N1.C1) As Integer
        Return c.Field
    End Function
End Class";

            await VerifyBasicAsync(apiProviderSource, apiConsumerSource,
                GetBasicResultAt(4, 16, "N1.C1.Field", "N2"));
        }

        [Fact]
        public async Task CSharp_IVT_RestrictedIVT_PublicTypeInternalMethod_Diagnostic()
        {
            var apiProviderSource = @"
[assembly: System.Runtime.CompilerServices.InternalsVisibleTo(""ApiConsumerProjectName"")]
[assembly: System.Runtime.CompilerServices.RestrictedInternalsVisibleTo(""ApiConsumerProjectName"", ""N2"")]

namespace N1
{
    public class C1
    {
        internal int Method() => 0;
    }
}";

            var apiConsumerSource = @"
class C2
{
    int M(N1.C1 c)
    {
        return c.Method();
    }
}";

            await VerifyCSharpAsync(apiProviderSource, apiConsumerSource,
                GetCSharpResultAt(6, 16, "N1.C1.Method", "N2"));
        }

        [Fact]
        public async Task Basic_IVT_RestrictedIVT_PublicTypeInternalMethod_Diagnostic()
        {
            var apiProviderSource = @"
<Assembly: System.Runtime.CompilerServices.InternalsVisibleTo(""ApiConsumerProjectName"")>
<Assembly: System.Runtime.CompilerServices.RestrictedInternalsVisibleTo(""ApiConsumerProjectName"", ""N2"")>

Namespace N1
    Public Class C1
        Friend Function Method() As Integer
            Return 0
        End Function
    End Class
End Namespace";

            var apiConsumerSource = @"
Class C2
    Private Function M(c As N1.C1) As Integer
        Return c.Method()
    End Function
End Class";

            await VerifyBasicAsync(apiProviderSource, apiConsumerSource,
                GetBasicResultAt(4, 16, "N1.C1.Method", "N2"));
        }

        [Fact]
        public async Task CSharp_IVT_RestrictedIVT_PublicTypeInternalExtensionMethod_NoDiagnostic()
        {
            var apiProviderSource = @"
[assembly: System.Runtime.CompilerServices.InternalsVisibleTo(""ApiConsumerProjectName"")]
[assembly: System.Runtime.CompilerServices.RestrictedInternalsVisibleTo(""ApiConsumerProjectName"", ""N1"")]

namespace N1
{
    public class C1
    {
    }

    public static class C1Extensions
    {
        internal static int Method(this C1 c1) => 0;
    }
}";

            var apiConsumerSource = @"using static N1.C1Extensions;
class C2
{
    int M(N1.C1 c)
    {
        return c.Method();
    }
}";

            await VerifyCSharpAsync(apiProviderSource, apiConsumerSource);
        }

        [Fact]
        public async Task Basic_IVT_RestrictedIVT_PublicTypeInternalExtensionMethod_NoDiagnostic()
        {
            var apiProviderSource = @"
<Assembly: System.Runtime.CompilerServices.InternalsVisibleTo(""ApiConsumerProjectName"")>
<Assembly: System.Runtime.CompilerServices.RestrictedInternalsVisibleTo(""ApiConsumerProjectName"", ""N1"")>

Namespace N1
    Public Class C1
    End Class

    Public Module C1Extensions
        <System.Runtime.CompilerServices.ExtensionAttribute>
        Friend Function Method(c As C1) As Integer
            Return 0
        End Function
    End Module
End Namespace";

            var apiConsumerSource = @"Imports N1.C1Extensions
Class C2
    Private Function M(c As N1.C1) As Integer
        Return c.Method()
    End Function
End Class";

            await VerifyBasicAsync(apiProviderSource, apiConsumerSource);
        }

        [Fact]
        public async Task CSharp_IVT_RestrictedIVT_PublicTypeInternalExtensionMethod_Diagnostic()
        {
            var apiProviderSource = @"
[assembly: System.Runtime.CompilerServices.InternalsVisibleTo(""ApiConsumerProjectName"")]
[assembly: System.Runtime.CompilerServices.RestrictedInternalsVisibleTo(""ApiConsumerProjectName"", ""N2"")]

namespace N1
{
    public class C1
    {
    }

    public static class C1Extensions
    {
        internal static int Method(this C1 c1) => 0;
    }
}";

            var apiConsumerSource = @"using static N1.C1Extensions;
class C2
{
    int M(N1.C1 c)
    {
        return c.Method();
    }
}";

            await VerifyCSharpAsync(apiProviderSource, apiConsumerSource,
                GetCSharpResultAt(6, 16, "N1.C1.Method", "N2"));
        }

        [Fact]
        public async Task Basic_IVT_RestrictedIVT_PublicTypeInternalExtensionMethod_Diagnostic()
        {
            var apiProviderSource = @"
<Assembly: System.Runtime.CompilerServices.InternalsVisibleTo(""ApiConsumerProjectName"")>
<Assembly: System.Runtime.CompilerServices.RestrictedInternalsVisibleTo(""ApiConsumerProjectName"", ""N2"")>

Namespace N1
    Public Class C1
    End Class

    Public Module C1Extensions
        <System.Runtime.CompilerServices.ExtensionAttribute>
        Friend Function Method(c As C1) As Integer
            Return 0
        End Function
    End Module
End Namespace";

            var apiConsumerSource = @"Imports N1.C1Extensions
Class C2
    Private Function M(c As N1.C1) As Integer
        Return c.Method()
    End Function
End Class";

            await VerifyBasicAsync(apiProviderSource, apiConsumerSource,
                GetBasicResultAt(4, 16, "N1.C1.Method", "N2"));
        }

        [Fact]
        public async Task CSharp_IVT_RestrictedIVT_PublicTypeInternalProperty_Diagnostic()
        {
            var apiProviderSource = @"
[assembly: System.Runtime.CompilerServices.InternalsVisibleTo(""ApiConsumerProjectName"")]
[assembly: System.Runtime.CompilerServices.RestrictedInternalsVisibleTo(""ApiConsumerProjectName"", ""N2"")]

namespace N1
{
    public class C1
    {
        internal int Property { get => 0; }
    }
}";

            var apiConsumerSource = @"
class C2
{
    int M(N1.C1 c)
    {
        return c.Property;
    }
}";

            await VerifyCSharpAsync(apiProviderSource, apiConsumerSource,
                GetCSharpResultAt(6, 16, "N1.C1.Property", "N2"));
        }

        [Fact]
        public async Task Basic_IVT_RestrictedIVT_PublicTypeInternalProperty_Diagnostic()
        {
            var apiProviderSource = @"
<Assembly: System.Runtime.CompilerServices.InternalsVisibleTo(""ApiConsumerProjectName"")>
<Assembly: System.Runtime.CompilerServices.RestrictedInternalsVisibleTo(""ApiConsumerProjectName"", ""N2"")>

Namespace N1
    Public Class C1
        Friend ReadOnly Property [Property] As Integer
    End Class
End Namespace";

            var apiConsumerSource = @"
Class C2
    Private Function M(c As N1.C1) As Integer
        Return c.[Property]
    End Function
End Class";

            await VerifyBasicAsync(apiProviderSource, apiConsumerSource,
                GetBasicResultAt(4, 16, "N1.C1.Property", "N2"));
        }

        [Fact]
        public async Task CSharp_IVT_RestrictedIVT_PublicTypeInternalEvent_Diagnostic()
        {
            var apiProviderSource = @"using System;

[assembly: System.Runtime.CompilerServices.InternalsVisibleTo(""ApiConsumerProjectName"")]
[assembly: System.Runtime.CompilerServices.RestrictedInternalsVisibleTo(""ApiConsumerProjectName"", ""N2"")]

namespace N1
{
    public class C1
    {
        internal event EventHandler Event;
    }
}";

            var apiConsumerSource = @"
class C2
{
    void M(N1.C1 c)
    {
        _ = c.{|CS0070:Event|};
    }
}";

            await VerifyCSharpAsync(apiProviderSource, apiConsumerSource,
                GetCSharpResultAt(6, 13, "N1.C1.Event", "N2"));
        }

        [Fact]
        public async Task Basic_IVT_RestrictedIVT_PublicTypeInternalEvent_Diagnostic()
        {
            var apiProviderSource = @"Imports System

<Assembly: System.Runtime.CompilerServices.InternalsVisibleTo(""ApiConsumerProjectName"")>
<Assembly: System.Runtime.CompilerServices.RestrictedInternalsVisibleTo(""ApiConsumerProjectName"", ""N2"")>

Namespace N1
    Public Class C1
        Friend Event [Event] As EventHandler
    End Class
End Namespace";

            var apiConsumerSource = @"
Class C2
    Private Sub M(c As N1.C1)
        Dim unused = {|BC32022:c.[Event]|}
    End Sub
End Class";

            await VerifyBasicAsync(apiProviderSource, apiConsumerSource,
                GetBasicResultAt(4, 22, 4, 31, "N1.C1.Event", "N2"));
        }

        [Fact]
        public async Task CSharp_IVT_RestrictedIVT_PublicTypeInternalConstructor_Diagnostic()
        {
            var apiProviderSource = @"
[assembly: System.Runtime.CompilerServices.InternalsVisibleTo(""ApiConsumerProjectName"")]
[assembly: System.Runtime.CompilerServices.RestrictedInternalsVisibleTo(""ApiConsumerProjectName"", ""N2"")]

namespace N1
{
    public class C1
    {
        internal C1() { }
    }
}";

            var apiConsumerSource = @"
class C2
{
    void M()
    {
        var c = new N1.C1();
    }
}";

            await VerifyCSharpAsync(apiProviderSource, apiConsumerSource,
                GetCSharpResultAt(6, 17, "N1.C1.C1", "N2"));
        }

        [Fact]
        public async Task Basic_IVT_RestrictedIVT_PublicTypeInternalConstructor_Diagnostic()
        {
            var apiProviderSource = @"
<Assembly: System.Runtime.CompilerServices.InternalsVisibleTo(""ApiConsumerProjectName"")>
<Assembly: System.Runtime.CompilerServices.RestrictedInternalsVisibleTo(""ApiConsumerProjectName"", ""N2"")>

Namespace N1
    Public Class C1
        Friend Sub New()
        End Sub
    End Class
End Namespace";

            var apiConsumerSource = @"
Class C2
    Private Sub M()
        Dim c = New N1.C1()
    End Sub
End Class";

            await VerifyBasicAsync(apiProviderSource, apiConsumerSource,
                GetBasicResultAt(4, 17, "N1.C1.New", "N2"));
        }

        [Fact]
        public async Task CSharp_IVT_RestrictedIVT_Conversions_Diagnostic()
        {
            var apiProviderSource = @"
[assembly: System.Runtime.CompilerServices.InternalsVisibleTo(""ApiConsumerProjectName"")]
[assembly: System.Runtime.CompilerServices.RestrictedInternalsVisibleTo(""ApiConsumerProjectName"", ""N2"")]

namespace N1
{
    internal interface I1 { }
    public class C1 : I1 { }
}";

            var apiConsumerSource = @"
class C2
{
    void M(N1.C1 c)
    {
        _ = (N1.I1)c;       // Explicit
        N1.I1 y = c;        // Implicit
    }
}";

            await VerifyCSharpAsync(apiProviderSource, apiConsumerSource,
                GetCSharpResultAt(6, 14, "N1.I1", "N2"),
                GetCSharpResultAt(7, 9, "N1.I1", "N2"));
        }

        [Fact]
        public async Task Basic_IVT_RestrictedIVT_Conversions_Diagnostic()
        {
            var apiProviderSource = @"
<Assembly: System.Runtime.CompilerServices.InternalsVisibleTo(""ApiConsumerProjectName"")>
<Assembly: System.Runtime.CompilerServices.RestrictedInternalsVisibleTo(""ApiConsumerProjectName"", ""N2"")>

Namespace N1
    Friend Interface I1
    End Interface

    Public Class C1
        Implements I1
    End Class
End Namespace";

            var apiConsumerSource = @"
Class C2
    Private Function M(c As N1.C1) As Integer
        Dim x = CType(c, N1.I1)
        Dim y As N1.I1 = c
    End Function
End Class";

            await VerifyBasicAsync(apiProviderSource, apiConsumerSource,
                GetCSharpResultAt(4, 26, "N1.I1", "N2"),
                GetCSharpResultAt(5, 18, "N1.I1", "N2"));
        }

        [Fact]
        public async Task CSharp_IVT_RestrictedIVT_UsageInTypeArgument_NoDiagnostic()
        {
            var apiProviderSource = @"
[assembly: System.Runtime.CompilerServices.InternalsVisibleTo(""ApiConsumerProjectName"")]
[assembly: System.Runtime.CompilerServices.RestrictedInternalsVisibleTo(""ApiConsumerProjectName"", ""N1"")]

namespace N1
{
    internal class C1<T>
    {
        public C1<object> GetC1<U>() => null;
    }

    internal class C3 { }
}";

            var apiConsumerSource = @"
using N1;
class C2 : C1<C3>
{
    void M(C1<C3> c1, C1<object> c2)
    {
        _ = c2.GetC1<C3>();
        _ = c2.GetC1<C1<C3>>();
    }
}";

            await VerifyCSharpAsync(apiProviderSource, apiConsumerSource);
        }

        [Fact]
        public async Task Basic_IVT_RestrictedIVT_UsageInTypeArgument_NoDiagnostic()
        {
            var apiProviderSource = @"
<Assembly: System.Runtime.CompilerServices.InternalsVisibleTo(""ApiConsumerProjectName"")>
<Assembly: System.Runtime.CompilerServices.RestrictedInternalsVisibleTo(""ApiConsumerProjectName"", ""N1"")>

Namespace N1
    Friend Class C1(Of T)
        Public Function GetC1(Of U)() As C1(Of Object)
            Return Nothing
        End Function
    End Class

    Friend Class C3
    End Class
End Namespace";

            var apiConsumerSource = @"
Imports N1

Class C2
    Inherits C1(Of C3)

    Private Sub M(ByVal c1 As C1(Of C3), ByVal c2 As C1(Of Object))
        Dim unused1 = c2.GetC1(Of C3)()
        Dim unused2 = c2.GetC1(Of C1(Of C3))()
    End Sub
End Class";

            await VerifyBasicAsync(apiProviderSource, apiConsumerSource);
        }

        [Fact]
        public async Task CSharp_IVT_RestrictedIVT_UsageInTypeArgument_Diagnostic()
        {
            var apiProviderSource = @"
[assembly: System.Runtime.CompilerServices.InternalsVisibleTo(""ApiConsumerProjectName"")]
[assembly: System.Runtime.CompilerServices.RestrictedInternalsVisibleTo(""ApiConsumerProjectName"", ""N2"")]

namespace N1
{
    internal class C3 { }
    internal class C4 { }
    internal class C5 { }
    internal class C6 { }

}

namespace N2
{
    internal class C1<T>
    {
        public C1<object> GetC1<U>() => null;
    }
}
";

            var apiConsumerSource = @"
using N1;
using N2;

class C2 : C1<C3>
{
    void M(C1<C4> c1, C1<object> c2)
    {
        _ = c2.GetC1<C5>();
        _ = c2.GetC1<C1<C6>>();
    }
}";

            await VerifyCSharpAsync(apiProviderSource, apiConsumerSource,
                GetCSharpResultAt(5, 15, "N1.C3", "N2"),
                GetCSharpResultAt(7, 15, "N1.C4", "N2"),
                GetCSharpResultAt(9, 22, "N1.C5", "N2"),
                GetCSharpResultAt(10, 25, "N1.C6", "N2"));
        }

        [Fact]
        public async Task Basic_IVT_RestrictedIVT_UsageInTypeArgument_Diagnostic()
        {
            var apiProviderSource = @"
<Assembly: System.Runtime.CompilerServices.InternalsVisibleTo(""ApiConsumerProjectName"")>
<Assembly: System.Runtime.CompilerServices.RestrictedInternalsVisibleTo(""ApiConsumerProjectName"", ""N2"")>

Namespace N1
    Friend Class C3
    End Class
    Friend Class C4
    End Class
    Friend Class C5
    End Class
    Friend Class C6
    End Class
End Namespace

Namespace N2
    Friend Class C1(Of T)
        Public Function GetC1(Of U)() As C1(Of Object)
            Return Nothing
        End Function
    End Class
End Namespace";

            var apiConsumerSource = @"
Imports N1
Imports N2

Class C2
    Inherits C1(Of C3)

    Private Sub M(ByVal c1 As C1(Of C4), ByVal c2 As C1(Of Object))
        Dim unused1 = c2.GetC1(Of C5)()
        Dim unused2 = c2.GetC1(Of C1(Of C6))()
    End Sub
End Class";

            await VerifyBasicAsync(apiProviderSource, apiConsumerSource,
                GetCSharpResultAt(6, 20, "N1.C3", "N2"),
                GetCSharpResultAt(8, 37, "N1.C4", "N2"),
                GetCSharpResultAt(9, 35, "N1.C5", "N2"),
                GetCSharpResultAt(10, 41, "N1.C6", "N2"));
        }

        [Fact]
        public async Task CSharp_IVT_RestrictedIVT_UsingAlias_NoDiagnostic()
        {
            var apiProviderSource = @"
[assembly: System.Runtime.CompilerServices.InternalsVisibleTo(""ApiConsumerProjectName"")]
[assembly: System.Runtime.CompilerServices.RestrictedInternalsVisibleTo(""ApiConsumerProjectName"", ""N1"")]

namespace N1
{
    internal class C1 { }
}";

            var apiConsumerSource = @"using ImportedC1 = N1.C1;
class C2
{
    void M(ImportedC1 c)
    {
    }
}";

            await VerifyCSharpAsync(apiProviderSource, apiConsumerSource);
        }

        [Fact]
        public async Task Basic_IVT_RestrictedIVT_UsingAlias_NoDiagnostic()
        {
            var apiProviderSource = @"
<Assembly: System.Runtime.CompilerServices.InternalsVisibleTo(""ApiConsumerProjectName"")>
<Assembly: System.Runtime.CompilerServices.RestrictedInternalsVisibleTo(""ApiConsumerProjectName"", ""N1"")>

Namespace N1
    Friend Class C1
    End Class
End Namespace";

            var apiConsumerSource = @"Imports ImportedC1 = N1.C1
Class C2
    Private Sub M(c As ImportedC1)
    End Sub
End Class";

            await VerifyBasicAsync(apiProviderSource, apiConsumerSource);
        }

        [Fact]
        public async Task CSharp_IVT_RestrictedIVT_UsingAlias_Diagnostic()
        {
            var apiProviderSource = @"
[assembly: System.Runtime.CompilerServices.InternalsVisibleTo(""ApiConsumerProjectName"")]
[assembly: System.Runtime.CompilerServices.RestrictedInternalsVisibleTo(""ApiConsumerProjectName"", ""N2"")]

namespace N1
{
    internal class C1 { }
}";

            var apiConsumerSource = @"using ImportedC1 = N1.C1;
class C2
{
    void M(ImportedC1 c)
    {
    }
}";

            await VerifyCSharpAsync(apiProviderSource, apiConsumerSource,
                GetCSharpResultAt(4, 12, "N1.C1", "N2"));
        }

        [Fact]
        public async Task Basic_IVT_RestrictedIVT_UsingAlias_Diagnostic()
        {
            var apiProviderSource = @"
<Assembly: System.Runtime.CompilerServices.InternalsVisibleTo(""ApiConsumerProjectName"")>
<Assembly: System.Runtime.CompilerServices.RestrictedInternalsVisibleTo(""ApiConsumerProjectName"", ""N2"")>

Namespace N1
    Friend Class C1
    End Class
End Namespace";

            var apiConsumerSource = @"Imports ImportedC1 = N1.C1
Class C2
    Private Sub M(c As ImportedC1)
    End Sub
End Class";

            await VerifyBasicAsync(apiProviderSource, apiConsumerSource,
                GetBasicResultAt(3, 24, "N1.C1", "N2"));
        }

        [Fact]
        [WorkItem(2655, "https://github.com/dotnet/roslyn-analyzers/issues/2655")]
        public async Task CSharp_IVT_RestrictedIVT_InternalOperators_Diagnostic()
        {
            var apiProviderSource = @"
[assembly: System.Runtime.CompilerServices.InternalsVisibleTo(""ApiConsumerProjectName"")]
[assembly: System.Runtime.CompilerServices.RestrictedInternalsVisibleTo(""ApiConsumerProjectName"", ""N2"")]

namespace N1
{
    internal class C
    {
        public static implicit operator C(int i) => new C();
        public static explicit operator C(float f) => new C();
        public static C operator +(C c, int i) => c;
        public static C operator ++(C c) => c;
        public static C operator -(C c) => c;
    }
}";

            var apiConsumerSource = @"
using N1;
class C2
{
    void M()
    {
        C c = 0;        // implicit conversion.
        c = (C)1.0f;    // Explicit conversion.
        c = c + 1;      // Binary operator.
        c++;            // Increment or decrement.
        c = -c;         // Unary operator.
    }
}";

            await VerifyCSharpAsync(apiProviderSource, apiConsumerSource,
                GetCSharpResultAt(7, 9, "N1.C", "N2"),
                GetCSharpResultAt(7, 15, "N1.C.implicit operator N1.C", "N2"),
                GetCSharpResultAt(8, 13, "N1.C.explicit operator N1.C", "N2"),
                GetCSharpResultAt(8, 14, "N1.C", "N2"),
                GetCSharpResultAt(9, 13, "N1.C.operator +", "N2"),
                GetCSharpResultAt(10, 9, "N1.C.operator ++", "N2"),
                GetCSharpResultAt(11, 13, "N1.C.operator -", "N2"));
        }

        [Fact]
        [WorkItem(2655, "https://github.com/dotnet/roslyn-analyzers/issues/2655")]
        public async Task CSharp_IVT_RestrictedIVT_TypeArgumentUsage_Diagnostic()
        {
            var apiProviderSource = @"
[assembly: System.Runtime.CompilerServices.InternalsVisibleTo(""ApiConsumerProjectName"")]
[assembly: System.Runtime.CompilerServices.RestrictedInternalsVisibleTo(""ApiConsumerProjectName"", ""N2"")]

namespace N1
{
    internal struct C {}
}";

            var apiConsumerSource = @"
using N1;
namespace N2
{
    class G<T>
    {
        class N<U>
        { }

        unsafe void M()
        {
            var b = new G<C>();
            var c = new G<C>.N<int>();
            var d = new G<int>.N<C>();
            var e = new G<G<int>.N<C>>.N<int>();
            var f = new G<G<C>.N<int>>.N<int>();
            var g = new C[42];
            var h = new G<C[]>();
            fixed (C* i = &g[0]) { }
        }
    }
}";

            await VerifyCSharpAsync(apiProviderSource, apiConsumerSource,
                // Test0.cs(12,27): error RS0035: External access to internal symbol 'N1.C' is prohibited. Assembly 'ApiProviderProjectName' only allows access to internal symbols defined in the following namespace(s): 'N2'
                GetCSharpResultAt(12, 27, "N1.C", "N2"),
                // Test0.cs(13,27): error RS0035: External access to internal symbol 'N1.C' is prohibited. Assembly 'ApiProviderProjectName' only allows access to internal symbols defined in the following namespace(s): 'N2'
                GetCSharpResultAt(13, 27, "N1.C", "N2"),
                // Test0.cs(14,34): error RS0035: External access to internal symbol 'N1.C' is prohibited. Assembly 'ApiProviderProjectName' only allows access to internal symbols defined in the following namespace(s): 'N2'
                GetCSharpResultAt(14, 34, "N1.C", "N2"),
                // Test0.cs(15,36): error RS0035: External access to internal symbol 'N1.C' is prohibited. Assembly 'ApiProviderProjectName' only allows access to internal symbols defined in the following namespace(s): 'N2'
                GetCSharpResultAt(15, 36, "N1.C", "N2"),
                // Test0.cs(16,29): error RS0035: External access to internal symbol 'N1.C' is prohibited. Assembly 'ApiProviderProjectName' only allows access to internal symbols defined in the following namespace(s): 'N2'
                GetCSharpResultAt(16, 29, "N1.C", "N2"),
                // Test0.cs(17,25): error RS0035: External access to internal symbol 'N1.C' is prohibited. Assembly 'ApiProviderProjectName' only allows access to internal symbols defined in the following namespace(s): 'N2'
                GetCSharpResultAt(17, 25, "N1.C", "N2"),
                // Test0.cs(18,27): error RS0035: External access to internal symbol 'N1.C' is prohibited. Assembly 'ApiProviderProjectName' only allows access to internal symbols defined in the following namespace(s): 'N2'
                GetCSharpResultAt(18, 27, "N1.C", "N2"),
                // Test0.cs(19,20): error RS0035: External access to internal symbol 'N1.C' is prohibited. Assembly 'ApiProviderProjectName' only allows access to internal symbols defined in the following namespace(s): 'N2'
                GetCSharpResultAt(19, 20, "N1.C", "N2"));
        }
    }
}<|MERGE_RESOLUTION|>--- conflicted
+++ resolved
@@ -253,14 +253,7 @@
     End Sub
 End Class";
 
-<<<<<<< HEAD
-            await VerifyBasicAsync(apiProviderSource, apiConsumerSource,
-                DiagnosticResult.CompilerError("BC30389")
-                    .WithLocation("Test0.vb", new LinePosition(2, 23), DiagnosticLocationOptions.IgnoreAdditionalLocations)
-                    .WithMessage("'N1.C1' is not accessible in this context because it is 'Friend'."));
-=======
             await VerifyBasicAsync(apiProviderSource, apiConsumerSource);
->>>>>>> 365dd929
         }
 
         [Fact]
