--- conflicted
+++ resolved
@@ -4,11 +4,7 @@
 
 #### Package Version
 
-<<<<<<< HEAD
-v2.9.8 (latest release) OR v3.0.0-beta3.final (latest pre-release)
-=======
 v3.0.0 (Latest)
->>>>>>> 63030ca1
 
 #### Diagnostic ID
 
