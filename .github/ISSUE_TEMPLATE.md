#### Analyzer package

Example: [Microsoft.CodeAnalysis.FxCopAnalyzers](https://www.nuget.org/packages/Microsoft.CodeAnalysis.FxCopAnalyzers)

#### Package Version

<<<<<<< HEAD
Example: v2.9.1
=======
Example: v2.9.2
>>>>>>> 85b8a3b6

#### Diagnostic ID

Example: [CA1716](https://docs.microsoft.com/en-us/visualstudio/code-quality/ca1716-identifiers-should-not-match-keywords)

#### Repro steps

1. One
1. Two
1. Three

#### Expected behavior

#### Actual behavior<|MERGE_RESOLUTION|>--- conflicted
+++ resolved
@@ -4,11 +4,7 @@
 
 #### Package Version
 
-<<<<<<< HEAD
-Example: v2.9.1
-=======
 Example: v2.9.2
->>>>>>> 85b8a3b6
 
 #### Diagnostic ID
 
